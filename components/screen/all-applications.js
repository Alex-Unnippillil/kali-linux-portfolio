--- conflicted
+++ resolved
@@ -32,7 +32,6 @@
         })
     }
 
-<<<<<<< HEAD
     openFolder = (folder) => {
         if (!Array.isArray(folder.apps)) return;
         this.setState(prev => ({
@@ -54,7 +53,7 @@
                 query: ""
             };
         });
-=======
+
     openApp = (objId) => {
         let frequentApps = localStorage.getItem('frequentApps') ? JSON.parse(localStorage.getItem('frequentApps')) : [];
         let currentApp = frequentApps.find(app => app.id === objId);
@@ -81,7 +80,6 @@
         localStorage.setItem("frequentApps", JSON.stringify(frequentApps));
 
         this.props.openApp(objId);
->>>>>>> b4b8f948
     }
 
     renderApps = () => {
@@ -107,11 +105,9 @@
                 name: app.title,
                 id: app.id,
                 icon: app.icon,
-<<<<<<< HEAD
                 openApp: Array.isArray(app.apps) ? this.openFolder.bind(this, app) : this.props.openApp
-=======
+
                 openApp: this.openApp
->>>>>>> b4b8f948
             }
 
             appsJsx.push(
