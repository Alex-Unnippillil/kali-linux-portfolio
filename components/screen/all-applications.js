import React from 'react';
import Image from 'next/image';
import UbuntuApp from '../base/ubuntu_app';

export class AllApplications extends React.Component {
    constructor() {
        super();
        this.state = {
            query: "",
            apps: [],
<<<<<<< HEAD
            category: 0, // 0 for all, 1 for frequent
            folders: [
                { id: 'games', title: 'Games', icon: './themes/Yaru/system/folder.png', isFolder: true }
            ],
            currentFolder: null
=======
            unfilteredApps: [],
            stack: [], // stack of previous folders
            category: 0 // 0 for all, 1 for frequent
>>>>>>> b024b9c3
        }
    }

    componentDidMount() {
        this.setState({
            apps: this.props.apps,
            unfilteredApps: this.props.apps
        })
    }

    handleChange = (e) => {
<<<<<<< HEAD
        const value = e.target.value;
        const sourceApps = this.state.currentFolder ? this.props[this.state.currentFolder] : this.props.apps;
        this.setState({
            query: value,
            apps: value === "" || value === null
                ? sourceApps
                : sourceApps.filter((app) => app.title.toLowerCase().includes(value.toLowerCase()))
        })
    }

    openFolder = (id) => {
        this.setState({
            currentFolder: id,
            query: "",
            category: 0,
            apps: this.props[id] || []
        })
    }

    closeFolder = () => {
        this.setState({
            currentFolder: null,
            query: "",
            apps: this.props.apps
=======
        const baseApps = this.state.category === 0 ? this.state.unfilteredApps : this.props.apps;
        this.setState({
            query: e.target.value,
            apps: e.target.value === "" || e.target.value === null ?
                baseApps : baseApps.filter(
                    (app) => app.title.toLowerCase().includes(e.target.value.toLowerCase())
                )
>>>>>>> b024b9c3
        })
    }

    openFolder = (folder) => {
        if (!Array.isArray(folder.apps)) return;
        this.setState(prev => ({
            stack: [...prev.stack, prev.unfilteredApps],
            apps: folder.apps,
            unfilteredApps: folder.apps,
            query: ""
        }));
    }

    goBack = () => {
        this.setState(prev => {
            if (prev.stack.length === 0) return {};
            const previous = prev.stack[prev.stack.length - 1];
            return {
                stack: prev.stack.slice(0, -1),
                apps: previous,
                unfilteredApps: previous,
                query: ""
            };
        });

    openApp = (objId) => {
        let frequentApps = localStorage.getItem('frequentApps') ? JSON.parse(localStorage.getItem('frequentApps')) : [];
        let currentApp = frequentApps.find(app => app.id === objId);
        if (currentApp) {
            frequentApps.forEach((app) => {
                if (app.id === currentApp.id) {
                    app.frequency += 1;
                }
            });
        } else {
            frequentApps.push({ id: objId, frequency: 1 });
        }

        frequentApps.sort((a, b) => {
            if (a.frequency < b.frequency) {
                return 1;
            }
            if (a.frequency > b.frequency) {
                return -1;
            }
            return 0;
        });

        localStorage.setItem("frequentApps", JSON.stringify(frequentApps));

        this.props.openApp(objId);
    }

    renderApps = () => {

        let appsJsx = [];
        let frequentAppsInfo = JSON.parse(localStorage.getItem("frequentApps"));
        let getFrequentApps = () => {
            let frequentApps = [];
            if (frequentAppsInfo) {
                frequentAppsInfo.forEach((app_info) => {
                    let app = this.props.apps.find(app => app.id === app_info.id);
                    if (app) {
                        frequentApps.push(app);
                    }
                })
            }
            return frequentApps;
        }

        let apps = [];
        if (this.state.currentFolder) {
            apps = [...this.state.apps];
        } else {
            apps = this.state.category === 0 ? [...this.state.apps] : getFrequentApps();
            const gameIds = (this.props.games || []).map(g => g.id);
            apps = apps.filter(app => !gameIds.includes(app.id));
        }

        if (!this.state.currentFolder) {
            this.state.folders.forEach((folder, index) => {
                const fProps = {
                    name: folder.title,
                    id: folder.id,
                    icon: folder.icon,
                    openApp: this.openFolder
                };
                appsJsx.push(
                    <UbuntuApp key={`folder-${index}`} {...fProps} />
                );
            });
        }

        apps.forEach((app) => {
            const props = {
                name: app.title,
                id: app.id,
                icon: app.icon,
                openApp: Array.isArray(app.apps) ? this.openFolder.bind(this, app) : this.props.openApp

                openApp: this.openApp
            }

            appsJsx.push(
                <UbuntuApp key={app.id} {...props} />
            );
        });
        return appsJsx;
    }

    handleSwitch = (category) => {
        if (category !== this.state.category) {
            this.setState({
                category: category
            })
        }
    }

    render() {
        return (
            <div className={"absolute h-full top-7 w-full z-20 pl-12 justify-center md:pl-20 border-black border-opacity-60 bg-black bg-opacity-70"}>
                <div className={"flex md:pr-20 pt-5 align-center justify-center"}>
                    {this.state.stack.length > 0 && <div className="text-white mr-2 cursor-pointer" onClick={this.goBack}>Back</div>}
                    <div className={"flex w-2/3 h-full items-center pl-2 pr-2 bg-white border-black border-width-2 rounded-xl overflow-hidden md:w-1/3 "}>
                        <Image
                            className={"w-5 h-5"}
                            alt="search icon"
                            src={'/images/logos/search.png'}
                            width={20}
                            height={20}
                            sizes="20px"
                        />
                        <input className={"w-3/4 p-1 bg-transparent focus:outline-none"}
                            placeholder="Type to Search "
                            value={this.state.query}
                            onChange={this.handleChange} />
                    </div>
                </div>
                {this.state.currentFolder && (
                    <div className={"flex md:px-20 px-5 pt-4"}>
                        <button className={"text-white"} onClick={this.closeFolder}>Back</button>
                    </div>
                )}
                <div className={"grid md:grid-cols-6 md:grid-rows-3 grid-cols-3 grid-rows-6 md:gap-4 gap-1 md:px-20 px-5 pt-10 justify-center"}>
                    {this.renderApps()}
                </div>
                {!this.state.currentFolder && (
                    <div className={"flex align-center justify-center w-full fixed bottom-0 mb-15 pr-20  md:pr-20 "}>
                        <div className={"w-1/4 text-center group text-white bg-transparent cursor-pointer items-center"} onClick={this.handleSwitch.bind(this, 1)}>
                            <h4>Frequent</h4>
                            {this.state.category === 1 ? <div className={"h-1 mt-1 bg-ub-gedit-light self-center"} />
                                : <div className={"h-1 mt-1 bg-transparent group-hover:bg-white "} />}
                        </div>
                        <div className={"w-1/4 text-center group text-white bg-transparent cursor-pointer items-center"} onClick={this.handleSwitch.bind(this, 0)}>
                            <h4>All</h4>
                            {this.state.category === 0 ? <div className={"h-1 mt-1 bg-ub-gedit-light self-center"} />
                                : <div className={"h-1 mt-1 bg-transparent group-hover:bg-white"} />}
                        </div>
                    </div>
                )}
            </div>
        )
    }
}

export default AllApplications;<|MERGE_RESOLUTION|>--- conflicted
+++ resolved
@@ -8,17 +8,15 @@
         this.state = {
             query: "",
             apps: [],
-<<<<<<< HEAD
             category: 0, // 0 for all, 1 for frequent
             folders: [
                 { id: 'games', title: 'Games', icon: './themes/Yaru/system/folder.png', isFolder: true }
             ],
             currentFolder: null
-=======
+
             unfilteredApps: [],
             stack: [], // stack of previous folders
             category: 0 // 0 for all, 1 for frequent
->>>>>>> b024b9c3
         }
     }
 
@@ -30,7 +28,6 @@
     }
 
     handleChange = (e) => {
-<<<<<<< HEAD
         const value = e.target.value;
         const sourceApps = this.state.currentFolder ? this.props[this.state.currentFolder] : this.props.apps;
         this.setState({
@@ -55,7 +52,7 @@
             currentFolder: null,
             query: "",
             apps: this.props.apps
-=======
+
         const baseApps = this.state.category === 0 ? this.state.unfilteredApps : this.props.apps;
         this.setState({
             query: e.target.value,
@@ -63,7 +60,6 @@
                 baseApps : baseApps.filter(
                     (app) => app.title.toLowerCase().includes(e.target.value.toLowerCase())
                 )
->>>>>>> b024b9c3
         })
     }
 
