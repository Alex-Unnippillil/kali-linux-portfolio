"use client";

import React, { Component } from 'react';
import dynamic from 'next/dynamic';

const BackgroundImage = dynamic(
    () => import('../util-components/background-image'),
    { ssr: false }
);
import apps, { games } from '../../apps.config';
import { DEFAULT_DESKTOP_FOLDERS } from '../../data/desktopFolders';
import Window from '../desktop/Window';
import UbuntuApp from '../base/ubuntu_app';
import SystemOverlayWindow from '../base/SystemOverlayWindow';
import AllApplications from '../screen/all-applications'
import ShortcutSelector from '../screen/shortcut-selector'
import WindowSwitcher from '../screen/window-switcher'
import CommandPalette from '../ui/CommandPalette';
import DesktopMenu from '../context-menus/desktop-menu';
import DefaultMenu from '../context-menus/default';
import AppMenu from '../context-menus/app-menu';
import TaskbarMenu from '../context-menus/taskbar-menu';
import { MinimizedWindowShelf, ClosedWindowShelf } from '../desktop/WindowStateShelf';
import ReactGA from 'react-ga4';
import { toPng } from 'html-to-image';
import { buildWindowPreviewFallbackDataUrl, createWindowPreviewFilter } from '../../utils/windowPreview';
import { safeLocalStorage } from '../../utils/safeStorage';
import { addRecentApp } from '../../utils/recentStorage';
import { DESKTOP_TOP_PADDING, WINDOW_TOP_INSET, WINDOW_TOP_MARGIN } from '../../utils/uiConstants';
import { useSnapSetting, useSnapGridSetting } from '../../hooks/usePersistentState';
import { useSettings } from '../../hooks/useSettings';
import {
    clampWindowPositionWithinViewport,
    clampWindowTopPosition,
    getSafeAreaInsets,
    measureWindowTopOffset,
} from '../../utils/windowLayout';

const FOLDER_CONTENTS_STORAGE_KEY = 'desktop_folder_contents';
const WINDOW_SIZE_STORAGE_KEY = 'desktop_window_sizes';
const PINNED_APPS_STORAGE_KEY = 'pinnedApps';

const sanitizeFolderItem = (item) => {
    if (!item) return null;
    if (typeof item === 'string') {
        return { id: item, title: item };
    }
    if (typeof item === 'object' && typeof item.id === 'string') {
        const title = typeof item.title === 'string' ? item.title : item.id;
        const icon = typeof item.icon === 'string' ? item.icon : undefined;
        return { id: item.id, title, icon };
    }
    return null;
};

const loadStoredFolderContents = () => {
    if (!safeLocalStorage) return {};
    try {
        const raw = safeLocalStorage.getItem(FOLDER_CONTENTS_STORAGE_KEY);
        if (!raw) return {};
        const parsed = JSON.parse(raw);
        if (!parsed || typeof parsed !== 'object') return {};
        const normalized = {};
        Object.entries(parsed).forEach(([folderId, value]) => {
            if (!folderId || !Array.isArray(value)) return;
            const items = value
                .map((entry) => sanitizeFolderItem(entry))
                .filter(Boolean);
            normalized[folderId] = items;
        });
        return normalized;
    } catch (e) {
        return {};
    }
};

const persistStoredFolderContents = (contents) => {
    if (!safeLocalStorage) return;
    try {
        safeLocalStorage.setItem(
            FOLDER_CONTENTS_STORAGE_KEY,
            JSON.stringify(contents || {}),
        );
    } catch (e) {
        // ignore storage errors
    }
};

const resolveStorage = () => {
    if (safeLocalStorage) return safeLocalStorage;
    if (typeof localStorage !== 'undefined') return localStorage;
    return undefined;
};

const loadStoredWindowSizes = (storageKey = WINDOW_SIZE_STORAGE_KEY) => {
    const storage = resolveStorage();
    if (!storage) return {};
    try {
        const stored = storage.getItem(storageKey);
        if (!stored) return {};
        const parsed = JSON.parse(stored);
        if (!parsed || typeof parsed !== 'object') return {};
        const normalized = {};
        Object.entries(parsed).forEach(([key, value]) => {
            if (!value || typeof value !== 'object') return;
            const width = Number(value.width);
            const height = Number(value.height);
            if (Number.isFinite(width) && Number.isFinite(height)) {
                normalized[key] = { width, height };
            }
        });
        return normalized;
    } catch (e) {
        return {};
    }
};


const OVERLAY_WINDOWS = Object.freeze({
    launcher: {
        id: 'overlay-launcher',
        title: 'All Applications',
        icon: '/themes/Yaru/system/view-app-grid-symbolic.svg',
    },
    shortcutSelector: {
        id: 'overlay-shortcut-selector',
        title: 'Add to Desktop',
        icon: '/themes/Yaru/system/user-desktop.png',
    },
    windowSwitcher: {
        id: 'overlay-window-switcher',
        title: 'Window Switcher',
        icon: '/themes/Yaru/window/window-restore-symbolic.svg',
    },
    commandPalette: {
         id: 'overlay-command-palette',
         title: 'Command Palette',
         icon: '/themes/Yaru/apps/word-search.svg',
    },
});

const OVERLAY_WINDOW_LIST = Object.values(OVERLAY_WINDOWS);
const LAUNCHER_OVERLAY_ID = OVERLAY_WINDOWS.launcher.id;
const SHORTCUT_OVERLAY_ID = OVERLAY_WINDOWS.shortcutSelector.id;
const SWITCHER_OVERLAY_ID = OVERLAY_WINDOWS.windowSwitcher.id;
const COMMAND_PALETTE_OVERLAY_ID = OVERLAY_WINDOWS.commandPalette.id;

const BADGE_TONE_MAP = Object.freeze({
    accent: 'accent',
    primary: 'accent',
    brand: 'accent',
    info: 'info',
    information: 'info',
    success: 'success',
    positive: 'success',
    complete: 'success',
    done: 'success',
    warning: 'warning',
    caution: 'warning',
    danger: 'danger',
    critical: 'danger',
    error: 'danger',
    alert: 'danger',
    neutral: 'neutral',
    muted: 'neutral',
    default: 'accent',
});

const clamp = (value, min = 0, max = 1) => {
    if (typeof value !== 'number' || Number.isNaN(value)) return min;
    if (value < min) return min;
    if (value > max) return max;
    return value;
};

const createOverlayFlagMap = (value) => {
    const flags = {};
    OVERLAY_WINDOW_LIST.forEach(({ id }) => {
        flags[id] = value;
    });
    return flags;
};

const createOverlayStateMap = () => {
    const next = {};
    OVERLAY_WINDOW_LIST.forEach(({ id }) => {
        next[id] = {
            open: false,
            minimized: false,
            maximized: false,
            focused: false,
        };
        if (id === LAUNCHER_OVERLAY_ID) {
            next[id].transitionState = 'exited';
        }
    });
    Object.entries(OVERLAY_WINDOWS).forEach(([key, meta]) => {
        if (next[meta.id]) {
            next[key] = next[meta.id];
        }
    });
    return next;
};

export class Desktop extends Component {
    static defaultProps = {
        snapGrid: [8, 8],
    };

    constructor(props) {
        super(props);
        this.workspaceCount = 4;
        this.workspaceStacks = Array.from({ length: this.workspaceCount }, () => []);
        this.workspaceKeys = new Set([
            'focused_windows',
            'closed_windows',
            'minimized_windows',
            'window_positions',
            'window_sizes',
        ]);
        this.windowSizeStorageKey = 'desktop_window_sizes';
        this.defaultThemeConfig = {
            id: 'default',
            accent: (props.desktopTheme && props.desktopTheme.accent) || '#1793d1',
            wallpaperUrl: props.desktopTheme && props.desktopTheme.wallpaperUrl,
            fallbackWallpaperUrl: (props.desktopTheme && props.desktopTheme.fallbackWallpaperUrl) || '/wallpapers/wall-2.webp',
            wallpaperName: (props.desktopTheme && props.desktopTheme.wallpaperName) || 'wall-2',
            overlay: props.desktopTheme ? props.desktopTheme.overlay : undefined,
            useKaliWallpaper: Boolean(props.desktopTheme && props.desktopTheme.useKaliWallpaper),
        };
        const initialTheme = this.normalizeTheme(props.desktopTheme);
        this.workspaceThemes = Array.from({ length: this.workspaceCount }, () => ({ ...initialTheme }));
        this.initFavourite = {};
        this.allWindowClosed = false;

        this.iconSizePresetStorageKey = 'desktop_icon_size_presets';
        this.iconSizePresetLegacyKey = 'desktop_icon_size_preset';
        this.iconSizePresetBuckets = [
            { id: 'lt-1024', label: 'screens below 1024px', min: 0, max: 1024 },
            { id: 'gte-1024', label: 'screens 1024px and above', min: 1024, max: Infinity },
        ];
        this.iconSizePresets = {
            small: {
                dimensions: { width: 84, height: 76 },
                spacing: { row: 100, column: 116 },
                padding: { top: DESKTOP_TOP_PADDING, right: 20, bottom: 112, left: 20 },
            },
            medium: {
                dimensions: { width: 96, height: 88 },
                spacing: { row: 112, column: 128 },
                padding: { top: DESKTOP_TOP_PADDING, right: 24, bottom: 120, left: 24 },
            },
            large: {
                dimensions: { width: 112, height: 104 },
                spacing: { row: 132, column: 148 },
                padding: { top: DESKTOP_TOP_PADDING + 8, right: 28, bottom: 136, left: 28 },
            },
        };

        this.taskbarOrderKeyBase = 'taskbar-order';
        this.pinnedStorageKey = PINNED_APPS_STORAGE_KEY;
        this.hasStoredPinnedAppIds = false;
        const initialPinnedAppIds = this.loadPinnedAppIds();
        this.applyPinnedFlags(initialPinnedAppIds);

        this.iconSizePresetMap = this.loadStoredIconPresetMap();

        // IMPORTANT: Keep constructor state SSR-safe and deterministic.
        // If we read `window.innerWidth` or `localStorage` here, the server markup can diverge from the first client render
        // during hydration (Next.js will warn and re-render the tree on the client).
        //
        // We intentionally start with stable defaults and then "upgrade" to the real viewport bucket + stored preset
        // in `componentDidMount()` via `setupViewportObserver()`.
        const initialViewportWidth = 0;
        const initialIconSizeBucket = 'gte-1024';
        const initialIconSizePreset = 'medium';
        const initialPresetConfig = this.getIconSizePresetConfig(initialIconSizePreset);

        this.baseIconDimensions = { ...initialPresetConfig.dimensions };
        this.baseIconGridSpacing = { ...initialPresetConfig.spacing };
        this.baseDesktopPadding = { ...initialPresetConfig.padding };

        this.iconDimensions = { ...this.baseIconDimensions };
        this.iconGridSpacing = { ...this.baseIconGridSpacing };
        this.desktopPadding = { ...this.baseDesktopPadding };
        this.latestViewportWidth = initialViewportWidth;
        this.viewportResizeObserver = null;

        const initialOverlayClosed = createOverlayFlagMap(true);
        const initialOverlayMinimized = createOverlayFlagMap(false);
        const initialOverlayFocused = createOverlayFlagMap(false);
        const initialAppFocused = {};
        const initialAppClosed = {};
        const initialAppMinimized = {};
        apps.forEach((app) => {
            initialAppFocused[app.id] = false;
            initialAppClosed[app.id] = app.id === 'about' ? false : true;
            initialAppMinimized[app.id] = false;
        });
        if (process.env.NODE_ENV === 'test') {
            initialAppClosed.about = true;
        }

        const initialWindowSizes = this.loadWindowSizes();
        const storedFolderContents = loadStoredFolderContents();

        this.state = {
            focused_windows: { ...initialOverlayFocused, ...initialAppFocused },
            closed_windows: { ...initialOverlayClosed, ...initialAppClosed },
            disabled_apps: {},
            favourite_apps: {},
            pinnedAppIds: initialPinnedAppIds,
            minimized_windows: { ...initialOverlayMinimized, ...initialAppMinimized },
            window_positions: {},
            window_sizes: initialWindowSizes,
            desktop_apps: [],
            desktop_icon_positions: {},
            folder_contents: storedFolderContents,
            window_context: {},
            context_menus: {
                desktop: false,
                default: false,
                app: false,
                taskbar: false,
            },
            context_app: null,
            showNameBar: false,
            switcherWindows: [],
            activeWorkspace: 0,
            workspaces: Array.from({ length: this.workspaceCount }, (_, index) => ({
                id: index,
                label: `Workspace ${index + 1}`,
            })),
            draggingIconId: null,
            keyboardMoveState: null,
            liveRegionMessage: '',
            selectedIcons: new Set(),
            selectionAnchorId: null,
            marqueeSelection: null,
            hoveredIconId: null,
            currentTheme: initialTheme,
            iconSizeBucket: initialIconSizeBucket,
            iconSizePreset: initialIconSizePreset,
            overlayWindows: createOverlayStateMap(),
            minimizedShelfOpen: false,
            closedShelfOpen: false,
            appBadges: {},
            taskbarOrder: this.loadTaskbarOrder(),
        };

        this.workspaceSnapshots = Array.from({ length: this.workspaceCount }, () => ({
            focused_windows: {},
            closed_windows: {},
            minimized_windows: {},
            window_positions: {},
            window_sizes: { ...initialWindowSizes },
        }));

        this.desktopRef = React.createRef();
        this.folderNameInputRef = React.createRef();
        this.allAppsSearchRef = React.createRef();
        this.allAppsOverlayRef = React.createRef();
        this.windowSwitcherContentRef = React.createRef();
        this.iconDragState = null;
        this.preventNextIconClick = false;
        this.savedIconPositions = {};

        this.gestureState = { pointer: null, overview: null };

        this.currentPointerIsCoarse = false;

        this.desktopIconVariables = {};
        this.desktopAccentVariables = {
            '--desktop-icon-selection-bg': 'rgba(56, 189, 248, 0.2)',
            '--desktop-icon-selection-border': 'rgba(165, 243, 252, 0.9)',
            '--desktop-icon-selection-glow': '0 0 0 1px rgba(56,189,248,0.7), 0 6px 24px rgba(8,47,73,0.55)',
            '--desktop-icon-hover-bg': 'rgba(56, 189, 248, 0.12)',
            '--desktop-icon-hover-border': 'rgba(165, 243, 252, 0.35)',
        };

        this.applyIconLayoutFromSettings(props);

        this.validAppIds = new Set();
        this.appMap = new Map();
        this.overlayRegistry = new Map(OVERLAY_WINDOW_LIST.map((meta) => [meta.id, meta]));
        this.folderMetadata = new Map(DEFAULT_DESKTOP_FOLDERS.map((folder) => [folder.id, folder]));
        this.windowPreviewCache = new Map();
        this.windowPreviewLastGoodCache = new Map();
        this.windowSwitcherRequestId = 0;
        this.refreshAppRegistry();

        if (!this.hasStoredPinnedAppIds) {
            this.persistPinnedAppIds(initialPinnedAppIds);
        }

        this.openSettingsTarget = null;
        this.openSettingsClickHandler = null;
        this.openSettingsListenerAttached = false;

        this.liveRegionTimeout = null;

        this.previousFocusElement = null;

        this.recentlyClosedOverlays = new Set();
        this.allAppsTriggerKey = null;
        this.allAppsCloseTimeout = null;
        this.allAppsEnterRaf = null;
        this.allAppsFocusTrapHandler = null;

        this.desktopSelectionState = null;

        this.commandPaletteUsesMeta = false;
        if (typeof navigator !== 'undefined') {
            const platform = navigator.platform || '';
            const userAgent = navigator.userAgent || '';
            this.commandPaletteUsesMeta = /Mac|iPhone|iPad|iPod/i.test(platform || userAgent);
        }

    }

    createEmptyWorkspaceState = () => ({
        focused_windows: createOverlayFlagMap(false),
        closed_windows: createOverlayFlagMap(true),
        minimized_windows: createOverlayFlagMap(false),
        window_positions: {},
        window_sizes: {},
    });

    cloneWorkspaceState = (state) => ({
        focused_windows: { ...state.focused_windows },
        closed_windows: { ...state.closed_windows },
        minimized_windows: { ...state.minimized_windows },
        window_positions: { ...state.window_positions },
        window_sizes: { ...(state.window_sizes || {}) },
    });

    getActiveUserId = () => {
        const { user } = this.props || {};
        if (user && typeof user === 'object') {
            if (user.id) return String(user.id);
            if (user.userId) return String(user.userId);
            if (user.username) return String(user.username);
            if (user.email) return String(user.email);
        }
        if (!safeLocalStorage) return 'default';
        const candidateKeys = [
            'active-user-id',
            'active-user',
            'desktop-user',
            'current-user',
            'session-user',
        ];
        for (const key of candidateKeys) {
            const value = safeLocalStorage.getItem(key);
            if (value) return String(value);
        }
        return 'default';
    };

    getTaskbarOrderStorageKey = () => {
        const userId = this.getActiveUserId();
        return `${this.taskbarOrderKeyBase}:${userId}`;
    };

    loadTaskbarOrder = () => {
        if (!safeLocalStorage) return [];
        try {
            const stored = safeLocalStorage.getItem(this.getTaskbarOrderStorageKey());
            if (!stored) return [];
            const parsed = JSON.parse(stored);
            if (Array.isArray(parsed)) {
                return parsed.filter((value) => typeof value === 'string');
            }
        } catch (e) {
            // ignore malformed entries and fall back to default order
        }
        return [];
    };

    persistTaskbarOrder = (order) => {
        if (!safeLocalStorage) return;
        try {
            safeLocalStorage.setItem(this.getTaskbarOrderStorageKey(), JSON.stringify(order));
        } catch (e) {
            // ignore write errors (storage may be unavailable)
        }
    };

    normalizePinnedAppIds = (ids) => {
        const availableIds = new Set(apps.map((app) => app.id));
        const list = Array.isArray(ids) ? ids : [];
        const normalized = [];
        const seen = new Set();

        list.forEach((id) => {
            if (typeof id !== 'string') return;
            if (seen.has(id)) return;
            if (!availableIds.has(id)) return;
            normalized.push(id);
            seen.add(id);
        });

        return normalized;
    };

    loadPinnedAppIds = () => {
        const defaultPinned = this.normalizePinnedAppIds(
            apps.filter((app) => app.favourite).map((app) => app.id),
        );

        if (!safeLocalStorage) {
            return defaultPinned;
        }

        let storedValue = null;
        try {
            storedValue = safeLocalStorage.getItem(this.pinnedStorageKey);
        } catch (e) {
            storedValue = null;
        }

        if (!storedValue) {
            this.hasStoredPinnedAppIds = false;
            return defaultPinned;
        }

        try {
            const parsed = JSON.parse(storedValue);
            if (Array.isArray(parsed)) {
                const normalized = this.normalizePinnedAppIds(parsed);
                this.hasStoredPinnedAppIds = true;
                return normalized;
            }
        } catch (e) {
            // ignore malformed entries and fall back to defaults
        }

        this.hasStoredPinnedAppIds = false;
        return defaultPinned;
    };

    persistPinnedAppIds = (ids) => {
        if (!safeLocalStorage) return;
        try {
            safeLocalStorage.setItem(this.pinnedStorageKey, JSON.stringify(Array.isArray(ids) ? ids : []));
            this.hasStoredPinnedAppIds = true;
        } catch (e) {
            // ignore persistence errors
        }
    };

    getPinnedAppIds = () => {
        return Array.isArray(this.state?.pinnedAppIds)
            ? [...this.state.pinnedAppIds]
            : [];
    };

    applyPinnedFlags = (pinnedIds) => {
        const pinnedSet = new Set(Array.isArray(pinnedIds) ? pinnedIds : []);
        apps.forEach((app) => {
            app.favourite = pinnedSet.has(app.id);
        });
    };

    syncInitFavourite = (pinnedSet) => {
        const next = {};
        apps.forEach((app) => {
            next[app.id] = pinnedSet.has(app.id);
        });
        this.initFavourite = next;
    };

    syncFavouriteAppsWithPinned = (pinnedSet) => {
        const validAppIds = new Set(apps.map((app) => app.id));
        this.setState((prevState) => {
            const previous = prevState.favourite_apps || {};
            const closed = prevState.closed_windows || {};
            const next = { ...previous };
            let changed = false;

            validAppIds.forEach((id) => {
                const isPinned = pinnedSet.has(id);
                const isOpen = closed[id] === false;
                const current = next[id];

                if (isPinned) {
                    if (current !== true) {
                        next[id] = true;
                        changed = true;
                    }
                } else if (!isOpen) {
                    if (current !== false) {
                        next[id] = false;
                        changed = true;
                    }
                } else if (current === undefined && isOpen) {
                    next[id] = true;
                    changed = true;
                }

                if (current === undefined && !isPinned && !isOpen) {
                    next[id] = false;
                    changed = true;
                }
            });

            Object.keys(next).forEach((id) => {
                if (!validAppIds.has(id)) {
                    delete next[id];
                    changed = true;
                }
            });

            if (!changed) return null;
            return { favourite_apps: next };
        }, () => {
            this.saveSession();
        });
    };

    setPinnedAppIds = (ids, options = {}) => {
        const {
            persist = true,
            broadcast = true,
            force = false,
            syncFavourite = true,
        } = options;
        const normalized = this.normalizePinnedAppIds(ids);
        const current = Array.isArray(this.state?.pinnedAppIds)
            ? this.state.pinnedAppIds
            : [];
        const changed = force
            || normalized.length !== current.length
            || normalized.some((id, index) => current[index] !== id);
        const pinnedSet = new Set(normalized);

        const finalize = () => {
            if (persist) {
                this.persistPinnedAppIds(normalized);
            }
            this.applyPinnedFlags(normalized);
            this.syncInitFavourite(pinnedSet);
            if (syncFavourite) {
                this.syncFavouriteAppsWithPinned(pinnedSet);
            }
            if (broadcast) {
                this.broadcastWorkspaceState();
            }
        };

        if (!changed) {
            finalize();
            return normalized;
        }

        this.setState({ pinnedAppIds: normalized }, finalize);
        return normalized;
    };

    insertPinnedAppId = (list, id, targetId, insertAfter = false) => {
        const base = Array.isArray(list)
            ? list.filter((value) => value !== id)
            : [];

        let insertIndex;
        if (!targetId) {
            insertIndex = insertAfter ? base.length : 0;
        } else {
            const targetIndex = base.indexOf(targetId);
            insertIndex = targetIndex === -1 ? base.length : targetIndex;
            if (insertAfter && targetIndex !== -1) {
                insertIndex = targetIndex + 1;
            }
        }

        if (insertIndex < 0) insertIndex = 0;
        if (insertIndex > base.length) insertIndex = base.length;

        base.splice(insertIndex, 0, id);
        return base;
    };

    getNormalizedTaskbarOrder = (runningIds, preferredOrder) => {
        const base = Array.isArray(preferredOrder)
            ? preferredOrder
            : (this.state.taskbarOrder || []);
        const normalized = [];
        const seen = new Set();

        base.forEach((id) => {
            if (typeof id !== 'string') return;
            if (!seen.has(id) && runningIds.includes(id)) {
                normalized.push(id);
                seen.add(id);
            }
        });

        runningIds.forEach((id) => {
            if (!seen.has(id)) {
                normalized.push(id);
                seen.add(id);
            }
        });

        return normalized;
    };

    setTaskbarOrder = (nextOrder) => {
        if (!Array.isArray(nextOrder)) return;
        this.setState((prevState) => {
            const current = prevState.taskbarOrder || [];
            if (
                current.length === nextOrder.length &&
                current.every((id, index) => id === nextOrder[index])
            ) {
                return null;
            }
            return { taskbarOrder: nextOrder };
        }, () => {
            const order = this.state.taskbarOrder || [];
            this.persistTaskbarOrder(order);
        });
    };

    getCurrentRunningAppIds = () => {
        const { closed_windows = {} } = this.state;
        return apps
            .filter((app) => closed_windows[app.id] === false)
            .map((app) => app.id);
    };

    normalizeTheme(theme) {
        const fallback = this.defaultThemeConfig || {};
        if (!theme) {
            return { ...fallback };
        }
        const normalized = {
            id: theme.id || fallback.id || 'default',
            accent: theme.accent || fallback.accent || '#1793d1',
            wallpaperUrl: theme.useKaliWallpaper
                ? null
                : theme.wallpaperUrl || theme.fallbackWallpaperUrl || fallback.wallpaperUrl || fallback.fallbackWallpaperUrl || null,
            fallbackWallpaperUrl: theme.fallbackWallpaperUrl || fallback.fallbackWallpaperUrl || null,
            wallpaperName: theme.wallpaperName || fallback.wallpaperName || null,
            overlay: theme.overlay !== undefined ? theme.overlay : fallback.overlay,
            useKaliWallpaper: typeof theme.useKaliWallpaper === 'boolean'
                ? theme.useKaliWallpaper
                : Boolean(fallback.useKaliWallpaper),
        };
        if (!normalized.wallpaperUrl && !normalized.useKaliWallpaper) {
            normalized.wallpaperUrl = normalized.fallbackWallpaperUrl || null;
        }
        return normalized;
    }

    themesAreEqual(themeA, themeB) {
        if (!themeA || !themeB) return false;
        return (
            themeA.id === themeB.id &&
            themeA.accent === themeB.accent &&
            themeA.wallpaperUrl === themeB.wallpaperUrl &&
            themeA.fallbackWallpaperUrl === themeB.fallbackWallpaperUrl &&
            themeA.wallpaperName === themeB.wallpaperName &&
            themeA.overlay === themeB.overlay &&
            themeA.useKaliWallpaper === themeB.useKaliWallpaper
        );
    }

    getWorkspaceTheme(index) {
        const stored = this.workspaceThemes && this.workspaceThemes[index];
        return stored ? { ...stored } : this.normalizeTheme(this.props.desktopTheme);
    }

    setWorkspaceTheme(index, theme) {
        if (!this.workspaceThemes) {
            this.workspaceThemes = [];
        }
        this.workspaceThemes[index] = this.normalizeTheme(theme);
    }
    getIconSizePresetConfig = (preset) => {
        if (preset && this.iconSizePresets && this.iconSizePresets[preset]) {
            return this.iconSizePresets[preset];
        }
        return this.iconSizePresets?.medium || {
            dimensions: { width: 96, height: 88 },
            spacing: { row: 112, column: 128 },
            padding: { top: DESKTOP_TOP_PADDING, right: 24, bottom: 120, left: 24 },
        };
    };

    getViewportBucketId = (width) => {
        const numeric = Number.isFinite(width) ? width : 0;
        return numeric >= 1024 ? 'gte-1024' : 'lt-1024';
    };

    getViewportBucketLabel = (bucketId) => {
        if (!this.iconSizePresetBuckets) return 'current display';
        const bucket = this.iconSizePresetBuckets.find((entry) => entry.id === bucketId);
        return bucket ? bucket.label : 'current display';
    };

    loadStoredIconPresetMap = () => {
        const map = {};
        if (!safeLocalStorage) return map;
        try {
            const raw = safeLocalStorage.getItem(this.iconSizePresetStorageKey);
            if (!raw) return map;
            const parsed = JSON.parse(raw);
            if (!parsed || typeof parsed !== 'object') {
                return map;
            }
            const buckets = Array.isArray(this.iconSizePresetBuckets) ? this.iconSizePresetBuckets : [];
            buckets.forEach(({ id }) => {
                if (!id) return;
                const stored = parsed[id];
                if (stored && this.iconSizePresets?.[stored]) {
                    map[id] = stored;
                }
            });
            return map;
        } catch (e) {
            return map;
        }
    };

    getStoredIconSizePreset = (bucketId = this.state?.iconSizeBucket) => {
        const fallback = 'medium';
        const targetBucket = bucketId || 'gte-1024';
        if (this.iconSizePresetMap && this.iconSizePresetMap[targetBucket]) {
            return this.iconSizePresetMap[targetBucket];
        }
        if (!safeLocalStorage) return fallback;
        try {
            const map = this.loadStoredIconPresetMap();
            this.iconSizePresetMap = map;
            if (map[targetBucket]) {
                return map[targetBucket];
            }
            const legacy = safeLocalStorage.getItem(this.iconSizePresetLegacyKey);
            if (legacy && this.iconSizePresets?.[legacy]) {
                this.iconSizePresetMap = { ...(this.iconSizePresetMap || {}), [targetBucket]: legacy };
                this.persistIconSizePreset(legacy, targetBucket);
                return legacy;
            }
        } catch (e) {
            // ignore read errors
        }
        return fallback;
    };

    persistIconSizePreset = (preset, bucketId = this.state?.iconSizeBucket) => {
        if (!safeLocalStorage) return;
        const normalizedPreset = this.iconSizePresets?.[preset] ? preset : 'medium';
        const targetBucket = bucketId || 'gte-1024';
        const nextMap = { ...(this.iconSizePresetMap || {}) };
        nextMap[targetBucket] = normalizedPreset;
        try {
            safeLocalStorage.setItem(this.iconSizePresetStorageKey, JSON.stringify(nextMap));
            safeLocalStorage.removeItem(this.iconSizePresetLegacyKey);
            this.iconSizePresetMap = nextMap;
        } catch (e) {
            // ignore write errors
        }
    };

    broadcastIconSizePreset = (preset, bucketId = this.state?.iconSizeBucket) => {
        if (typeof window === 'undefined') return;
        window.dispatchEvent(new CustomEvent('desktop-icon-size', { detail: { preset, bucket: bucketId } }));
    };

    handleViewportBucketChange = (width, options = {}) => {
        const { force = false } = options || {};
        const numericWidth = Number.isFinite(width) ? width : 0;
        this.latestViewportWidth = numericWidth;
        const nextBucket = this.getViewportBucketId(numericWidth);
        const currentBucket = this.state?.iconSizeBucket;
        if (!force && nextBucket === currentBucket) {
            return;
        }
        const storedPreset = this.getStoredIconSizePreset(nextBucket);
        this.setIconSizePreset(storedPreset, { bucketId: nextBucket, persist: false });
    };

    setupViewportObserver = () => {
        const node = this.desktopRef && this.desktopRef.current ? this.desktopRef.current : null;
        const fallbackWidth = (() => {
            if (node && typeof node.getBoundingClientRect === 'function') {
                return node.getBoundingClientRect().width;
            }
            if (typeof window !== 'undefined' && typeof window.innerWidth === 'number') {
                return window.innerWidth;
            }
            return 0;
        })();

        if (typeof ResizeObserver === 'undefined' || !node) {
            this.handleViewportBucketChange(fallbackWidth, { force: true });
            return;
        }

        if (this.viewportResizeObserver && typeof this.viewportResizeObserver.disconnect === 'function') {
            this.viewportResizeObserver.disconnect();
        }

        const observer = new ResizeObserver((entries) => {
            const entry = entries && entries.length ? entries[0] : null;
            const widthFromEntry = entry?.contentRect?.width;
            let nextWidth = Number.isFinite(widthFromEntry) ? widthFromEntry : null;
            if (nextWidth === null) {
                if (node && typeof node.getBoundingClientRect === 'function') {
                    nextWidth = node.getBoundingClientRect().width;
                } else if (typeof window !== 'undefined' && typeof window.innerWidth === 'number') {
                    nextWidth = window.innerWidth;
                } else {
                    nextWidth = 0;
                }
            }
            this.handleViewportBucketChange(nextWidth);
        });

        observer.observe(node);
        this.viewportResizeObserver = observer;
        this.handleViewportBucketChange(fallbackWidth, { force: true });
    };

    teardownViewportObserver = () => {
        if (this.viewportResizeObserver && typeof this.viewportResizeObserver.disconnect === 'function') {
            this.viewportResizeObserver.disconnect();
        }
        this.viewportResizeObserver = null;
    };

    commitWorkspacePartial = (partial, index) => {
        const targetIndex = typeof index === 'number' ? index : this.state.activeWorkspace;
        const snapshot = this.workspaceSnapshots[targetIndex] || this.createEmptyWorkspaceState();
        const nextSnapshot = { ...snapshot };
        Object.entries(partial).forEach(([key, value]) => {
            if (this.workspaceKeys.has(key)) {
                nextSnapshot[key] = value;
            }
        });
        this.workspaceSnapshots[targetIndex] = nextSnapshot;
    };

    mergeWorkspaceMaps = (current = {}, base = {}, validKeys = null) => {
        const keys = validKeys
            ? Array.from(validKeys)
            : Array.from(new Set([...Object.keys(base), ...Object.keys(current)]));
        const merged = {};
        keys.forEach((key) => {
            if (Object.prototype.hasOwnProperty.call(current, key)) {
                merged[key] = current[key];
            } else if (Object.prototype.hasOwnProperty.call(base, key)) {
                merged[key] = base[key];
            }
        });
        return merged;
    };

    setupPointerMediaWatcher = () => {
        if (typeof window === 'undefined' || typeof window.matchMedia !== 'function') {
            this.configureTouchTargets(false);
            return;
        }
        const query = window.matchMedia('(pointer: coarse)');
        this.pointerMedia = query;
        const listener = (event) => {
            this.configureTouchTargets(event.matches);
        };
        this.pointerMediaListener = listener;
        this.configureTouchTargets(query.matches);
        if (typeof query.addEventListener === 'function') {
            query.addEventListener('change', listener);
        } else if (typeof query.addListener === 'function') {
            query.addListener(listener);
        }
    };

    teardownPointerMediaWatcher = () => {
        if (!this.pointerMedia) return;
        const listener = this.pointerMediaListener;
        if (listener) {
            if (typeof this.pointerMedia.removeEventListener === 'function') {
                this.pointerMedia.removeEventListener('change', listener);
            } else if (typeof this.pointerMedia.removeListener === 'function') {
                this.pointerMedia.removeListener(listener);
            }
        }
        this.pointerMedia = null;
        this.pointerMediaListener = null;
    };

    configureTouchTargets = (isCoarse) => {
        this.currentPointerIsCoarse = Boolean(isCoarse);
        const presetConfig = this.getIconSizePresetConfig(this.state.iconSizePreset);
        this.baseIconDimensions = { ...presetConfig.dimensions };
        this.baseIconGridSpacing = { ...presetConfig.spacing };
        this.baseDesktopPadding = { ...presetConfig.padding };
        const layoutChanged = this.applyIconLayoutFromSettings(this.props);
        if (layoutChanged) {
            this.realignIconPositions();
        }
    };

    applyIconLayoutFromSettings = (props = this.props) => {
        const density = props?.density === 'compact' ? 'compact' : 'regular';
        const rawFontScale = typeof props?.fontScale === 'number' ? props.fontScale : 1;
        const fontScale = Number.isFinite(rawFontScale) ? rawFontScale : 1;
        const largeHitAreas = Boolean(props?.largeHitAreas);

        const clamp = (value, min, max) => {
            const safe = Number.isFinite(value) ? value : min;
            return Math.min(Math.max(safe, min), max);
        };

        const normalizedFont = clamp(fontScale, 0.85, 1.6);
        const pointerMultiplier = this.currentPointerIsCoarse ? 1.08 : 1;
        const densitySizeMultiplier = density === 'compact' ? 0.9 : 1;
        const densitySpacingMultiplier = density === 'compact' ? 0.88 : 1;
        const densityPaddingMultiplier = density === 'compact' ? 0.92 : 1;
        const hitAreaSizeMultiplier = largeHitAreas || this.currentPointerIsCoarse ? 1.12 : 1;
        const hitAreaSpacingMultiplier = largeHitAreas || this.currentPointerIsCoarse ? 1.15 : 1;

        const sizeMultiplier = normalizedFont * densitySizeMultiplier * hitAreaSizeMultiplier * pointerMultiplier;
        const spacingMultiplier = normalizedFont * densitySpacingMultiplier * hitAreaSpacingMultiplier * pointerMultiplier;
        const paddingMultiplier = normalizedFont * densityPaddingMultiplier * hitAreaSpacingMultiplier * pointerMultiplier;

        const activePresetConfig = this.getIconSizePresetConfig(this.state.iconSizePreset);
        const baseDimensions = this.baseIconDimensions || activePresetConfig.dimensions;
        const baseSpacing = this.baseIconGridSpacing || activePresetConfig.spacing;
        const basePaddingConfig = this.baseDesktopPadding || activePresetConfig.padding;

        const nextIconDimensions = {
            width: clamp(Math.round(baseDimensions.width * sizeMultiplier), 72, 192),
            height: clamp(Math.round(baseDimensions.height * sizeMultiplier), 64, 176),
        };

        const nextIconGridSpacing = {
            row: clamp(Math.round(baseSpacing.row * spacingMultiplier), 96, 256),
            column: clamp(Math.round(baseSpacing.column * spacingMultiplier), 108, 288),
        };

        const safeArea = getSafeAreaInsets();
        const basePadding = {
            top: clamp(Math.round(basePaddingConfig.top * paddingMultiplier), 40, 256),
            right: clamp(Math.round(basePaddingConfig.right * paddingMultiplier), 16, 220),
            bottom: clamp(Math.round(basePaddingConfig.bottom * paddingMultiplier), 72, 384),
            left: clamp(Math.round(basePaddingConfig.left * paddingMultiplier), 16, 220),
        };

        const nextDesktopPadding = {
            top: basePadding.top + safeArea.top,
            right: basePadding.right + safeArea.right,
            bottom: basePadding.bottom + safeArea.bottom,
            left: basePadding.left + safeArea.left,
        };

        const mediumDimensions = this.iconSizePresets.medium.dimensions;
        const dimensionScale = mediumDimensions?.width ? baseDimensions.width / mediumDimensions.width : 1;
        const fontBase = normalizedFont * (density === 'compact' ? 0.95 : 1);
        const iconPaddingRem = (0.25 * dimensionScale * hitAreaSpacingMultiplier).toFixed(3);
        const iconGapRem = (0.375 * dimensionScale * hitAreaSpacingMultiplier).toFixed(3);
        const fontSizeRem = (0.75 * dimensionScale * fontBase).toFixed(3);
        const lineHeightRem = Math.max(1.05, 1.1 * dimensionScale * fontBase).toFixed(3);
        const baseImageSize = Math.round((baseDimensions.width || 96) * 0.5);
        const imageSize = clamp(Math.round(baseImageSize * sizeMultiplier), 32, 128);

        const cssVariables = {
            '--desktop-icon-width': `${nextIconDimensions.width}px`,
            '--desktop-icon-height': `${nextIconDimensions.height}px`,
            '--desktop-icon-padding': `${iconPaddingRem}rem`,
            '--desktop-icon-gap': `${iconGapRem}rem`,
            '--desktop-icon-font-size': `${fontSizeRem}rem`,
            '--desktop-icon-image': `${imageSize}px`,
            '--desktop-icon-line-height': `${lineHeightRem}rem`,
        };

        const changed =
            nextIconDimensions.width !== this.iconDimensions.width ||
            nextIconDimensions.height !== this.iconDimensions.height ||
            nextIconGridSpacing.row !== this.iconGridSpacing.row ||
            nextIconGridSpacing.column !== this.iconGridSpacing.column ||
            nextDesktopPadding.top !== this.desktopPadding.top ||
            nextDesktopPadding.right !== this.desktopPadding.right ||
            nextDesktopPadding.bottom !== this.desktopPadding.bottom ||
            nextDesktopPadding.left !== this.desktopPadding.left;

        this.desktopIconVariables = cssVariables;

        if (changed) {
            this.iconDimensions = nextIconDimensions;
            this.iconGridSpacing = nextIconGridSpacing;
            this.desktopPadding = nextDesktopPadding;
        }

        return changed;
    };

    handleViewportResize = () => {
        this.configureTouchTargets(this.currentPointerIsCoarse);
        this.realignIconPositions();

        if (typeof window === 'undefined') return;

        const viewportWidth = typeof window.innerWidth === 'number' ? window.innerWidth : 0;
        const viewportHeight = typeof window.innerHeight === 'number' ? window.innerHeight : 0;
        this.handleViewportBucketChange(viewportWidth);
        const topOffset = measureWindowTopOffset();
        const closedWindows = this.state.closed_windows || {};
        const storedPositions = this.state.window_positions || {};
        const nextPositions = { ...storedPositions };
        let changed = false;

        const extractPositionFromNode = (node) => {
            if (!node || !node.style) return null;
            const parse = (value) => {
                if (typeof value !== 'string') return null;
                const parsed = parseFloat(value);
                return Number.isFinite(parsed) ? parsed : null;
            };
            if (typeof node.style.getPropertyValue === 'function') {
                const xVar = parse(node.style.getPropertyValue('--window-transform-x'));
                const yVar = parse(node.style.getPropertyValue('--window-transform-y'));
                if (xVar !== null && yVar !== null) {
                    return { x: xVar, y: yVar };
                }
            }
            if (typeof node.style.transform === 'string') {
                const match = /translate\(([-\d.]+)px,\s*([-\d.]+)px\)/.exec(node.style.transform);
                if (match) {
                    const parsedX = parseFloat(match[1]);
                    const parsedY = parseFloat(match[2]);
                    if (Number.isFinite(parsedX) && Number.isFinite(parsedY)) {
                        return { x: parsedX, y: parsedY };
                    }
                }
            }
            return null;
        };

        Object.keys(closedWindows).forEach((id) => {
            if (closedWindows[id] !== false) return;
            const node = typeof document !== 'undefined' ? document.getElementById(id) : null;
            let position = nextPositions[id];
            if (!position && node) {
                const extracted = extractPositionFromNode(node);
                if (extracted) {
                    position = extracted;
                    nextPositions[id] = { ...extracted };
                }
            }
            if (!position) return;

            const rect = node && typeof node.getBoundingClientRect === 'function'
                ? node.getBoundingClientRect()
                : null;
            const clamped = clampWindowPositionWithinViewport(position, rect, {
                viewportWidth,
                viewportHeight,
                topOffset,
            });
            if (!clamped) return;
            if (clamped.x !== position.x || clamped.y !== position.y) {
                nextPositions[id] = { x: clamped.x, y: clamped.y };
                changed = true;
            }
        });

        if (changed) {
            this.setWorkspaceState({ window_positions: nextPositions }, this.saveSession);
        }
    };

    computeTouchCentroid = (touchList) => {
        if (!touchList || touchList.length === 0) return null;
        const touches = Array.from(touchList);
        const total = touches.reduce(
            (acc, touch) => {
                acc.x += touch.clientX;
                acc.y += touch.clientY;
                return acc;
            },
            { x: 0, y: 0 }
        );
        return {
            x: total.x / touches.length,
            y: total.y / touches.length,
        };
    };

    setupGestureListeners = () => {
        const node = this.desktopRef && this.desktopRef.current ? this.desktopRef.current : null;
        if (!node) return;
        if (this.gestureRoot && this.gestureRoot !== node) {
            this.teardownGestureListeners();
        }
        if (this.gestureListenersAttached) return;
        this.gestureListenersAttached = true;
        this.gestureRoot = node;
        const options = { passive: true };
        node.addEventListener('pointerdown', this.handleShellPointerDown, options);
        node.addEventListener('pointermove', this.handleShellPointerMove, options);
        node.addEventListener('pointerup', this.handleShellPointerUp, options);
        node.addEventListener('pointercancel', this.handleShellPointerCancel, options);
        node.addEventListener('touchstart', this.handleShellTouchStart, options);
        node.addEventListener('touchmove', this.handleShellTouchMove, options);
        node.addEventListener('touchend', this.handleShellTouchEnd, options);
        node.addEventListener('touchcancel', this.handleShellTouchCancel, options);
    };

    teardownGestureListeners = () => {
        const node = this.gestureRoot;
        if (!node || !this.gestureListenersAttached) return;
        this.gestureListenersAttached = false;
        node.removeEventListener('pointerdown', this.handleShellPointerDown);
        node.removeEventListener('pointermove', this.handleShellPointerMove);
        node.removeEventListener('pointerup', this.handleShellPointerUp);
        node.removeEventListener('pointercancel', this.handleShellPointerCancel);
        node.removeEventListener('touchstart', this.handleShellTouchStart);
        node.removeEventListener('touchmove', this.handleShellTouchMove);
        node.removeEventListener('touchend', this.handleShellTouchEnd);
        node.removeEventListener('touchcancel', this.handleShellTouchCancel);
        this.gestureRoot = null;
        this.gestureState.pointer = null;
        this.gestureState.overview = null;
    };

    handleShellPointerDown = (event) => {
        if (event.pointerType !== 'touch' || event.isPrimary === false) return;
        const targetWindow = event.target && event.target.closest ? event.target.closest('.opened-window') : null;
        if (!targetWindow || !targetWindow.id) return;
        this.gestureState.pointer = {
            pointerId: event.pointerId,
            windowId: targetWindow.id,
            startX: event.clientX,
            startY: event.clientY,
            lastX: event.clientX,
            lastY: event.clientY,
            startTime: typeof performance !== 'undefined' ? performance.now() : Date.now(),
        };
    };

    handleShellPointerMove = (event) => {
        const gesture = this.gestureState.pointer;
        if (!gesture || gesture.pointerId !== event.pointerId) return;
        gesture.lastX = event.clientX;
        gesture.lastY = event.clientY;
    };

    handleShellPointerUp = (event) => {
        const gesture = this.gestureState.pointer;
        if (!gesture || gesture.pointerId !== event.pointerId) {
            return;
        }
        this.gestureState.pointer = null;
        if (!gesture.windowId) return;
        const deltaX = gesture.lastX - gesture.startX;
        const deltaY = gesture.lastY - gesture.startY;
        const distance = Math.abs(deltaX);
        const verticalDrift = Math.abs(deltaY);
        const now = typeof performance !== 'undefined' ? performance.now() : Date.now();
        const duration = now - gesture.startTime;
        if (distance < 120 || verticalDrift > 90 || duration > 600) {
            return;
        }
        const velocity = distance / Math.max(duration, 1);
        if (velocity < 0.35) {
            return;
        }
        const direction = deltaX > 0 ? 'ArrowRight' : 'ArrowLeft';
        const dispatched = this.dispatchWindowCommand(gesture.windowId, direction);
        if (dispatched) {
            this.focus(gesture.windowId);
        }
    };

    handleShellPointerCancel = (event) => {
        const gesture = this.gestureState.pointer;
        if (gesture && gesture.pointerId === event.pointerId) {
            this.gestureState.pointer = null;
        }
    };

    handleShellTouchStart = (event) => {
        if (event.touches && event.touches.length > 1) {
            this.gestureState.pointer = null;
        }
        if (!event.touches || event.touches.length !== 3) return;
        const centroid = this.computeTouchCentroid(event.touches);
        if (!centroid) return;
        this.gestureState.overview = {
            startY: centroid.y,
            lastY: centroid.y,
            startTime: typeof performance !== 'undefined' ? performance.now() : Date.now(),
            triggered: false,
        };
    };

    handleShellTouchMove = (event) => {
        const gesture = this.gestureState.overview;
        if (!gesture) return;
        const centroid = this.computeTouchCentroid(event.touches);
        if (!centroid) return;
        gesture.lastY = centroid.y;
    };

    handleShellTouchEnd = (event) => {
        const gesture = this.gestureState.overview;
        if (!gesture) {
            return;
        }
        if (event.touches && event.touches.length > 0) {
            return;
        }
        const deltaY = gesture.startY - (gesture.lastY ?? gesture.startY);
        const now = typeof performance !== 'undefined' ? performance.now() : Date.now();
        const duration = now - gesture.startTime;
        const shouldTrigger = deltaY > 60 || (deltaY > 40 && duration < 400);
        if (shouldTrigger && !gesture.triggered) {
            if (!this.isOverlayOpen(SWITCHER_OVERLAY_ID)) {
                this.openWindowSwitcher();
            }
            gesture.triggered = true;
        }
        this.gestureState.overview = null;
    };

    handleShellTouchCancel = () => {
        this.gestureState.overview = null;
    };

    dispatchWindowCommand = (windowId, key) => {
        if (!windowId) return false;
        const node = typeof document !== 'undefined' ? document.getElementById(windowId) : null;
        if (!node) return false;
        const event = new CustomEvent('super-arrow', { detail: key, bubbles: true });
        node.dispatchEvent(event);
        return true;
    };

    updateWorkspaceSnapshots = (baseState) => {
        const validKeys = new Set(Object.keys(baseState.closed_windows || {}));
        this.workspaceSnapshots = this.workspaceSnapshots.map((snapshot, index) => {
            const existing = snapshot || this.createEmptyWorkspaceState();
            if (index === this.state.activeWorkspace) {
                return this.cloneWorkspaceState(baseState);
            }
            return {
                focused_windows: this.mergeWorkspaceMaps(existing.focused_windows, baseState.focused_windows, validKeys),
                closed_windows: this.mergeWorkspaceMaps(existing.closed_windows, baseState.closed_windows, validKeys),
                minimized_windows: this.mergeWorkspaceMaps(existing.minimized_windows, baseState.minimized_windows, validKeys),
                window_positions: this.mergeWorkspaceMaps(existing.window_positions, baseState.window_positions, validKeys),
                window_sizes: this.mergeWorkspaceMaps(existing.window_sizes, baseState.window_sizes, validKeys),
            };
        });
    };

    getWorkspaceSummaries = () => {
        return this.state.workspaces.map((workspace) => {
            const snapshot = this.workspaceSnapshots[workspace.id] || this.createEmptyWorkspaceState();
            const openWindows = Object.values(snapshot.closed_windows || {}).filter((value) => value === false).length;
            return {
                id: workspace.id,
                label: workspace.label,
                openWindows,
            };
        });
    };

    getPinnedAppSummaries = () => {
        const pinnedIds = this.getPinnedAppIds();
        if (!pinnedIds.length) return [];

        const {
            closed_windows = {},
            minimized_windows = {},
            focused_windows = {},
        } = this.state;

        return pinnedIds.map((id) => {
            const app = this.getAppById(id);
            if (!app) return null;
            const icon = typeof app.icon === 'string' ? app.icon.replace('./', '/') : '';
            const isRunning = closed_windows[id] === false;
            return {
                id,
                title: app.title,
                icon,
                isRunning,
                isFocused: Boolean(focused_windows[id]),
                isMinimized: Boolean(minimized_windows[id]),
            };
        }).filter(Boolean);
    };

    getRunningAppSummaries = () => {
        const {
            closed_windows = {},
            minimized_windows = {},
            focused_windows = {},
            overlayWindows = {},
            appBadges = {},
        } = this.state;
        const summaries = [];
        const appIndex = new Map(apps.map((app) => [app.id, app]));
        const runningIds = Object.keys(closed_windows).filter((id) => closed_windows[id] === false);
        const orderedIds = this.getNormalizedTaskbarOrder(runningIds, this.state.taskbarOrder || runningIds);

        orderedIds.forEach((id) => {
            const app = appIndex.get(id);
            if (!app) return;
            const badge = appBadges[id];
            const summary = {
                id,
                title: app.title,
                icon: app.icon.replace('./', '/'),
                isFocused: Boolean(focused_windows[id]),
                isMinimized: Boolean(minimized_windows[id]),
            };
            if (badge) {
                summary.badge = { ...badge };
            }
            summaries.push(summary);
        });
        OVERLAY_WINDOW_LIST.forEach((overlay) => {
            const state = overlayWindows?.[overlay.id] || {};
            const isOpen = state.open === true || closed_windows[overlay.id] === false;
            if (!isOpen) {
                return;
            }
            const isMinimized = typeof state.minimized === 'boolean'
                ? state.minimized
                : Boolean(minimized_windows[overlay.id]);
            const isFocused = typeof state.focused === 'boolean'
                ? state.focused
                : Boolean(focused_windows[overlay.id]);
            const badge = appBadges[overlay.id];
            const summary = {
                id: overlay.id,
                title: overlay.title,
                icon: overlay.icon,
                isFocused,
                isMinimized,
                isOverlay: true,
            };
            if (badge) {
                summary.badge = { ...badge };
            }
            summaries.push(summary);
        });
        return summaries;
    };

    setWorkspaceState = (updater, callback) => {
        if (typeof updater === 'function') {
            this.setState((prevState) => {
                const partial = updater(prevState);
                this.commitWorkspacePartial(partial, prevState.activeWorkspace);
                return partial;
            }, callback);
        } else {
            this.commitWorkspacePartial(updater);
            this.setState(updater, callback);
        }
    };

    setIconSizePreset = (preset, options = {}) => {
        const { bucketId, persist = true, broadcast = true } = options || {};
        const activeBucket = bucketId || this.state.iconSizeBucket;
        const normalizedBucket = activeBucket || 'gte-1024';
        const normalizedPreset = preset && this.iconSizePresets?.[preset] ? preset : 'medium';
        const presetConfig = this.getIconSizePresetConfig(normalizedPreset);
        this.baseIconDimensions = { ...presetConfig.dimensions };
        this.baseIconGridSpacing = { ...presetConfig.spacing };
        this.baseDesktopPadding = { ...presetConfig.padding };
        if (persist) {
            this.persistIconSizePreset(normalizedPreset, normalizedBucket);
        }

        const applyLayout = () => {
            const changed = this.applyIconLayoutFromSettings(this.props);
            if (changed) {
                this.realignIconPositions();
            }
            if (broadcast) {
                this.broadcastIconSizePreset(normalizedPreset, normalizedBucket);
            }
            this.broadcastWorkspaceState();
        };

        if (
            normalizedPreset === this.state.iconSizePreset &&
            normalizedBucket === this.state.iconSizeBucket
        ) {
            applyLayout();
            return;
        }

        this.setState(
            { iconSizePreset: normalizedPreset, iconSizeBucket: normalizedBucket },
            applyLayout
        );
    };

    loadDesktopIconPositions = () => {
        if (!safeLocalStorage) return {};
        try {
            const stored = safeLocalStorage.getItem('desktop_icon_positions');
            return stored ? JSON.parse(stored) : {};
        } catch (e) {
            return {};
        }
    };

    persistIconPositions = () => {
        if (!safeLocalStorage) return;
        const positions = this.state.desktop_icon_positions || {};
        try {
            safeLocalStorage.setItem('desktop_icon_positions', JSON.stringify(positions));
            this.savedIconPositions = { ...positions };
        } catch (e) {
            // ignore write errors (storage may be unavailable)
        }
    };

    persistFolderContents = (contents) => {
        const source = contents ?? this.state.folder_contents ?? {};
        const normalized = {};
        if (source && typeof source === 'object') {
            Object.entries(source).forEach(([folderId, entries]) => {
                if (!folderId) return;
                if (!Array.isArray(entries)) {
                    normalized[folderId] = [];
                    return;
                }
                const sanitized = entries
                    .map((entry) => sanitizeFolderItem(entry))
                    .filter(Boolean);
                normalized[folderId] = sanitized;
            });
        }
        persistStoredFolderContents(normalized);
    };

    loadWindowSizes = () => loadStoredWindowSizes(this.windowSizeStorageKey);

    persistWindowSizes = (sizes) => {
        const storage = resolveStorage();
        if (!storage) return;
        try {
            storage.setItem(this.windowSizeStorageKey, JSON.stringify(sizes));
        } catch (e) {
            // ignore write errors (storage may be unavailable)
        }
    };

    ensureIconPositions = (desktopApps = []) => {
        if (!Array.isArray(desktopApps)) return;
        this.setState((prevState) => {
            const current = prevState.desktop_icon_positions || {};
            const layout = this.resolveIconLayout(desktopApps, current);
            if (this.areIconLayoutsEqual(current, layout)) {
                return null;
            }
            return { desktop_icon_positions: layout };
        }, () => {
            this.persistIconPositions();
        });
    };

    getAllFolderItemIds = (contents = this.state.folder_contents) => {
        const ids = new Set();
        if (!contents || typeof contents !== 'object') return ids;
        Object.values(contents).forEach((items) => {
            if (!Array.isArray(items)) return;
            items.forEach((item) => {
                if (!item) return;
                if (typeof item === 'string') {
                    ids.add(item);
                    return;
                }
                if (typeof item === 'object' && typeof item.id === 'string') {
                    ids.add(item.id);
                }
            });
        });
        return ids;
    };

    isFolderApp = (appOrId, fallbackId = null) => {
        if (!appOrId && !fallbackId) return false;
        const id = typeof appOrId === 'string' ? appOrId : (appOrId?.id || fallbackId);
        if (!id) return false;
        if (appOrId && typeof appOrId === 'object' && appOrId.isFolder) return true;
        const contents = this.state.folder_contents || {};
        return Object.prototype.hasOwnProperty.call(contents, id);
    };

    ensureFolderEntry = (folderId) => {
        if (!folderId) return;
        this.setState((prevState) => {
            const current = prevState.folder_contents || {};
            if (Object.prototype.hasOwnProperty.call(current, folderId)) {
                return null;
            }
            return { folder_contents: { ...current, [folderId]: [] } };
        }, this.persistFolderContents);
    };

    getFolderDropTarget = (event, dragState) => {
        if (!event || !Number.isFinite(event.clientX) || !Number.isFinite(event.clientY)) {
            return null;
        }
        const rect = this.getDesktopRect();
        if (!rect) return null;
        const localX = event.clientX - rect.left;
        const localY = event.clientY - rect.top;
        if (!Number.isFinite(localX) || !Number.isFinite(localY)) return null;
        const desktopApps = this.state.desktop_apps || [];
        for (let index = 0; index < desktopApps.length; index += 1) {
            const appId = desktopApps[index];
            if (!appId || appId === dragState?.id) continue;
            const app = this.getAppById(appId);
            if (!this.isFolderApp(app, appId)) continue;
            const bounds = this.getIconBounds(appId, index);
            if (!bounds) continue;
            const withinX = localX >= bounds.left && localX <= bounds.left + bounds.width;
            const withinY = localY >= bounds.top && localY <= bounds.top + bounds.height;
            if (withinX && withinY) {
                return { type: 'folder', id: appId };
            }
        }
        return null;
    };

    moveIconIntoFolder = (iconId, folderId) => {
        if (!iconId || !folderId) return;
        const app = this.getAppById(iconId);
        if (!app) return;
        this.setState((prevState) => {
            const desktopApps = Array.isArray(prevState.desktop_apps)
                ? prevState.desktop_apps.filter((id) => id !== iconId)
                : [];
            const positions = { ...(prevState.desktop_icon_positions || {}) };
            if (positions[iconId]) {
                delete positions[iconId];
            }
            const currentContents = prevState.folder_contents || {};
            const folderItems = Array.isArray(currentContents[folderId])
                ? currentContents[folderId].slice()
                : [];
            const exists = folderItems.some((item) => {
                if (!item) return false;
                if (typeof item === 'string') return item === iconId;
                return item.id === iconId;
            });
            if (!exists) {
                folderItems.push({
                    id: iconId,
                    title: app.title || app.name || iconId,
                    icon: app.icon,
                });
            }
            const nextContents = { ...currentContents, [folderId]: folderItems };
            const nextSelected = prevState.selectedIcons instanceof Set
                ? new Set(prevState.selectedIcons)
                : new Set();
            nextSelected.delete(iconId);
            let nextAnchor = prevState.selectionAnchorId;
            if (!nextSelected.size) {
                nextAnchor = null;
            } else if (nextAnchor === iconId) {
                const first = nextSelected.values().next().value;
                nextAnchor = first ?? null;
            }
            return {
                desktop_apps: desktopApps,
                desktop_icon_positions: positions,
                folder_contents: nextContents,
                selectedIcons: nextSelected,
                selectionAnchorId: nextAnchor,
                draggingIconId: null,
            };
        }, () => {
            this.persistIconPositions();
            this.persistFolderContents();
        });
    };

    getFolderContext = (folderId) => {
        if (!folderId) return null;
        const contents = this.state.folder_contents?.[folderId];
        if (!Array.isArray(contents)) {
            const meta = this.folderMetadata?.get(folderId) || null;
            const app = this.getAppById(folderId);
            return {
                folderId,
                folderItems: [],
                folderTitle: meta?.title || app?.title || folderId,
                folderDescription: meta?.description,
            };
        }
        const items = contents.map((item) => {
            if (!item) return null;
            if (typeof item === 'string') {
                return { id: item, title: item };
            }
            return {
                id: item.id,
                title: item.title || item.id,
                icon: item.icon,
            };
        }).filter(Boolean);
        const meta = this.folderMetadata?.get(folderId) || null;
        const app = this.getAppById(folderId);
        return {
            folderId,
            folderItems: items,
            folderTitle: meta?.title || app?.title || folderId,
            folderDescription: meta?.description,
        };
    };

    getDesktopRect = () => {
        if (this.desktopRef && this.desktopRef.current) {
            return this.desktopRef.current.getBoundingClientRect();
        }
        return null;
    };

    getDesktopBounds = () => {
        const rect = this.getDesktopRect();
        if (rect) {
            return { width: rect.width, height: rect.height };
        }
        if (typeof window !== 'undefined') {
            return { width: window.innerWidth, height: window.innerHeight };
        }
        return { width: 1280, height: 720 };
    };

    computeGridMetrics = () => {
        const { width, height } = this.getDesktopBounds();
        const usableHeight = Math.max(
            this.iconDimensions.height,
            height - (this.desktopPadding.top + this.desktopPadding.bottom)
        );
        const iconsPerColumn = Math.max(1, Math.floor(usableHeight / this.iconGridSpacing.row));
        return {
            iconsPerColumn,
            offsetX: this.desktopPadding.left,
            offsetY: this.desktopPadding.top,
            columnSpacing: this.iconGridSpacing.column,
            rowSpacing: this.iconGridSpacing.row,
        };
    };

    computeGridPosition = (index = 0) => {
        const { iconsPerColumn, offsetX, offsetY, columnSpacing, rowSpacing } = this.computeGridMetrics();
        const column = Math.floor(index / iconsPerColumn);
        const row = index % iconsPerColumn;
        const x = offsetX + column * columnSpacing;
        const y = offsetY + row * rowSpacing;
        return this.clampIconPosition(x, y);
    };

    refreshAppRegistry() {
        const nextAppMap = new Map();
        const nextValidAppIds = new Set();
        apps.forEach((app) => {
            nextAppMap.set(app.id, app);
            nextValidAppIds.add(app.id);
        });
        this.overlayRegistry.forEach((overlay) => {
            const meta = {
                id: overlay.id,
                title: overlay.title,
                icon: overlay.icon,
                isOverlay: true,
            };
            nextAppMap.set(overlay.id, meta);
            nextValidAppIds.add(overlay.id);
        });
        this.appMap = nextAppMap;
        this.validAppIds = nextValidAppIds;
    }

    normalizeBadgeTone = (tone) => {
        if (typeof tone !== 'string') {
            return 'accent';
        }
        const normalized = tone.trim().toLowerCase();
        return BADGE_TONE_MAP[normalized] || 'accent';
    };

    formatBadgeCount = (value, maxValue) => {
        const numeric = Number(value);
        if (!Number.isFinite(numeric)) {
            return null;
        }
        const count = Math.max(0, Math.floor(numeric));
        const max = Number.isFinite(maxValue) && maxValue > 0 ? Math.floor(maxValue) : 99;
        const displayValue = count > max ? `${max}+` : `${count}`;
        return { count, displayValue, max };
    };

    normalizeBadgeMetadata = (raw) => {
        if (!raw || typeof raw !== 'object') {
            return null;
        }

        const typeInput = typeof raw.type === 'string' ? raw.type.trim().toLowerCase() : null;
        let type = typeInput;
        if (!type) {
            if (Number.isFinite(raw.count) || Number.isFinite(raw.value) || Number.isFinite(raw.total) || Number.isFinite(raw.notifications)) {
                type = 'count';
            } else if (Number.isFinite(raw.progress) || Number.isFinite(raw.current) || Number.isFinite(raw.done) || Number.isFinite(raw.completed)) {
                type = 'ring';
            } else {
                type = 'dot';
            }
        }

        if (type === 'progress') {
            type = 'ring';
        }

        const tone = this.normalizeBadgeTone(raw.tone);
        const persistOnFocus = Boolean(raw.persistOnFocus);
        const pulseOverride = raw.pulse === undefined ? undefined : Boolean(raw.pulse);

        if (type === 'count') {
            const numericSource = raw.count ?? raw.value ?? raw.total ?? raw.notifications ?? raw.number;
            const formatted = this.formatBadgeCount(numericSource, raw.max);
            if (!formatted) {
                return null;
            }
            const { count, displayValue, max } = formatted;
            const label = typeof raw.label === 'string' && raw.label.trim()
                ? raw.label.trim()
                : (count === 1 ? '1 notification' : `${displayValue} notifications`);
            const pulse = pulseOverride === undefined ? false : pulseOverride;
            return {
                type: 'count',
                tone,
                count,
                displayValue,
                max,
                label,
                pulse,
                persistOnFocus,
            };
        }

        if (type === 'ring') {
            const rawValue = raw.progress ?? raw.value ?? raw.current ?? raw.done ?? raw.completed ?? 0;
            if (!Number.isFinite(rawValue)) {
                return null;
            }
            const rawMax = raw.max ?? raw.total ?? (rawValue > 1 ? 100 : 1);
            let ratio;
            if (Number.isFinite(rawMax) && rawMax > 0) {
                ratio = rawValue / rawMax;
            } else if (rawValue > 1) {
                ratio = rawValue / 100;
            } else {
                ratio = rawValue;
            }
            const progress = clamp(Number(ratio), 0, 1);
            const displayValue = typeof raw.displayValue === 'string' && raw.displayValue.trim()
                ? raw.displayValue.trim()
                : `${Math.round(progress * 100)}%`;
            const label = typeof raw.label === 'string' && raw.label.trim()
                ? raw.label.trim()
                : `${displayValue} complete`;
            const pulse = pulseOverride === undefined ? progress < 1 : pulseOverride;
            return {
                type: 'ring',
                tone,
                progress,
                displayValue,
                label,
                pulse,
                persistOnFocus,
            };
        }

        const label = typeof raw.label === 'string' && raw.label.trim()
            ? raw.label.trim()
            : 'Attention needed';
        const pulse = pulseOverride === undefined ? true : pulseOverride;
        return {
            type: 'dot',
            tone,
            label,
            pulse,
            persistOnFocus,
        };
    };

    areAppBadgesEqual = (a, b) => {
        if (a === b) return true;
        if (!a || !b) return false;
        if (a.type !== b.type) return false;
        if (a.tone !== b.tone) return false;
        if (Boolean(a.pulse) !== Boolean(b.pulse)) return false;
        if (Boolean(a.persistOnFocus) !== Boolean(b.persistOnFocus)) return false;
        if ((a.displayValue || b.displayValue) && a.displayValue !== b.displayValue) return false;
        if ((a.label || b.label) && a.label !== b.label) return false;
        if ((typeof a.count === 'number' || typeof b.count === 'number') && a.count !== b.count) return false;
        if ((typeof a.max === 'number' || typeof b.max === 'number') && a.max !== b.max) return false;
        if (typeof a.progress === 'number' || typeof b.progress === 'number') {
            const progressA = typeof a.progress === 'number' ? a.progress : 0;
            const progressB = typeof b.progress === 'number' ? b.progress : 0;
            if (Math.abs(progressA - progressB) > 0.0005) {
                return false;
            }
        }
        return true;
    };

    clearAppBadge = (appId, options = {}) => {
        if (!appId) return;
        const force = Boolean(options.force);
        this.setState((prev) => {
            const current = prev.appBadges || {};
            const existing = current[appId];
            if (!existing) {
                return null;
            }
            if (!force && existing.persistOnFocus) {
                return null;
            }
            const next = { ...current };
            delete next[appId];
            return { appBadges: next };
        });
    };

    handleAppBadgeEvent = (event) => {
        const detail = event?.detail || {};
        const appId = typeof detail.appId === 'string' ? detail.appId : '';
        if (!appId || !this.validAppIds.has(appId)) {
            return;
        }

        if (detail.clear === true) {
            this.clearAppBadge(appId, { force: true });
            return;
        }

        let rawBadge = detail.badge;
        if (rawBadge === undefined) {
            const { appId: _ignored, clear, ...rest } = detail || {};
            rawBadge = rest;
        }

        const normalized = this.normalizeBadgeMetadata(rawBadge);
        if (!normalized) {
            this.clearAppBadge(appId, { force: true });
            return;
        }

        this.setState((prev) => {
            const current = prev.appBadges || {};
            const existing = current[appId];
            if (existing && this.areAppBadgesEqual(existing, normalized)) {
                return null;
            }
            return { appBadges: { ...current, [appId]: normalized } };
        });
    };

    initializeDefaultFolders = (callback) => {
        const stored = this.state.folder_contents || {};
        const nextContents = { ...stored };
        let changed = false;

        DEFAULT_DESKTOP_FOLDERS.forEach((folder) => {
            const folderId = folder.id;
            if (!folderId) return;

            if (!Object.prototype.hasOwnProperty.call(nextContents, folderId)) {
                const defaults = Array.isArray(folder.items)
                    ? folder.items
                        .map((appId) => {
                            const app = this.getAppById(appId);
                            if (!app) return null;
                            return {
                                id: app.id,
                                title: app.title || app.id,
                                icon: app.icon,
                            };
                        })
                        .filter(Boolean)
                    : [];
                nextContents[folderId] = defaults;
                changed = true;
                return;
            }

            const currentItems = nextContents[folderId];
            if (!Array.isArray(currentItems)) {
                nextContents[folderId] = [];
                changed = true;
                return;
            }

            const sanitizedItems = currentItems
                .map((entry) => sanitizeFolderItem(entry))
                .filter(Boolean);

            const lengthChanged = sanitizedItems.length !== currentItems.length;
            const contentChanged = sanitizedItems.some((item, index) => {
                const original = currentItems[index];
                if (!original) return true;
                if (typeof original === 'string') return true;
                return (
                    original.id !== item.id ||
                    original.title !== item.title ||
                    original.icon !== item.icon
                );
            });

            if (lengthChanged || contentChanged) {
                nextContents[folderId] = sanitizedItems;
                changed = true;
            }
        });

        if (changed) {
            this.setState({ folder_contents: nextContents }, () => {
                this.persistFolderContents(nextContents);
                if (typeof callback === 'function') callback();
            });
            return;
        }

        if (typeof callback === 'function') callback();
    };

    resolveOverlayId = (id) => {
        if (!id) return null;
        if (this.overlayRegistry?.has(id)) {
            return id;
        }
        const meta = OVERLAY_WINDOWS?.[id];
        if (meta?.id && this.overlayRegistry?.has(meta.id)) {
            return meta.id;
        }
        return null;
    };

    isOverlayId = (id) => Boolean(this.resolveOverlayId(id));

    getOverlayMeta = (id) => {
        const resolved = this.resolveOverlayId(id);
        if (!resolved) return null;
        return this.overlayRegistry?.get(resolved) || null;
    };

    buildOverlayStateMap = (prev, id, partial) => {
        const resolvedId = this.resolveOverlayId(id) || id;
        const current = (prev && prev[resolvedId]) || {};
        const next = { ...current, ...(partial || {}) };
        const aliasKey = Object.entries(OVERLAY_WINDOWS).find(([, meta]) => meta.id === resolvedId)?.[0];
        const map = {
            ...prev,
            [resolvedId]: next,
        };
        if (aliasKey) {
            map[aliasKey] = next;
        }
        return map;
    };

    isOverlayOpen = (id) => {
        const resolved = this.resolveOverlayId(id);
        if (!resolved) return false;
        return Boolean(this.state.overlayWindows?.[resolved]?.open);
    };

    getLauncherState = () => this.state.overlayWindows?.[LAUNCHER_OVERLAY_ID] || null;

    normalizePaletteIconPath = (icon) => {
        if (!icon || typeof icon !== 'string') return undefined;
        if (/^(https?:|data:)/i.test(icon)) return icon;
        const sanitized = icon.replace(/^\.\//, '').replace(/^\/+/, '');
        if (!sanitized) return undefined;
        return sanitized.startsWith('/') ? sanitized : `/${sanitized}`;
    };

    getCommandPaletteAppItems = () => {
        return apps
            .filter((app) => !app.disabled)
            .map((app) => ({
                id: app.id,
                title: app.title,
                icon: this.normalizePaletteIconPath(app.icon),
                subtitle: undefined,
                keywords: [app.id, app.title].filter(Boolean),
            }));
    };

    getCommandPaletteRecentWindows = () => {
        const stack = this.getActiveStack();
        const seen = new Set();
        const overlays = this.state.overlayWindows || {};
        const results = [];
        stack.forEach((id) => {
            if (!id || seen.has(id)) return;
            seen.add(id);
            if (this.isOverlayId(id)) {
                const overlayState = overlays[id] || {};
                if (!overlayState.open) return;
                const meta = this.getOverlayMeta(id);
                if (!meta) return;
                results.push({
                    id,
                    title: meta.title || id,
                    icon: this.normalizePaletteIconPath(meta.icon),
                    subtitle: 'System overlay',
                    keywords: [id, meta.title, 'overlay'].filter(Boolean),
                });
                return;
            }
            const closedWindows = this.state.closed_windows || {};
            if (closedWindows[id] !== false) return;
            const app = this.getAppById(id);
            if (!app) return;
            results.push({
                id,
                title: app.title || id,
                icon: this.normalizePaletteIconPath(app.icon),
                subtitle: 'Open window',
                keywords: [id, app.title, 'window'].filter(Boolean),
            });
        });
        return results;
    };

    getCommandPaletteSettingsActions = () => {
        const actions = [
            {
                id: 'command-open-settings',
                title: 'Open Settings',
                subtitle: 'Launch the settings application',
                icon: this.normalizePaletteIconPath('/themes/Yaru/apps/gnome-control-center.svg'),
                keywords: ['settings', 'preferences', 'control'],
                data: { action: 'open-settings', target: 'settings' },
            },
        ];

        const presets = [
            { preset: 'small', title: 'Use small desktop icons', keywords: ['small', 'icons', 'desktop'] },
            { preset: 'medium', title: 'Use medium desktop icons', keywords: ['medium', 'icons', 'desktop'] },
            { preset: 'large', title: 'Use large desktop icons', keywords: ['large', 'icons', 'desktop'] },
        ];

        presets.forEach(({ preset, title, keywords }) => {
            if (this.state.iconSizePreset === preset) return;
            actions.push({
                id: `command-set-icon-size-${preset}`,
                title,
                subtitle: 'Desktop setting',
                icon: this.normalizePaletteIconPath('/themes/Yaru/system/user-desktop.png'),
                keywords: ['icon size', ...keywords],
                data: { action: 'set-icon-size', preset },
            });
        });

        return actions;
    };

    openCommandPalette = () => {
        this.openOverlay(COMMAND_PALETTE_OVERLAY_ID, { transitionState: 'entered' }, () => {
            this.focus(COMMAND_PALETTE_OVERLAY_ID);
        });
    };

    closeCommandPalette = () => {
        this.closeOverlay(COMMAND_PALETTE_OVERLAY_ID, undefined, () => {
            const stack = this.getActiveStack();
            const index = stack.indexOf(COMMAND_PALETTE_OVERLAY_ID);
            if (index !== -1) {
                stack.splice(index, 1);
            }
            this.setState((prev) => ({
                focused_windows: { ...prev.focused_windows, [COMMAND_PALETTE_OVERLAY_ID]: false },
            }), () => {
                this.giveFocusToLastApp();
            });
        });
    };

    toggleCommandPalette = () => {
        if (this.isOverlayOpen(COMMAND_PALETTE_OVERLAY_ID)) {
            this.closeCommandPalette();
        } else {
            this.openCommandPalette();
        }
    };

    isCommandPaletteShortcut = (event) => {
        if (!event || typeof event !== 'object') return false;
        if (event.repeat) return false;
        const key = event.key || '';
        const code = event.code || '';
        const isSpace = key === ' ' || key === 'Spacebar' || key === 'Space' || code === 'Space';
        if (!isSpace) return false;
        if (event.altKey || event.shiftKey) return false;
        if (this.commandPaletteUsesMeta) {
            return Boolean(event.metaKey);
        }
        return Boolean(event.ctrlKey);
    };

    handleCommandPaletteAction = (item) => {
        if (!item || typeof item !== 'object') return false;
        const actionType = item?.data?.action;
        if (actionType === 'open-settings') {
            this.openApp('settings');
            return true;
        }
        if (actionType === 'set-icon-size') {
            const preset = item?.data?.preset;
            if (preset && this.iconSizePresets?.[preset]) {
                this.setIconSizePreset(preset);
                return true;
            }
        }
        return false;
    };

    handleCommandPaletteSelect = (item) => {
        if (!item || typeof item !== 'object') return;
        if (item.type === 'action') {
            const handled = this.handleCommandPaletteAction(item);
            if (handled) {
                this.closeCommandPalette();
            }
            return;
        }
        if (item.id) {
            this.openApp(item.id);
        }
        this.closeCommandPalette();
    };

    syncOverlayWindowFlags = (id, flags, callback) => {
        const resolvedId = this.resolveOverlayId(id) || id;
        if (!resolvedId) {
            if (typeof callback === 'function') {
                callback();
            }
            return;
        }

        const { closed, minimized, focused } = flags || {};
        let didUpdate = false;

            this.setState((prev) => {
                const partial = {};

                if (typeof closed === 'boolean') {
                    const previousClosed = prev.closed_windows || {};
                    if (!Object.prototype.hasOwnProperty.call(previousClosed, resolvedId) || previousClosed[resolvedId] !== closed) {
                        partial.closed_windows = { ...previousClosed, [resolvedId]: closed };
                    }
                }

                if (typeof minimized === 'boolean') {
                    const previousMinimized = prev.minimized_windows || {};
                    if (!Object.prototype.hasOwnProperty.call(previousMinimized, resolvedId) || previousMinimized[resolvedId] !== minimized) {
                        partial.minimized_windows = { ...previousMinimized, [resolvedId]: minimized };
                    }
                }

                if (typeof focused === 'boolean') {
                    const previousFocused = prev.focused_windows || {};
                    if (!Object.prototype.hasOwnProperty.call(previousFocused, resolvedId) || previousFocused[resolvedId] !== focused) {
                        partial.focused_windows = { ...previousFocused, [resolvedId]: focused };
                    }
                }

            if (!Object.keys(partial).length) {
                return null;
            }

            didUpdate = true;

            const workspacePartial = {
                closed_windows: partial.closed_windows || prev.closed_windows,
                minimized_windows: partial.minimized_windows || prev.minimized_windows,
                focused_windows: partial.focused_windows || prev.focused_windows,
            };

            this.commitWorkspacePartial(workspacePartial, prev.activeWorkspace);
            return partial;
        }, () => {
            if (typeof callback === 'function') {
                callback();
            }
        });

        if (!didUpdate && typeof callback === 'function') {
            callback();
        }
    };

    openOverlay = (id, overrides = {}, callback) => {
        const resolvedId = this.resolveOverlayId(id);
        if (!resolvedId) return;
        this.recentlyClosedOverlays.delete(resolvedId);
        this.promoteWindowInStack(resolvedId);

        const applyOverrides = (current = {}) => {
            const resolved = typeof overrides === 'function' ? overrides({ ...current }) : overrides;
            const baseState = {
                ...current,
                open: true,
                minimized: false,
                focused: true,
            };

            if (resolvedId === LAUNCHER_OVERLAY_ID) {
                const previousTransition = current.transitionState;
                baseState.transitionState = resolved?.transitionState
                    || (previousTransition === 'entered' ? 'entered' : 'entering');
            }

            if (resolved && typeof resolved === 'object') {
                return { ...baseState, ...resolved };
            }

            return baseState;
        };

        this.updateOverlayState(resolvedId, applyOverrides);

        this.syncOverlayWindowFlags(
            resolvedId,
            { closed: false, minimized: false, focused: true },
            () => {
                this.focus(resolvedId);
                if (typeof callback === 'function') {
                    callback();
                }
            },
        );
    };

    toggleOverlayMinimize = (id) => {
        const resolvedId = this.resolveOverlayId(id);
        if (!resolvedId) return;
        if (this.state.minimized_windows?.[resolvedId]) {
            this.openOverlay(resolvedId, { transitionState: 'entered' });
        } else {
            this.minimizeOverlay(resolvedId);
        }
    };

    toggleOverlayMaximize = (id) => {
        const resolvedId = this.resolveOverlayId(id);
        if (!resolvedId) return;
        this.updateOverlayState(resolvedId, (current = {}) => {
            const defaults = this.getOverlayDefaults(resolvedId);
            const merged = { ...defaults, ...current };
            const nextMaximized = !merged.maximized;
            return {
                ...merged,
                open: true,
                minimized: false,
                maximized: nextMaximized,
                focused: true,
                transitionState: resolvedId === LAUNCHER_OVERLAY_ID
                    ? (merged.transitionState || 'entered')
                    : merged.transitionState,
            };
        });
        this.syncOverlayWindowFlags(resolvedId, { closed: false, minimized: false, focused: true });
    };

    minimizeOverlay = (id) => {
        const resolvedId = this.resolveOverlayId(id);
        if (!resolvedId) return;
        const defaults = this.getOverlayDefaults(resolvedId);
        const aliasKey = Object.entries(OVERLAY_WINDOWS).find(([, meta]) => meta.id === resolvedId)?.[0];
        this.setState((prev) => {
            const overlays = prev.overlayWindows || {};
            const previous = overlays[resolvedId] ? { ...defaults, ...overlays[resolvedId] } : { ...defaults };
            const nextOverlay = {
                ...previous,
                open: true,
                minimized: true,
                maximized: false,
                focused: false,
            };

            const closed_windows = { ...(prev.closed_windows || {}), [resolvedId]: false };
            const minimized_windows = { ...(prev.minimized_windows || {}), [resolvedId]: true };
            const focused_windows = { ...(prev.focused_windows || {}), [resolvedId]: false };

            const noOverlayChange = (
                previous.open === nextOverlay.open &&
                previous.minimized === nextOverlay.minimized &&
                previous.maximized === nextOverlay.maximized &&
                previous.focused === nextOverlay.focused
            );
            const noFlagChange = (
                prev.closed_windows?.[resolvedId] === closed_windows[resolvedId] &&
                prev.minimized_windows?.[resolvedId] === minimized_windows[resolvedId] &&
                prev.focused_windows?.[resolvedId] === focused_windows[resolvedId]
            );

            if (noOverlayChange && noFlagChange) {
                return null;
            }

            this.commitWorkspacePartial({ closed_windows, minimized_windows, focused_windows }, prev.activeWorkspace);

            const overlayWindows = { ...overlays, [resolvedId]: nextOverlay };
            if (aliasKey) {
                overlayWindows[aliasKey] = nextOverlay;
            }

            return {
                overlayWindows,
                closed_windows,
                minimized_windows,
                focused_windows,
            };
        }, () => {
            this.giveFocusToLastApp();
        });
    };

    restoreOverlay = (id, overrides = {}, callback) => {
        this.openOverlay(id, overrides, callback);
    };

    closeOverlay = (id, overrides = {}, callback) => {
        const resolvedId = this.resolveOverlayId(id);
        if (!resolvedId) return;
        this.recentlyClosedOverlays.add(resolvedId);

        const stack = this.getActiveStack();
        const index = stack.indexOf(resolvedId);
        if (index !== -1) {
            stack.splice(index, 1);
        }

        if (this.windowPreviewCache?.has(resolvedId)) {
            this.windowPreviewCache.delete(resolvedId);
        }

        const applyOverrides = (current = {}) => {
            const resolved = typeof overrides === 'function' ? overrides({ ...current }) : overrides;
            const baseState = {
                ...current,
                open: false,
                minimized: false,
                maximized: false,
                focused: false,
            };

            if (resolvedId === LAUNCHER_OVERLAY_ID) {
                const transitionOverride = resolved && typeof resolved === 'object' && resolved.transitionState;
                baseState.transitionState = transitionOverride || 'exiting';
            }

            if (resolved && typeof resolved === 'object') {
                return { ...baseState, ...resolved };
            }

            return baseState;
        };

        this.updateOverlayState(resolvedId, applyOverrides);

        this.syncOverlayWindowFlags(
            resolvedId,
            { closed: true, minimized: false, focused: false },
            () => {
                this.giveFocusToLastApp();
                this.saveSession();
                if (typeof callback === 'function') {
                    callback();
                }
            },
        );

        this.clearAppBadge(id, { force: true });
    };

    getAppById = (id) => {
        if (!this.appMap?.has(id)) {
            const match = apps.find((app) => app.id === id);
            if (match) {
                this.appMap.set(id, match);
                this.validAppIds.add(id);
            }
        }
        return this.appMap.get(id);
    };

    buildWindowShelfEntry = (id) => {
        const app = this.getAppById(id);
        if (!app) return null;
        const title = app.title || app.name || id;
        const icon = typeof app.icon === 'string' ? app.icon : undefined;
        return { id, title, icon };
    };

    getMinimizedWindowEntries = () => {
        const closed = this.state.closed_windows || {};
        const minimized = this.state.minimized_windows || {};
        const entries = [];
        Object.keys(minimized).forEach((id) => {
            if (!minimized[id]) return;
            if (!this.validAppIds.has(id)) return;
            if (this.isOverlayId(id)) {
                const overlayState = this.state.overlayWindows?.[id];
                if (!overlayState || overlayState.open === false) {
                    return;
                }
            } else if (closed[id]) {
                return;
            }
            const entry = this.buildWindowShelfEntry(id);
            if (entry) {
                entries.push(entry);
            }
        });
        return entries;
    };

    getClosedWindowOrderMap = () => {
        const order = new Map();
        if (!safeLocalStorage) return order;
        try {
            const raw = safeLocalStorage.getItem('window-trash');
            if (!raw) return order;
            const parsed = JSON.parse(raw);
            if (!Array.isArray(parsed)) return order;
            parsed.forEach((item) => {
                if (item && typeof item.id === 'string') {
                    const closedAt = Number(item.closedAt);
                    order.set(item.id, Number.isFinite(closedAt) ? closedAt : 0);
                }
            });
        } catch (e) {
            return order;
        }
        return order;
    };

    getClosedWindowEntries = () => {
        const closed = this.state.closed_windows || {};
        const order = this.getClosedWindowOrderMap();
        const entries = [];
        Object.keys(closed).forEach((id) => {
            if (!closed[id]) return;
            if (!this.validAppIds.has(id)) return;
            if (this.isOverlayId(id) && !this.recentlyClosedOverlays.has(id)) return;
            const entry = this.buildWindowShelfEntry(id);
            if (entry) {
                const closedAt = order.has(id) ? order.get(id) : 0;
                entries.push({ ...entry, closedAt });
            }
        });
        entries.sort((a, b) => (b.closedAt || 0) - (a.closedAt || 0));
        return entries.map(({ id, title, icon }) => ({ id, title, icon }));
    };

    getDesktopAppIndex = (id) => {
        const appsOnDesktop = this.state.desktop_apps || [];
        return appsOnDesktop.indexOf(id);
    };

    describeKeyboardIconPosition = (position) => {
        if (!this.isValidIconPosition(position)) {
            return { column: null, row: null };
        }
        const metrics = this.computeGridMetrics();
        const columnSpacing = Math.max(metrics.columnSpacing || 0, 1);
        const rowSpacing = Math.max(metrics.rowSpacing || 0, 1);
        const column = Math.max(1, Math.round((position.x - metrics.offsetX) / columnSpacing) + 1);
        const row = Math.max(1, Math.round((position.y - metrics.offsetY) / rowSpacing) + 1);
        return { column, row };
    };

    buildKeyboardMoveHint = (app, isMoving, position) => {
        if (!app || this.state.disabled_apps?.[app.id]) {
            return undefined;
        }
        const title = app.title || app.name || 'app';
        if (isMoving) {
            let location = '';
            if (this.isValidIconPosition(position)) {
                const { column, row } = this.describeKeyboardIconPosition(position);
                if (column && row) {
                    location = ` Current position column ${column}, row ${row}.`;
                }
            }
            return `Move mode active for ${title}. Use the arrow keys to reposition. Press Enter to place or Escape to cancel.${location}`;
        }
        let location = '';
        if (this.isValidIconPosition(position)) {
            const { column, row } = this.describeKeyboardIconPosition(position);
            if (column && row) {
                location = ` It is currently in column ${column}, row ${row}.`;
            }
        }
        return `Press Enter to move ${title} with the keyboard. Press Space to open it.${location}`;
    };

    isValidIconPosition = (position) => {
        if (!position) return false;
        const { x, y } = position;
        return Number.isFinite(x) && Number.isFinite(y);
    };

    getIconPositionKey = (position) => {
        if (!this.isValidIconPosition(position)) return null;
        return `${Math.round(position.x)}:${Math.round(position.y)}`;
    };

    areIconLayoutsEqual = (a = {}, b = {}) => {
        const aKeys = Object.keys(a);
        const bKeys = Object.keys(b);
        if (aKeys.length !== bKeys.length) return false;
        return aKeys.every((key) => {
            const first = a[key];
            const second = b[key];
            if (!this.isValidIconPosition(first) || !this.isValidIconPosition(second)) {
                return false;
            }
            return first.x === second.x && first.y === second.y;
        });
    };

    areSetsEqual = (first, second) => {
        if (first === second) return true;
        const a = first instanceof Set ? first : new Set(first || []);
        const b = second instanceof Set ? second : new Set(second || []);
        if (a.size !== b.size) return false;
        for (const value of a) {
            if (!b.has(value)) {
                return false;
            }
        }
        return true;
    };

    areRectsEqual = (a, b) => {
        if (!a && !b) return true;
        if (!a || !b) return false;
        return a.left === b.left && a.top === b.top && a.width === b.width && a.height === b.height;
    };

    rectsOverlap = (a, b) => {
        if (!a || !b) return false;
        if (a.width <= 0 || a.height <= 0 || b.width <= 0 || b.height <= 0) return false;
        return (
            a.left < b.left + b.width &&
            a.left + a.width > b.left &&
            a.top < b.top + b.height &&
            a.top + a.height > b.top
        );
    };

    getIconBounds = (appId, index, state = this.state) => {
        if (!appId) return null;
        const positions = state.desktop_icon_positions || {};
        const keyboardMoveState = state.keyboardMoveState;
        const basePosition = (keyboardMoveState && keyboardMoveState.id === appId && keyboardMoveState.position)
            ? keyboardMoveState.position
            : (positions[appId] || this.computeGridPosition(index));
        if (!this.isValidIconPosition(basePosition)) return null;
        const width = this.iconDimensions?.width ?? this.defaultIconDimensions.width;
        const height = this.iconDimensions?.height ?? this.defaultIconDimensions.height;
        return {
            left: basePosition.x,
            top: basePosition.y,
            width,
            height,
        };
    };

    calculateSelectionForState = (state, appId, modifiers = {}) => {
        if (!appId) return null;
        const desktopApps = Array.isArray(state.desktop_apps) ? state.desktop_apps : [];
        const prevSelected = state.selectedIcons instanceof Set ? state.selectedIcons : new Set();
        const prevAnchor = state.selectionAnchorId ?? null;
        const multi = Boolean(modifiers.multi);
        const range = Boolean(modifiers.range);

        let anchorId = prevAnchor;
        let nextSelected = null;

        if (!multi && !range) {
            nextSelected = new Set([appId]);
            anchorId = appId;
        } else if (range) {
            const order = desktopApps;
            if (!order.length) {
                nextSelected = new Set(prevSelected);
            } else {
                let anchor = anchorId;
                if (!anchor || !order.includes(anchor)) {
                    const fallback = Array.from(prevSelected).find((id) => order.includes(id));
                    anchor = fallback || order[0] || appId;
                }
                if (!order.includes(appId) || !order.includes(anchor)) {
                    nextSelected = new Set(prevSelected);
                } else {
                    const startIndex = order.indexOf(anchor);
                    const endIndex = order.indexOf(appId);
                    const [start, end] = startIndex <= endIndex ? [startIndex, endIndex] : [endIndex, startIndex];
                    nextSelected = multi ? new Set(prevSelected) : new Set();
                    for (let i = start; i <= end; i += 1) {
                        nextSelected.add(order[i]);
                    }
                    anchorId = anchor;
                }
            }
        } else if (multi) {
            nextSelected = new Set(prevSelected);
            if (nextSelected.has(appId)) {
                nextSelected.delete(appId);
                if (anchorId === appId) {
                    const remaining = nextSelected.values().next().value;
                    anchorId = remaining ?? null;
                }
            } else {
                nextSelected.add(appId);
                anchorId = appId;
            }
        }

        if (!nextSelected) {
            nextSelected = new Set(prevSelected);
        }

        if (!nextSelected.size) {
            anchorId = null;
        }

        const changed = !this.areSetsEqual(prevSelected, nextSelected);
        const anchorChanged = anchorId !== prevAnchor && !(anchorId === null && prevAnchor === null);

        return {
            nextSelected,
            anchorId,
            changed,
            shouldUpdate: changed || anchorChanged,
        };
    };

    applyKeyboardSelection = (appId, modifiers = {}) => {
        const selection = this.calculateSelectionForState(this.state, appId, modifiers);
        if (!selection) return;
        if (!selection.shouldUpdate) return;
        this.setState({
            selectedIcons: selection.nextSelected,
            selectionAnchorId: selection.nextSelected.size ? selection.anchorId : null,
        });
    };

    buildMarqueeSelection = (state, rect, selectionState) => {
        if (!rect) return null;
        const desktopApps = Array.isArray(state.desktop_apps) ? state.desktop_apps : [];
        const base = selectionState?.mode === 'add'
            ? new Set(selectionState?.baseSelection || [])
            : new Set();
        if (!desktopApps.length) {
            return { nextSelected: base };
        }
        desktopApps.forEach((appId, index) => {
            const bounds = this.getIconBounds(appId, index, state);
            if (bounds && this.rectsOverlap(rect, bounds)) {
                base.add(appId);
            }
        });
        return { nextSelected: base };
    };

    updateMarqueeSelection = (rect, selectionState) => {
        this.setState((prevState) => {
            const changes = {};
            if (!this.areRectsEqual(prevState.marqueeSelection, rect)) {
                changes.marqueeSelection = rect;
            }
            const result = this.buildMarqueeSelection(prevState, rect, selectionState);
            if (result) {
                const prevSelected = prevState.selectedIcons instanceof Set ? prevState.selectedIcons : new Set();
                const nextSelected = result.nextSelected;
                if (!this.areSetsEqual(prevSelected, nextSelected)) {
                    changes.selectedIcons = nextSelected;
                }
                if (nextSelected && nextSelected.size) {
                    const anchorCandidate = selectionState?.anchor;
                    let nextAnchor = null;
                    if (anchorCandidate && nextSelected.has(anchorCandidate)) {
                        nextAnchor = anchorCandidate;
                    } else if (prevState.selectionAnchorId && nextSelected.has(prevState.selectionAnchorId)) {
                        nextAnchor = prevState.selectionAnchorId;
                    } else {
                        nextAnchor = nextSelected.values().next().value ?? null;
                    }
                    if (prevState.selectionAnchorId !== nextAnchor && (nextAnchor || prevState.selectionAnchorId !== null)) {
                        changes.selectionAnchorId = nextAnchor;
                    }
                } else if (prevState.selectionAnchorId !== null) {
                    changes.selectionAnchorId = null;
                }
            }
            return Object.keys(changes).length ? changes : null;
        });
    };

    resolveIconLayout = (desktopApps = [], current = {}, options = {}) => {
        const next = {};
        const taken = new Set();
        const clampOnly = options?.clampOnly === true;

        const claimPosition = (position) => {
            if (!this.isValidIconPosition(position)) return null;
            const base = this.clampIconPosition(position.x, position.y);
            const key = this.getIconPositionKey(base);
            if (!key || taken.has(key)) return null;
            taken.add(key);
            return base;
        };

        let fallbackIndex = 0;
        const assignFallback = (startIndex) => {
            let index = Math.max(startIndex, fallbackIndex);
            while (index < startIndex + 1000) {
                const candidate = this.computeGridPosition(index);
                const key = this.getIconPositionKey(candidate);
                if (key && !taken.has(key)) {
                    taken.add(key);
                    fallbackIndex = index + 1;
                    return candidate;
                }
                index += 1;
            }
            const fallback = this.computeGridPosition(startIndex);
            const fallbackKey = this.getIconPositionKey(fallback);
            if (fallbackKey && !taken.has(fallbackKey)) {
                taken.add(fallbackKey);
            }
            return fallback;
        };

        desktopApps.forEach((id, orderIndex) => {
            const candidates = [];
            if (current[id]) {
                candidates.push(current[id]);
            }
            if (!clampOnly) {
                const saved = this.savedIconPositions?.[id];
                if (saved) {
                    candidates.push(saved);
                }
            }

            let assigned = null;
            for (let i = 0; i < candidates.length; i += 1) {
                const candidate = claimPosition(candidates[i]);
                if (candidate) {
                    assigned = candidate;
                    break;
                }
            }

            if (!assigned) {
                assigned = assignFallback(orderIndex);
            }

            next[id] = assigned;
        });

        return next;
    };

    clampIconPosition = (x, y) => {
        const { width, height } = this.getDesktopBounds();
        const minX = this.desktopPadding.left;
        const maxX = Math.max(minX, width - this.iconDimensions.width - this.desktopPadding.right);
        const minY = this.desktopPadding.top;
        const maxY = Math.max(minY, height - this.iconDimensions.height - this.desktopPadding.bottom);
        const clampedX = Math.min(Math.max(x, minX), maxX);
        const clampedY = Math.min(Math.max(y, minY), maxY);
        return { x: Math.round(clampedX), y: Math.round(clampedY) };
    };

    snapIconPosition = (x, y) => {
        const metrics = this.computeGridMetrics();
        const snapAxis = (value, offset, spacing) => {
            if (!Number.isFinite(value) || !Number.isFinite(offset) || !Number.isFinite(spacing) || spacing <= 0) {
                return value;
            }
            const relative = value - offset;
            const snappedRelative = Math.round(relative / spacing) * spacing;
            return offset + snappedRelative;
        };

        const snappedX = snapAxis(x, metrics.offsetX, metrics.columnSpacing);
        const snappedY = snapAxis(y, metrics.offsetY, metrics.rowSpacing);

        return { x: snappedX, y: snappedY };
    };

    calculateIconPosition = (clientX, clientY, dragState = this.iconDragState) => {
        if (!dragState) return { x: 0, y: 0 };
        const rect = this.getDesktopRect();
        if (!rect) {
            const snapped = this.snapIconPosition(clientX - dragState.offsetX, clientY - dragState.offsetY);
            return this.clampIconPosition(snapped.x, snapped.y);
        }
        const x = clientX - rect.left - dragState.offsetX;
        const y = clientY - rect.top - dragState.offsetY;
        const snapped = this.snapIconPosition(x, y);
        return this.clampIconPosition(snapped.x, snapped.y);
    };

    updateIconPosition = (id, x, y, persist = false) => {
        const nextPosition = this.clampIconPosition(x, y);
        if (persist) {
            this.setState((prevState) => {
                const current = prevState.desktop_icon_positions || {};
                const desktopApps = Array.isArray(prevState.desktop_apps) ? prevState.desktop_apps : [];
                const layout = this.resolveIconLayout(desktopApps, { ...current, [id]: nextPosition });
                const shouldUpdatePositions = !this.areIconLayoutsEqual(current, layout);
                const nextPositions = shouldUpdatePositions ? layout : current;
                if (!shouldUpdatePositions && prevState.draggingIconId === null) {
                    return null;
                }
                return {
                    desktop_icon_positions: nextPositions,
                    draggingIconId: null,
                };
            }, () => {
                this.persistIconPositions();
            });
            return;
        }

        this.setState((prevState) => {
            const current = prevState.desktop_icon_positions || {};
            const previous = current[id];
            if (previous && previous.x === nextPosition.x && previous.y === nextPosition.y) {
                return null;
            }
            return {
                desktop_icon_positions: { ...current, [id]: nextPosition },
                draggingIconId: prevState.draggingIconId,
            };
        });
    };

    startKeyboardIconMove = (appId) => {
        if (!this.validAppIds.has(appId)) return;
        if (this.state.disabled_apps?.[appId]) return;
        const positions = this.state.desktop_icon_positions || {};
        const currentIndex = this.getDesktopAppIndex(appId);
        const fallback = currentIndex >= 0 ? this.computeGridPosition(currentIndex) : this.computeGridPosition(0);
        const currentPosition = positions[appId] || fallback;
        const basePosition = this.clampIconPosition(currentPosition.x, currentPosition.y);
        this.setState({
            keyboardMoveState: {
                id: appId,
                origin: basePosition,
                position: basePosition,
            },
        }, () => {
            this.announceKeyboardMoveStart(appId, basePosition);
        });
    };

    moveIconWithKeyboard = (appId, deltaX, deltaY) => {
        const metrics = this.computeGridMetrics();
        const stepX = (deltaX || 0) * (metrics.columnSpacing || 0);
        const stepY = (deltaY || 0) * (metrics.rowSpacing || 0);
        if (stepX === 0 && stepY === 0) return;
        this.setState((prevState) => {
            const moveState = prevState.keyboardMoveState;
            if (!moveState || moveState.id !== appId || !this.isValidIconPosition(moveState.position)) {
                return null;
            }
            const current = moveState.position;
            const next = this.clampIconPosition(current.x + stepX, current.y + stepY);
            if (next.x === current.x && next.y === current.y) {
                return null;
            }
            return {
                keyboardMoveState: { ...moveState, position: next },
            };
        }, () => {
            const moveState = this.state.keyboardMoveState;
            if (!moveState || moveState.id !== appId || !this.isValidIconPosition(moveState.position)) {
                return;
            }
            const { position } = moveState;
            this.updateIconPosition(appId, position.x, position.y, false);
            this.announceKeyboardPosition(appId, position);
        });
    };

    completeKeyboardIconMove = () => {
        const moveState = this.state.keyboardMoveState;
        if (!moveState) return;
        const { id, position } = moveState;
        this.setState({ keyboardMoveState: null }, () => {
            if (this.isValidIconPosition(position)) {
                this.updateIconPosition(id, position.x, position.y, true);
                this.announceKeyboardPlacement(id, position);
            } else {
                this.announceKeyboardPlacement(id, null);
            }
        });
    };

    cancelKeyboardIconMove = () => {
        const moveState = this.state.keyboardMoveState;
        if (!moveState) return;
        const { id, origin } = moveState;
        this.setState({ keyboardMoveState: null }, () => {
            if (this.isValidIconPosition(origin)) {
                this.updateIconPosition(id, origin.x, origin.y, false);
            }
            this.announceKeyboardCancel(id);
        });
    };

    handleIconKeyDown = (event, app) => {
        if (!app) return;
        const appId = app.id;
        if (!appId || this.state.disabled_apps?.[appId]) return;

        const moveState = this.state.keyboardMoveState;
        const isMoving = moveState && moveState.id === appId;
        const key = event.key;
        const multi = event.ctrlKey || event.metaKey;
        const range = event.shiftKey;

        if (isMoving) {
            switch (key) {
                case 'ArrowUp':
                    event.preventDefault();
                    this.moveIconWithKeyboard(appId, 0, -1);
                    return;
                case 'ArrowDown':
                    event.preventDefault();
                    this.moveIconWithKeyboard(appId, 0, 1);
                    return;
                case 'ArrowLeft':
                    event.preventDefault();
                    this.moveIconWithKeyboard(appId, -1, 0);
                    return;
                case 'ArrowRight':
                    event.preventDefault();
                    this.moveIconWithKeyboard(appId, 1, 0);
                    return;
                case 'Enter':
                    event.preventDefault();
                    this.completeKeyboardIconMove();
                    return;
                case 'Escape':
                    event.preventDefault();
                    this.cancelKeyboardIconMove();
                    return;
                case ' ':
                case 'Spacebar':
                    event.preventDefault();
                    return;
                default:
                    return;
            }
        }

        if (key === 'Enter') {
            event.preventDefault();
            this.startKeyboardIconMove(appId);
            return;
        }

        if (key === ' ' || key === 'Spacebar') {
            event.preventDefault();
            if (multi || range) {
                this.applyKeyboardSelection(appId, { multi, range });
            } else {
                this.openApp(appId);
            }
        }
    };

    handleIconBlur = (_event, appId) => {
        const moveState = this.state.keyboardMoveState;
        if (moveState && moveState.id === appId) {
            this.completeKeyboardIconMove();
        }
    };

    announce = (message) => {
        if (this.liveRegionTimeout) {
            clearTimeout(this.liveRegionTimeout);
            this.liveRegionTimeout = null;
        }
        this.setState({ liveRegionMessage: '' });
        if (!message) return;
        this.liveRegionTimeout = setTimeout(() => {
            this.setState({ liveRegionMessage: message });
            this.liveRegionTimeout = null;
        }, 75);
    };

    announceKeyboardMoveStart = (appId, position) => {
        const app = this.getAppById(appId);
        if (!app) return;
        const title = app.title || app.name || 'app';
        let location = '';
        if (this.isValidIconPosition(position)) {
            const { column, row } = this.describeKeyboardIconPosition(position);
            if (column && row) {
                location = ` Starting position column ${column}, row ${row}.`;
            }
        }
        this.announce(`Moving ${title}. Use arrow keys to reposition. Press Enter to place or Escape to cancel.${location}`);
    };

    announceKeyboardPosition = (appId, position) => {
        const app = this.getAppById(appId);
        if (!app || !this.isValidIconPosition(position)) return;
        const { column, row } = this.describeKeyboardIconPosition(position);
        if (!column || !row) return;
        const title = app.title || app.name || 'app';
        this.announce(`${title} moved to column ${column}, row ${row}.`);
    };

    announceKeyboardPlacement = (appId, position) => {
        const app = this.getAppById(appId);
        if (!app) return;
        const title = app.title || app.name || 'app';
        if (this.isValidIconPosition(position)) {
            const { column, row } = this.describeKeyboardIconPosition(position);
            if (column && row) {
                this.announce(`${title} placed at column ${column}, row ${row}.`);
                return;
            }
        }
        this.announce(`${title} position unchanged.`);
    };

    announceKeyboardCancel = (appId) => {
        const app = this.getAppById(appId);
        if (!app) return;
        const title = app.title || app.name || 'app';
        this.announce(`Cancelled moving ${title}.`);
    };

    handleIconPointerEnter = (appId) => {
        this.setState((prevState) => {
            if (prevState.hoveredIconId === appId) return null;
            return { hoveredIconId: appId };
        });
    };

    handleIconPointerLeave = (appId) => {
        this.setState((prevState) => {
            if (prevState.hoveredIconId !== appId) return null;
            return { hoveredIconId: null };
        });
    };

    handleDesktopPointerDown = (event) => {
        if (event.button !== 0) return;
        if (event.target !== event.currentTarget) return;
        event.stopPropagation();

        const container = event.currentTarget;
        container.setPointerCapture?.(event.pointerId);

        const baseSelectionArray = Array.from(this.state.selectedIcons instanceof Set ? this.state.selectedIcons : []);
        const selectionAnchor = this.state.selectionAnchorId ?? null;
        const isAdditive = event.metaKey || event.ctrlKey;
        const isRange = event.shiftKey;

        this.desktopSelectionState = {
            pointerId: event.pointerId,
            container,
            rect: container.getBoundingClientRect(),
            startClientX: event.clientX,
            startClientY: event.clientY,
            moved: false,
            baseSelection: baseSelectionArray,
            mode: isAdditive ? 'add' : 'replace',
            anchor: selectionAnchor,
        };

        if (!isAdditive && !isRange) {
            if (baseSelectionArray.length > 0) {
                this.setState({ selectedIcons: new Set(), selectionAnchorId: null });
            }
        }

        if (this.state.keyboardMoveState) {
            this.setState({ keyboardMoveState: null });
        }
        if (this.state.hoveredIconId !== null) {
            this.setState({ hoveredIconId: null });
        }
    };

    handleDesktopPointerMove = (event) => {
        const selectionState = this.desktopSelectionState;
        if (!selectionState || event.pointerId !== selectionState.pointerId) return;
        event.stopPropagation();

        const deltaX = event.clientX - selectionState.startClientX;
        const deltaY = event.clientY - selectionState.startClientY;
        if (!selectionState.moved) {
            const threshold = 4;
            if (Math.abs(deltaX) < threshold && Math.abs(deltaY) < threshold) {
                return;
            }
            selectionState.moved = true;
        }

        event.preventDefault();

        const rect = selectionState.rect;
        const clampX = (value) => {
            const relative = value - rect.left;
            if (!Number.isFinite(relative)) return 0;
            return Math.min(Math.max(relative, 0), Math.max(rect.width, 0));
        };
        const clampY = (value) => {
            const relative = value - rect.top;
            if (!Number.isFinite(relative)) return 0;
            return Math.min(Math.max(relative, 0), Math.max(rect.height, 0));
        };

        const originX = clampX(selectionState.startClientX);
        const originY = clampY(selectionState.startClientY);
        const currentX = clampX(event.clientX);
        const currentY = clampY(event.clientY);

        const marqueeRect = {
            left: Math.min(originX, currentX),
            top: Math.min(originY, currentY),
            width: Math.abs(currentX - originX),
            height: Math.abs(currentY - originY),
        };

        this.updateMarqueeSelection(marqueeRect, selectionState);
    };

    handleDesktopPointerUp = (event) => {
        const selectionState = this.desktopSelectionState;
        if (!selectionState || event.pointerId !== selectionState.pointerId) return;
        event.stopPropagation();

        selectionState.container?.releasePointerCapture?.(selectionState.pointerId);

        this.desktopSelectionState = null;

        this.setState((prevState) => {
            if (!prevState.marqueeSelection) return null;
            return { marqueeSelection: null };
        });
    };

    handleDesktopPointerCancel = (event) => {
        const selectionState = this.desktopSelectionState;
        if (!selectionState) return;
        event?.stopPropagation?.();

        selectionState.container?.releasePointerCapture?.(selectionState.pointerId);
        this.desktopSelectionState = null;

        const restoreSelection = new Set(selectionState.baseSelection || []);
        this.setState((prevState) => {
            const updates = {};
            if (prevState.marqueeSelection) {
                updates.marqueeSelection = null;
            }
            updates.selectedIcons = restoreSelection;
            updates.selectionAnchorId = restoreSelection.size ? (restoreSelection.values().next().value ?? null) : null;
            return Object.keys(updates).length ? updates : null;
        });
    };

    handleIconPointerDown = (event, appId) => {
        if (event.button !== 0) return;
        event.stopPropagation();
        const container = event.currentTarget;
        const rect = container.getBoundingClientRect();
        const offsetX = event.clientX - rect.left;
        const offsetY = event.clientY - rect.top;
        container.setPointerCapture?.(event.pointerId);
        this.preventNextIconClick = false;
        const modifiers = {
            multi: event.metaKey || event.ctrlKey,
            range: event.shiftKey,
        };
        let selectionChangedFlag = false;
        this.setState((prevState) => {
            const partial = { draggingIconId: appId };
            if (prevState.keyboardMoveState) {
                partial.keyboardMoveState = null;
            }
            const selection = this.calculateSelectionForState(prevState, appId, modifiers);
            if (selection) {
                selectionChangedFlag = selection.changed;
                if (selection.shouldUpdate) {
                    partial.selectedIcons = selection.nextSelected;
                    partial.selectionAnchorId = selection.nextSelected.size ? selection.anchorId : null;
                }
            }
            return partial;
        });
        let startPosition = null;
        const positions = this.state.desktop_icon_positions || {};
        if (positions[appId]) {
            startPosition = { ...positions[appId] };
        } else if (typeof window !== 'undefined') {
            const style = window.getComputedStyle(container);
            const left = parseFloat(style.left) || 0;
            const top = parseFloat(style.top) || 0;
            startPosition = { x: left, y: top };
        }
        this.iconDragState = {
            id: appId,
            pointerId: event.pointerId,
            offsetX,
            offsetY,
            startX: event.clientX,
            startY: event.clientY,
            moved: false,
            container,
            startPosition,
            lastPosition: startPosition,
            selectionChangedOnPointerDown: selectionChangedFlag,
            multiSelectIntent: modifiers.multi || modifiers.range,
        };
        this.attachIconKeyboardListeners();
    };

    handleIconPointerMove = (event) => {
        if (!this.iconDragState || event.pointerId !== this.iconDragState.pointerId) return;
        const dragState = this.iconDragState;
        const deltaX = event.clientX - dragState.startX;
        const deltaY = event.clientY - dragState.startY;
        if (!dragState.moved) {
            const threshold = 4;
            if (Math.abs(deltaX) < threshold && Math.abs(deltaY) < threshold) {
                return;
            }
            dragState.moved = true;
        }
        event.preventDefault();
        const position = this.calculateIconPosition(event.clientX, event.clientY, dragState);
        dragState.lastPosition = position;
        this.updateIconPosition(dragState.id, position.x, position.y, false);
    };

    handleIconPointerUp = (event) => {
        if (!this.iconDragState || event.pointerId !== this.iconDragState.pointerId) return;
        event.stopPropagation();
        const dragState = this.iconDragState;
        const moved = dragState.moved;
        const selectionChanged = Boolean(dragState.selectionChangedOnPointerDown);
        const hadMultiIntent = Boolean(dragState.multiSelectIntent);
        this.iconDragState = null;
        dragState.container?.releasePointerCapture?.(event.pointerId);
        this.detachIconKeyboardListeners();
        if (moved) {
            event.preventDefault();
            this.preventNextIconClick = true;
            const dropTarget = this.getFolderDropTarget(event, dragState);
            if (dropTarget && dropTarget.type === 'folder') {
                this.moveIconIntoFolder(dragState.id, dropTarget.id);
            } else {
                const position = this.resolveDropPosition(event, dragState);
                this.updateIconPosition(dragState.id, position.x, position.y, true);
                this.setState({ draggingIconId: null });
            }
            return;
        }

        event.preventDefault();
        const isTouch = event.pointerType === 'touch';
        const shouldActivate = isTouch || (!selectionChanged && !hadMultiIntent && !(event.ctrlKey || event.metaKey || event.shiftKey));
        this.setState({ draggingIconId: null }, () => {
            if (shouldActivate) {
                this.openApp(dragState.id);
            }
        });
    };

    handleIconPointerCancel = (event) => {
        if (!this.iconDragState || event.pointerId !== this.iconDragState.pointerId) return;
        event.preventDefault();
        this.cancelIconDrag(true);
    };

    handleIconClickCapture = (event) => {
        if (this.preventNextIconClick) {
            event.stopPropagation();
            event.preventDefault();
            this.preventNextIconClick = false;
        }
    };

    realignIconPositions = () => {
        const desktopApps = this.state.desktop_apps || [];
        if (!desktopApps.length) return;
        this.setState((prevState) => {
            const current = prevState.desktop_icon_positions || {};
            const layout = this.resolveIconLayout(desktopApps, current, { clampOnly: true });
            if (this.areIconLayoutsEqual(current, layout)) {
                return null;
            }
            return { desktop_icon_positions: layout };
        }, () => {
            this.persistIconPositions();
        });
    };

    switchWorkspace = (workspaceId) => {
        if (workspaceId === this.state.activeWorkspace) return;
        if (workspaceId < 0 || workspaceId >= this.state.workspaces.length) return;
        const snapshot = this.workspaceSnapshots[workspaceId] || this.createEmptyWorkspaceState();
        const nextTheme = this.getWorkspaceTheme(workspaceId);
        this.closeOverlay('windowSwitcher');
        this.setState({
            activeWorkspace: workspaceId,
            focused_windows: { ...snapshot.focused_windows },
            closed_windows: { ...snapshot.closed_windows },
            minimized_windows: { ...snapshot.minimized_windows },
            window_positions: { ...snapshot.window_positions },
            switcherWindows: [],
            currentTheme: nextTheme,
        }, () => {
            this.broadcastWorkspaceState();
            this.giveFocusToLastApp();
            if (this.isOverlayOpen(SWITCHER_OVERLAY_ID)) {
                this.closeOverlay(SWITCHER_OVERLAY_ID);
            }
        });
    };

    shiftWorkspace = (direction) => {
        const { activeWorkspace, workspaces } = this.state;
        const count = workspaces.length;
        const next = (activeWorkspace + direction + count) % count;
        this.switchWorkspace(next);
    };

    getActiveStack = () => {
        const { activeWorkspace } = this.state;
        if (!this.workspaceStacks[activeWorkspace]) {
            this.workspaceStacks[activeWorkspace] = [];
        }
        return this.workspaceStacks[activeWorkspace];
    };

    promoteWindowInStack = (id) => {
        if (!id) return;
        const stack = this.getActiveStack();
        const index = stack.indexOf(id);
        if (index !== -1) {
            stack.splice(index, 1);
        }
        stack.unshift(id);
    };

    handleExternalWorkspaceSelect = (event) => {
        const workspaceId = event?.detail?.workspaceId;
        if (typeof workspaceId === 'number') {
            this.switchWorkspace(workspaceId);
        }
    };

    broadcastWorkspaceState = () => {
        if (typeof window === 'undefined') return;
        const runningApps = this.getRunningAppSummaries();
        const runningIds = runningApps.map((app) => app.id);
        if (runningIds.length) {
            const normalizedOrder = this.getNormalizedTaskbarOrder(runningIds, this.state.taskbarOrder || runningIds);
            const currentOrder = this.state.taskbarOrder || [];
            if (
                normalizedOrder.length !== currentOrder.length ||
                normalizedOrder.some((id, index) => id !== currentOrder[index])
            ) {
                this.setTaskbarOrder(normalizedOrder);
            }
        }
        const detail = {
            workspaces: this.getWorkspaceSummaries(),
            activeWorkspace: this.state.activeWorkspace,
            runningApps,
            pinnedApps: this.getPinnedAppSummaries(),
            iconSizePreset: this.state.iconSizePreset,
        };
        window.dispatchEvent(new CustomEvent('workspace-state', { detail }));
    };

    getOverlayDefaults = (key) => {
        const resolved = this.resolveOverlayId(key) || key;
        if (resolved === LAUNCHER_OVERLAY_ID || key === 'launcher') {
            return { open: false, minimized: false, maximized: false, transitionState: 'exited' };
        }
        return { open: false, minimized: false, maximized: false };
    };

    getOverlayState = (key) => {
        const resolved = this.resolveOverlayId(key) || key;
        const overlays = this.state?.overlayWindows || {};
        const current = overlays[resolved] || overlays[key];
        const defaults = this.getOverlayDefaults(resolved);
        return current ? { ...defaults, ...current } : { ...defaults };
    };

    updateOverlayState = (key, updater, callback) => {
        const resolvedKey = this.resolveOverlayId(key) || key;
        if (!resolvedKey) return;
        const aliasKey = Object.entries(OVERLAY_WINDOWS).find(([, meta]) => meta.id === resolvedKey)?.[0];
        this.setState((prevState) => {
            const overlays = prevState.overlayWindows || {};
            const previous = overlays[resolvedKey] ? { ...overlays[resolvedKey] } : this.getOverlayDefaults(resolvedKey);
            const nextState = typeof updater === 'function'
                ? updater({ ...previous })
                : { ...previous, ...(updater || {}) };

            if (!nextState || typeof nextState !== 'object') {
                return null;
            }

            const next = { ...previous, ...nextState };
            const keys = new Set([...Object.keys(previous), ...Object.keys(next)]);
            let changed = false;
            for (const name of keys) {
                if (previous[name] !== next[name]) {
                    changed = true;
                    break;
                }
            }

            if (!changed) {
                return null;
            }

            const overlayWindows = { ...overlays, [resolvedKey]: next };
            if (aliasKey) {
                overlayWindows[aliasKey] = next;
            }

            return { overlayWindows };
        }, callback);
    };


    componentDidMount() {
        // google analytics
        ReactGA.send({ hitType: "pageview", page: "/desktop", title: "Custom Title" });

        if (typeof window !== 'undefined') {
            window.addEventListener('workspace-select', this.handleExternalWorkspaceSelect);
            window.addEventListener('workspace-request', this.broadcastWorkspaceState);
            window.addEventListener('taskbar-command', this.handleExternalTaskbarCommand);
            window.addEventListener('taskbar-preview-request', this.handleTaskbarPreviewRequest);
            window.addEventListener('app-badge', this.handleAppBadgeEvent);
            this.broadcastWorkspaceState();
            this.broadcastIconSizePreset(this.state.iconSizePreset);
        }

        this.savedIconPositions = this.loadDesktopIconPositions();
        this.setupViewportObserver();
        this.initializeDefaultFolders(() => {
            this.fetchAppsData(() => {
                const session = this.props.session || {};
                const positions = {};
                if (session.windows && session.windows.length) {
                    const safeTopOffset = measureWindowTopOffset();
                    session.windows.forEach(({ id, x, y }) => {
                        positions[id] = {
                            x,
                            y: clampWindowTopPosition(y, safeTopOffset),
                        };
                    });
                    this.setWorkspaceState({ window_positions: positions }, () => {
                        session.windows.forEach(({ id }) => this.openApp(id));
                    });
                } else if (process.env.NODE_ENV === 'development' || process.env.NODE_ENV === 'production') {
                    this.openApp('about');
                }
            });
            this.checkForNewFolders();
            this.checkForAppShortcuts();
            this.updateTrashIcon();
        });
        this.setContextListeners();
        this.setEventListeners();
        window.addEventListener('trash-change', this.updateTrashIcon);
        window.addEventListener('resize', this.handleViewportResize);
        document.addEventListener('keydown', this.handleGlobalShortcut);
        document.addEventListener('keyup', this.handleGlobalShortcutKeyup);
        window.addEventListener('open-app', this.handleOpenAppEvent);
        this.setupPointerMediaWatcher();
        this.setupGestureListeners();
    }

    componentDidUpdate(prevProps, prevState) {
        if (
            prevProps?.density !== this.props.density ||
            prevProps?.fontScale !== this.props.fontScale ||
            prevProps?.largeHitAreas !== this.props.largeHitAreas
        ) {
            const layoutChanged = this.applyIconLayoutFromSettings(this.props);
            if (layoutChanged) {
                this.realignIconPositions();
            }
        }
        const prevLauncher = prevState.overlayWindows?.[LAUNCHER_OVERLAY_ID];
        const nextLauncher = this.state.overlayWindows?.[LAUNCHER_OVERLAY_ID];

        if (
            prevState.activeWorkspace !== this.state.activeWorkspace ||
            prevState.closed_windows !== this.state.closed_windows ||
            prevState.focused_windows !== this.state.focused_windows ||
            prevState.minimized_windows !== this.state.minimized_windows ||
            prevState.workspaces !== this.state.workspaces ||
            prevState.appBadges !== this.state.appBadges ||
            prevLauncher?.open !== nextLauncher?.open ||
            prevLauncher?.transitionState !== nextLauncher?.transitionState
        ) {
            this.broadcastWorkspaceState();
        }

        const nextTheme = this.normalizeTheme(this.props.desktopTheme);
        const storedTheme = (this.workspaceThemes && this.workspaceThemes[this.state.activeWorkspace]) || null;
        const themeChanged = !this.themesAreEqual(storedTheme, nextTheme);
        const stateThemeChanged = !this.themesAreEqual(this.state.currentTheme, nextTheme);
        if (themeChanged) {
            this.setWorkspaceTheme(this.state.activeWorkspace, nextTheme);
        }
        if (stateThemeChanged) {
            this.setState({ currentTheme: nextTheme });
        }
        if (themeChanged || stateThemeChanged) {
            this.defaultThemeConfig = { ...this.defaultThemeConfig, ...nextTheme };
        }

        const launcherWasOpen = Boolean(prevLauncher?.open);
        const launcherIsOpen = Boolean(nextLauncher?.open);
        if (!launcherWasOpen && launcherIsOpen) {
            this.activateAllAppsFocusTrap();
            this.focusAllAppsSearchInput();
        } else if (launcherWasOpen && !launcherIsOpen) {
            this.deactivateAllAppsFocusTrap();
            this.restoreFocusToPreviousElement();
        }
    }

    componentWillUnmount() {
        this.removeEventListeners();
        this.removeContextListeners();
        document.removeEventListener('keydown', this.handleGlobalShortcut);
        document.removeEventListener('keyup', this.handleGlobalShortcutKeyup);
        window.removeEventListener('trash-change', this.updateTrashIcon);
        window.removeEventListener('open-app', this.handleOpenAppEvent);
        window.removeEventListener('resize', this.handleViewportResize);
        this.detachIconKeyboardListeners();
        if (typeof window !== 'undefined') {
            window.removeEventListener('workspace-select', this.handleExternalWorkspaceSelect);
            window.removeEventListener('workspace-request', this.broadcastWorkspaceState);
            window.removeEventListener('taskbar-command', this.handleExternalTaskbarCommand);
            window.removeEventListener('taskbar-preview-request', this.handleTaskbarPreviewRequest);
            window.removeEventListener('app-badge', this.handleAppBadgeEvent);
        }
        this.teardownGestureListeners();
        this.teardownPointerMediaWatcher();
        this.teardownViewportObserver();
        if (this.liveRegionTimeout) {
            clearTimeout(this.liveRegionTimeout);
            this.liveRegionTimeout = null;
        }
        if (this.allAppsCloseTimeout) {
            clearTimeout(this.allAppsCloseTimeout);
            this.allAppsCloseTimeout = null;
        }
        if (this.allAppsEnterRaf && typeof cancelAnimationFrame === 'function') {
            cancelAnimationFrame(this.allAppsEnterRaf);
            this.allAppsEnterRaf = null;
        }
        this.deactivateAllAppsFocusTrap();
    }

    handleExternalTaskbarCommand = (event) => {
        const detail = event?.detail || {};
        const action = detail.action || 'toggle';

        if (action === 'reorderPinned') {
            if (Array.isArray(detail.order)) {
                this.setPinnedAppIds(detail.order);
            }
            return;
        }

        const appId = detail.appId;

        if (action === 'pin') {
            if (appId) {
                const targetId = typeof detail.targetId === 'string' ? detail.targetId : null;
                const insertAfter = Boolean(detail.insertAfter);
                this.pinAppAtPosition(appId, targetId, insertAfter);
            }
            return;
        }

        if (action === 'unpin') {
            if (appId) {
                const current = this.getPinnedAppIds();
                if (current.includes(appId)) {
                    const next = current.filter((id) => id !== appId);
                    this.setPinnedAppIds(next);
                }
            }
            return;
        }

        if (action === 'reorder') {
            if (Array.isArray(detail.order)) {
                const runningIds = this.getCurrentRunningAppIds();
                const normalized = this.getNormalizedTaskbarOrder(runningIds, detail.order);
                this.setTaskbarOrder(normalized);
            }
            return;
        }

        if (!appId || !this.validAppIds.has(appId)) return;

        if (this.isOverlayId(appId)) {
            switch (action) {
                case 'minimize':
                    if (!this.state.minimized_windows[appId]) {
                        this.minimizeOverlay(appId);
                    }
                    break;
                case 'focus':
                case 'open':
                    this.openOverlay(appId, { transitionState: 'entered' });
                    break;
                case 'toggle':
                default:
                    if (this.state.minimized_windows[appId]) {
                        this.openOverlay(appId, { transitionState: 'entered' });
                    } else if (this.state.focused_windows[appId]) {
                        this.minimizeOverlay(appId);
                    } else {
                        this.openOverlay(appId, { transitionState: 'entered' });
                    }
            }
            return;
        }

        switch (action) {
            case 'minimize':
                if (!this.state.minimized_windows[appId]) {
                    this.hasMinimised(appId);
                }
                break;
            case 'focus':
                this.focus(appId);
                break;
            case 'open':
                this.openApp(appId);
                break;
            case 'toggle':
            default:
                if (this.state.minimized_windows[appId]) {
                    this.openApp(appId);
                } else if (this.state.focused_windows[appId]) {
                    this.hasMinimised(appId);
                } else {
                    this.openApp(appId);
                }
        }
    };

    attachIconKeyboardListeners = () => {
        if (this.iconKeyListenerAttached || typeof document === 'undefined') return;
        document.addEventListener('keydown', this.handleIconKeyboardCancel, true);
        this.iconKeyListenerAttached = true;
    };

    detachIconKeyboardListeners = () => {
        if (!this.iconKeyListenerAttached || typeof document === 'undefined') return;
        document.removeEventListener('keydown', this.handleIconKeyboardCancel, true);
        this.iconKeyListenerAttached = false;
    };

    handleIconKeyboardCancel = (event) => {
        if (!this.iconDragState) return;
        if (event.key === 'Escape') {
            event.preventDefault();
            event.stopPropagation();
            this.cancelIconDrag(true);
        }
    };

    cancelIconDrag = (revert = false) => {
        const dragState = this.iconDragState;
        if (!dragState) return;

        dragState.container?.releasePointerCapture?.(dragState.pointerId);
        this.iconDragState = null;
        this.detachIconKeyboardListeners();

        if (revert && dragState.startPosition) {
            const original = this.clampIconPosition(dragState.startPosition.x, dragState.startPosition.y);
            this.setState((prevState) => {
                const current = prevState.desktop_icon_positions || {};
                const previous = current[dragState.id];
                if (previous && previous.x === original.x && previous.y === original.y && prevState.draggingIconId === null) {
                    return { draggingIconId: null };
                }
                return {
                    desktop_icon_positions: { ...current, [dragState.id]: original },
                    draggingIconId: null,
                };
            });
        } else {
            this.setState({ draggingIconId: null });
        }

        this.preventNextIconClick = false;
    };

    resolveDropPosition = (event, dragState) => {
        const hasValidCoordinates = Number.isFinite(event?.clientX) && Number.isFinite(event?.clientY);
        if (hasValidCoordinates) {
            return this.calculateIconPosition(event.clientX, event.clientY, dragState);
        }
        const fallback = dragState?.lastPosition || dragState?.startPosition || { x: 0, y: 0 };
        const snapped = this.snapIconPosition(fallback.x, fallback.y);
        return this.clampIconPosition(snapped.x, snapped.y);
    };

    checkForNewFolders = () => {
        const stored = safeLocalStorage?.getItem('new_folders');
        if (!stored) {
            safeLocalStorage?.setItem('new_folders', JSON.stringify([]));
            return;
        }
        try {
            const new_folders = JSON.parse(stored);
            const addedIds = [];
            new_folders.forEach((folder) => {
                const rawId = typeof folder?.id === 'string' ? folder.id : '';
                const nameFallback = typeof folder?.name === 'string' ? folder.name : rawId;
                const baseId = rawId || (nameFallback ? nameFallback.replace(/\s+/g, '-').toLowerCase() : '');
                const normalizedId = baseId
                    ? (baseId.startsWith('new-folder-') ? baseId : `new-folder-${baseId}`)
                    : '';
                if (!normalizedId) return;
                const title = typeof folder?.name === 'string' ? folder.name : (nameFallback || 'New Folder');
                const exists = apps.some((app) => app.id === normalizedId);
                if (!exists) {
                    apps.push({
                        id: normalizedId,
                        title,
                        icon: '/themes/Yaru/system/folder.png',
                        disabled: false,
                        favourite: false,
                        desktop_shortcut: true,
                        isFolder: true,
                        screen: () => null,
                    });
                }
                addedIds.push(normalizedId);
            });
            addedIds.forEach((id) => this.ensureFolderEntry(id));
            if (addedIds.length) {
                this.updateAppsData();
            }
        } catch (e) {
            safeLocalStorage?.setItem('new_folders', JSON.stringify([]));
        }
    }

    setEventListeners = () => {
        const openSettings = document.getElementById("open-settings");
        if (!openSettings) {
            this.removeEventListeners();
            return;
        }

        if (!this.openSettingsClickHandler) {
            this.openSettingsClickHandler = () => {
                this.openApp("settings");
            };
        }

        if (this.openSettingsTarget && this.openSettingsTarget !== openSettings && this.openSettingsClickHandler) {
            this.openSettingsTarget.removeEventListener('click', this.openSettingsClickHandler);
            this.openSettingsListenerAttached = false;
        }

        this.openSettingsTarget = openSettings;

        if (!this.openSettingsListenerAttached && this.openSettingsClickHandler) {
            this.openSettingsTarget.addEventListener('click', this.openSettingsClickHandler);
            this.openSettingsListenerAttached = true;
        }
    }

    removeEventListeners = () => {
        if (this.openSettingsTarget && this.openSettingsClickHandler) {
            this.openSettingsTarget.removeEventListener('click', this.openSettingsClickHandler);
        }
        this.openSettingsTarget = null;
        this.openSettingsListenerAttached = false;
    }

    setContextListeners = () => {
        document.addEventListener('contextmenu', this.checkContextMenu);
        // on click, anywhere, hide all menus
        document.addEventListener('click', this.hideAllContextMenu);
        // allow keyboard activation of context menus
        document.addEventListener('keydown', this.handleContextKey);
    }

    removeContextListeners = () => {
        document.removeEventListener("contextmenu", this.checkContextMenu);
        document.removeEventListener("click", this.hideAllContextMenu);
        document.removeEventListener('keydown', this.handleContextKey);
    }

    handleGlobalShortcut = (e) => {
        if (e.altKey && e.key === 'Tab') {
            e.preventDefault();
            if (!this.isOverlayOpen(SWITCHER_OVERLAY_ID)) {
                this.openWindowSwitcher();
            }
        } else if (e.ctrlKey && e.shiftKey && e.key.toLowerCase() === 'v') {
            e.preventDefault();
            this.openApp('clipboard-manager');
        }
        else if (e.altKey && e.key === 'Tab') {
            e.preventDefault();
            this.cycleApps(e.shiftKey ? -1 : 1);
        }
        else if (e.altKey && (e.key === '`' || e.key === '~')) {
            e.preventDefault();
            this.cycleAppWindows(e.shiftKey ? -1 : 1);
        }
        else if (e.metaKey && ['ArrowLeft', 'ArrowRight', 'ArrowUp', 'ArrowDown'].includes(e.key)) {
            e.preventDefault();
            const id = this.getFocusedWindowId();
            if (id) {
                const event = new CustomEvent('super-arrow', { detail: e.key });
                document.getElementById(id)?.dispatchEvent(event);
            }
        }
        else if (this.isCommandPaletteShortcut(e)) {
            e.preventDefault();
            this.toggleCommandPalette();
        }
        else if (e.key === 'Meta' && !e.repeat && !this.commandPaletteUsesMeta) {
            if (typeof e.preventDefault === 'function') {
                e.preventDefault();
            }
            this.openAllAppsOverlay('Meta');
        }
        else if (e.ctrlKey && e.key === 'Escape' && !e.repeat) {
            e.preventDefault();
            if (this.isOverlayOpen(LAUNCHER_OVERLAY_ID)) {
                this.closeAllAppsOverlay();
            } else {
                this.openAllAppsOverlay('Ctrl+Escape');
            }
        }
    }

    handleGlobalShortcutKeyup = (event) => {
        if (!this.isOverlayOpen(LAUNCHER_OVERLAY_ID)) return;

        if (event.key === 'Escape') {
            event.preventDefault();
            this.closeAllAppsOverlay();
            return;
        }

        if (this.allAppsTriggerKey === 'Meta' && event.key === 'Meta') {
            event.preventDefault();
            this.closeAllAppsOverlay();
            return;
        }

        if (this.allAppsTriggerKey === 'Ctrl+Escape' && event.key === 'Control') {
            event.preventDefault();
            this.closeAllAppsOverlay();
        }
    }

    focusAllAppsSearchInput = () => {
        const focusInput = () => {
            const input = this.allAppsSearchRef?.current;
            if (input && typeof input.focus === 'function') {
                try {
                    input.focus({ preventScroll: true });
                } catch (e) {
                    input.focus();
                }
                if (typeof input.select === 'function') {
                    input.select();
                }
            }
        };

        if (typeof window !== 'undefined' && typeof window.requestAnimationFrame === 'function') {
            window.requestAnimationFrame(focusInput);
        } else {
            focusInput();
        }
    }

    restoreFocusToPreviousElement = () => {
        const target = this.previousFocusElement;
        this.previousFocusElement = null;
        this.allAppsTriggerKey = null;

        if (target && typeof target.focus === 'function') {
            try {
                target.focus();
            } catch (e) {
                // ignore focus errors
            }
        }
    }

    openAllAppsOverlay = (triggerKey = null) => {
        if (this.allAppsCloseTimeout) {
            clearTimeout(this.allAppsCloseTimeout);
            this.allAppsCloseTimeout = null;
        }

        const enter = () => {
            this.setState((state) => {
                const launcher = state.overlayWindows?.[LAUNCHER_OVERLAY_ID];
                if (!launcher?.open) return null;
                return {
                    overlayWindows: this.buildOverlayStateMap(state.overlayWindows, LAUNCHER_OVERLAY_ID, {
                        transitionState: 'entered',
                    }),
                };
            });
            this.allAppsEnterRaf = null;
        };

        const launcherState = this.getLauncherState();
        if (!launcherState?.open) {
            if (typeof document !== 'undefined') {
                const activeElement = document.activeElement;
                if (activeElement && activeElement !== document.body) {
                    this.previousFocusElement = activeElement;
                } else {
                    this.previousFocusElement = null;
                }
            }

            this.openOverlay(LAUNCHER_OVERLAY_ID, { transitionState: 'entering' });
            if (typeof window !== 'undefined' && typeof window.requestAnimationFrame === 'function') {
                this.allAppsEnterRaf = window.requestAnimationFrame(enter);
            } else {
                enter();
            }
        } else {
            this.setState((state) => ({
                overlayWindows: this.buildOverlayStateMap(state.overlayWindows, LAUNCHER_OVERLAY_ID, {
                    transitionState: 'entered',
                }),
            }));
        }

        this.allAppsTriggerKey = triggerKey;
    }

    closeAllAppsOverlay = () => {
        if (!this.isOverlayOpen(LAUNCHER_OVERLAY_ID)) {
            this.allAppsTriggerKey = null;
            return;
        }

        if (this.allAppsCloseTimeout) {
            clearTimeout(this.allAppsCloseTimeout);
            this.allAppsCloseTimeout = null;
        }
        this.closeOverlay(LAUNCHER_OVERLAY_ID, { transitionState: 'exiting' });
        this.allAppsCloseTimeout = setTimeout(() => {
            this.setState((state) => ({
                overlayWindows: this.buildOverlayStateMap(state.overlayWindows, LAUNCHER_OVERLAY_ID, {
                    transitionState: 'exited',
                }),
            }));
            this.allAppsCloseTimeout = null;
        }, 220);
        this.allAppsTriggerKey = null;
    }

    activateAllAppsFocusTrap = () => {
        if (this.allAppsFocusTrapHandler || typeof document === 'undefined') return;

        this.allAppsFocusTrapHandler = (event) => {
            if (event.key !== 'Tab') return;
            if (!this.isOverlayOpen(LAUNCHER_OVERLAY_ID)) return;

            const overlay = this.allAppsOverlayRef?.current;
            if (!overlay) return;

            const focusableSelectors = [
                'a[href]',
                'button:not([disabled])',
                'textarea:not([disabled])',
                'input:not([type="hidden"]):not([disabled])',
                'select:not([disabled])',
                '[tabindex]:not([tabindex="-1"])',
            ];

            const focusable = Array.from(
                overlay.querySelectorAll(focusableSelectors.join(','))
            ).filter((element) => {
                if (!(element instanceof HTMLElement)) return false;
                if (element.hasAttribute('disabled')) return false;
                if (element.getAttribute('aria-hidden') === 'true') return false;
                if (!overlay.contains(element)) return false;
                const rect = element.getBoundingClientRect();
                return rect.width > 0 && rect.height > 0;
            });

            if (!focusable.length) {
                event.preventDefault();
                return;
            }

            const first = focusable[0];
            const last = focusable[focusable.length - 1];
            const active = document.activeElement instanceof HTMLElement ? document.activeElement : null;

            if (event.shiftKey) {
                if (!active || active === first || !overlay.contains(active)) {
                    event.preventDefault();
                    last.focus();
                }
                return;
            }

            if (!active || active === last || !overlay.contains(active)) {
                event.preventDefault();
                first.focus();
            }
        };

        document.addEventListener('keydown', this.allAppsFocusTrapHandler, true);
    }

    deactivateAllAppsFocusTrap = () => {
        if (this.allAppsFocusTrapHandler && typeof document !== 'undefined') {
            document.removeEventListener('keydown', this.allAppsFocusTrapHandler, true);
            this.allAppsFocusTrapHandler = null;
        }
    }

    getFocusedWindowId = () => {
        for (const key in this.state.focused_windows) {
            if (this.state.focused_windows[key]) {
                return key;
            }
        }
        return null;
    }

    cycleApps = (direction) => {
        const stack = this.getActiveStack();
        if (!stack.length) return;
        const currentId = this.getFocusedWindowId();
        let index = stack.indexOf(currentId);
        if (index === -1) index = 0;
        let next = (index + direction + stack.length) % stack.length;
        // Skip minimized windows
        for (let i = 0; i < stack.length; i++) {
            const id = stack[next];
            if (!this.state.minimized_windows[id]) {
                this.focus(id);
                break;
            }
            next = (next + direction + stack.length) % stack.length;
        }
    }

    cycleAppWindows = (direction) => {
        const currentId = this.getFocusedWindowId();
        if (!currentId) return;
        const base = currentId.split('#')[0];
        const windows = this.getActiveStack().filter(id => id.startsWith(base));
        if (windows.length <= 1) return;
        let index = windows.indexOf(currentId);
        let next = (index + direction + windows.length) % windows.length;
        this.focus(windows[next]);
    }

    resolvePreviewIconUrl = (icon) => {
        if (typeof window === 'undefined') return null;
        if (typeof icon !== 'string' || !icon) return null;
        try {
            return new URL(icon, window.location.href).toString();
        } catch (e) {
            return null;
        }
    };

    buildFallbackPreview = (id) => {
        const app = this.getAppById(id) || {};
        const title = app.title || app.name || id;
        return buildWindowPreviewFallbackDataUrl({
            title,
            iconUrl: this.resolvePreviewIconUrl(app.icon),
            subtitle: null,
        });
    };

    captureWindowPreview = async (id, mode = 'normal') => {
        if (typeof document === 'undefined') return null;
        const node = document.getElementById(id);
        if (!node) return null;
        try {
            return await toPng(node, {
                cacheBust: true,
                pixelRatio: 1,
                skipFonts: true,
                style: {
                    opacity: '1',
                    visibility: 'visible',
                },
                filter: createWindowPreviewFilter(mode),
            });
        } catch (error) {
            return null;
        }
    };

    getWindowPreview = async (id) => {
        if (this.windowPreviewCache.has(id)) {
            const cached = this.windowPreviewCache.get(id);
            if (typeof cached === 'string' && cached.length) {
                return cached;
            }
            // Previously we could cache null when snapshotting failed; treat that as a miss
            // so the taskbar preview can recover automatically.
            this.windowPreviewCache.delete(id);
        }

        let preview = await this.captureWindowPreview(id, 'normal');
        if (!preview) {
            preview = await this.captureWindowPreview(id, 'aggressive');
        }
        // If we managed to capture a PNG, persist it as the "last known good" snapshot.
        if (typeof preview === 'string' && preview.startsWith('data:image/png')) {
            this.windowPreviewLastGoodCache.set(id, preview);
        }

        // If capture fails (cross-origin iframes, tainted canvases, etc.), fall back to the
        // last good snapshot instead of showing "unavailable".
        if (!preview && this.windowPreviewLastGoodCache?.has(id)) {
            preview = this.windowPreviewLastGoodCache.get(id);
        }

        if (!preview) {
            preview = this.buildFallbackPreview(id);
        }

        this.windowPreviewCache.set(id, preview);
        return preview;
    };

    handleTaskbarPreviewRequest = (event) => {
        const detail = event?.detail || {};
        const appId = detail.appId;
        const requestId = detail.requestId;
        if (!appId || requestId === undefined || requestId === null) {
            return;
        }

        if (detail.bustCache && this.windowPreviewCache?.has(appId)) {
            this.windowPreviewCache.delete(appId);
        }

        Promise.resolve(this.getWindowPreview(appId))
            .then((preview) => {
                if (typeof window === 'undefined') return;
                window.dispatchEvent(new CustomEvent('taskbar-preview-response', {
                    detail: { appId, requestId, preview },
                }));
            })
            .catch(() => {
                if (typeof window === 'undefined') return;
                window.dispatchEvent(new CustomEvent('taskbar-preview-response', {
                    detail: { appId, requestId, preview: null },
                }));
            });
    };

    buildWindowSwitcherEntries = async (ids) => {
        const entries = [];
        for (const id of ids) {
            const app = this.getAppById(id) || {};
            const preview = await this.getWindowPreview(id);
            entries.push({
                id,
                title: app.title || app.name || id,
                icon: app.icon,
                preview,
            });
        }
        return entries;
    };

    openWindowSwitcher = () => {
        const stack = this.getActiveStack();
        const availableIds = stack.filter((id) => (
            this.state.closed_windows[id] === false && !this.state.minimized_windows[id]
        ));

        if (!availableIds.length) {
            return;
        }

        const requestId = ++this.windowSwitcherRequestId;
        this.openOverlay(SWITCHER_OVERLAY_ID);

        Promise.resolve(this.buildWindowSwitcherEntries(availableIds))
            .then((windows) => {
                if (this.windowSwitcherRequestId !== requestId) {
                    return;
                }

                if (!windows.length) {
                    this.setState({ switcherWindows: [] });
                    this.closeOverlay(SWITCHER_OVERLAY_ID);
                    return;
                }

                this.setState({ switcherWindows: windows });
            })
            .catch(() => {
                if (this.windowSwitcherRequestId === requestId) {
                    this.setState({ switcherWindows: [] });
                    this.closeOverlay(SWITCHER_OVERLAY_ID);
                }
            });
    }

    closeWindowSwitcher = () => {
        this.setState({ switcherWindows: [] });
        this.closeOverlay(SWITCHER_OVERLAY_ID);
    }

    selectWindow = (id) => {
        this.setState({ switcherWindows: [] }, () => {
            this.closeOverlay(SWITCHER_OVERLAY_ID);
            this.openApp(id);
        });
    }

    checkContextMenu = (e) => {
        e.preventDefault();
        this.hideAllContextMenu();
        const target = e.target.closest('[data-context]');
        const context = target ? target.dataset.context : null;
        const appId = target ? target.dataset.appId : null;
        switch (context) {
            case "desktop-area":
                ReactGA.event({
                    category: `Context Menu`,
                    action: `Opened Desktop Context Menu`
                });
                this.showContextMenu(e, "desktop");
                break;
            case "app":
                ReactGA.event({
                    category: `Context Menu`,
                    action: `Opened App Context Menu`
                });
                this.setState({ context_app: appId }, () => this.showContextMenu(e, "app"));
                break;
            case "taskbar":
                ReactGA.event({
                    category: `Context Menu`,
                    action: `Opened Taskbar Context Menu`
                });
                this.setState({ context_app: appId }, () => this.showContextMenu(e, "taskbar"));
                break;
            default:
                ReactGA.event({
                    category: `Context Menu`,
                    action: `Opened Default Context Menu`
                });
                this.showContextMenu(e, "default");
        }
    }

    handleContextKey = (e) => {
        if (!(e.shiftKey && e.key === 'F10')) return;
        e.preventDefault();
        this.hideAllContextMenu();
        const target = e.target.closest('[data-context]');
        const context = target ? target.dataset.context : null;
        const appId = target ? target.dataset.appId : null;
        const rect = target ? target.getBoundingClientRect() : { left: 0, top: 0, height: 0 };
        const fakeEvent = { pageX: rect.left, pageY: rect.top + rect.height };
        switch (context) {
            case "desktop-area":
                ReactGA.event({ category: `Context Menu`, action: `Opened Desktop Context Menu` });
                this.showContextMenu(fakeEvent, "desktop");
                break;
            case "app":
                ReactGA.event({ category: `Context Menu`, action: `Opened App Context Menu` });
                this.setState({ context_app: appId }, () => this.showContextMenu(fakeEvent, "app"));
                break;
            case "taskbar":
                ReactGA.event({ category: `Context Menu`, action: `Opened Taskbar Context Menu` });
                this.setState({ context_app: appId }, () => this.showContextMenu(fakeEvent, "taskbar"));
                break;
            default:
                ReactGA.event({ category: `Context Menu`, action: `Opened Default Context Menu` });
                this.showContextMenu(fakeEvent, "default");
        }
    }

    showContextMenu = (e, menuName /* context menu name */) => {
        let { posx, posy } = this.getMenuPosition(e);
        let contextMenu = document.getElementById(`${menuName}-menu`);

        const menuWidth = contextMenu.offsetWidth;
        const menuHeight = contextMenu.offsetHeight;
        if (posx + menuWidth > window.innerWidth) posx -= menuWidth;
        if (posy + menuHeight > window.innerHeight) posy -= menuHeight;

        posx = posx.toString() + "px";
        posy = posy.toString() + "px";

        contextMenu.style.left = posx;
        contextMenu.style.top = posy;

        this.setState({ context_menus: { ...this.state.context_menus, [menuName]: true } });
    }

    hideAllContextMenu = () => {
        const menus = { ...this.state.context_menus };
        Object.keys(menus).forEach(key => {
            menus[key] = false;
        });
        this.setState({ context_menus: menus, context_app: null });
    }

    getMenuPosition = (e) => {
        var posx = 0;
        var posy = 0;

        if (!e) e = window.event;

        if (e.pageX || e.pageY) {
            posx = e.pageX;
            posy = e.pageY;
        } else if (e.clientX || e.clientY) {
            posx = e.clientX + document.body.scrollLeft +
                document.documentElement.scrollLeft;
            posy = e.clientY + document.body.scrollTop +
                document.documentElement.scrollTop;
        }
        return {
            posx, posy
        }
    }

    fetchAppsData = (callback) => {
        this.refreshAppRegistry();

        const currentPinned = this.getPinnedAppIds();
        const pinnedAppIds = this.setPinnedAppIds(currentPinned, {
            persist: true,
            broadcast: false,
            force: true,
            syncFavourite: false,
        });
        const pinnedSet = new Set(pinnedAppIds);

        const baseFocused = { ...createOverlayFlagMap(false), ...(this.state.focused_windows || {}) };
        const baseClosed = { ...createOverlayFlagMap(true), ...(this.state.closed_windows || {}) };
        const baseMinimized = { ...createOverlayFlagMap(false), ...(this.state.minimized_windows || {}) };

        const focused_windows = { ...baseFocused };
        const closed_windows = { ...baseClosed };
        const disabled_apps = {};
        const favourite_apps = {};
        const minimized_windows = { ...baseMinimized };
        const desktop_apps = [];
        const hiddenIconIds = this.getAllFolderItemIds();

        apps.forEach((app) => {
            const fallbackClosed = baseClosed[app.id];
            const fallbackFocused = baseFocused[app.id];
            const fallbackMinimized = baseMinimized[app.id];
            focused_windows[app.id] = typeof fallbackFocused === 'boolean' ? fallbackFocused : false;
            closed_windows[app.id] = typeof fallbackClosed === 'boolean' ? fallbackClosed : true;
            minimized_windows[app.id] = typeof fallbackMinimized === 'boolean' ? fallbackMinimized : false;
            disabled_apps[app.id] = app.disabled;
            favourite_apps[app.id] = pinnedSet.has(app.id);
            if (app.desktop_shortcut && !hiddenIconIds.has(app.id)) desktop_apps.push(app.id);
        });

        const workspaceState = {
            focused_windows,
            closed_windows,
            minimized_windows,
            window_positions: this.state.window_positions || {},
            window_sizes: this.state.window_sizes || {},
        };
        this.updateWorkspaceSnapshots(workspaceState);
        this.workspaceStacks = Array.from({ length: this.workspaceCount }, () => []);
        this.setWorkspaceState({
            ...workspaceState,
            disabled_apps,
            favourite_apps,
            desktop_apps,
        }, () => {
            this.ensureIconPositions(desktop_apps);
            if (typeof callback === 'function') callback();
            this.broadcastWorkspaceState();
        });
        this.initFavourite = { ...favourite_apps };
    }

    updateAppsData = () => {
        this.refreshAppRegistry();

        const currentPinned = this.getPinnedAppIds();
        const pinnedAppIds = this.setPinnedAppIds(currentPinned, {
            persist: true,
            broadcast: false,
            force: true,
            syncFavourite: false,
        });
        const pinnedSet = new Set(pinnedAppIds);

        const baseFocused = { ...createOverlayFlagMap(false), ...(this.state.focused_windows || {}) };
        const baseClosed = { ...createOverlayFlagMap(true), ...(this.state.closed_windows || {}) };
        const baseMinimized = { ...createOverlayFlagMap(false), ...(this.state.minimized_windows || {}) };

        const focused_windows = { ...baseFocused };
        const closed_windows = { ...baseClosed };
        const favourite_apps = {};
        const minimized_windows = { ...baseMinimized };
        const disabled_apps = {};
        const desktop_apps = [];
        const hiddenIconIds = this.getAllFolderItemIds();

        apps.forEach((app) => {
            const fallbackFocused = baseFocused[app.id];
            const fallbackMinimized = baseMinimized[app.id];
            const fallbackClosed = baseClosed[app.id];
            focused_windows[app.id] = typeof fallbackFocused === 'boolean' ? fallbackFocused : false;
            minimized_windows[app.id] = typeof fallbackMinimized === 'boolean' ? fallbackMinimized : false;
            disabled_apps[app.id] = app.disabled;
            closed_windows[app.id] = typeof fallbackClosed === 'boolean' ? fallbackClosed : true;
            favourite_apps[app.id] = pinnedSet.has(app.id);
            if (app.desktop_shortcut && !hiddenIconIds.has(app.id)) desktop_apps.push(app.id);
        });

        const workspaceState = {
            focused_windows,
            closed_windows,
            minimized_windows,
            window_positions: this.state.window_positions || {},
            window_sizes: this.state.window_sizes || {},
        };
        this.updateWorkspaceSnapshots(workspaceState);
        this.setWorkspaceState({
            ...workspaceState,
            disabled_apps,
            favourite_apps,
            desktop_apps,
        }, () => {
            this.ensureIconPositions(desktop_apps);
            this.broadcastWorkspaceState();
        });
        this.initFavourite = { ...favourite_apps };
    }

    hasVisibleWindows = () => {
        const closed = this.state.closed_windows || {};
        const minimized = this.state.minimized_windows || {};
        return Object.keys(closed).some(
            (id) => this.validAppIds.has(id) && closed[id] === false && !minimized[id],
        );
    };

    renderDesktopApps = () => {
        const {
            desktop_apps: desktopApps,
            desktop_icon_positions: positions = {},
            draggingIconId,
            keyboardMoveState,
        } = this.state;
        if (!desktopApps || desktopApps.length === 0) return null;

        const hasOpenWindows = this.hasVisibleWindows();
        const blockIcons = hasOpenWindows && !draggingIconId;
        const iconBaseZIndex = 15;
        const containerZIndex = blockIcons ? 5 : 15;
        const selectionSet = this.state.selectedIcons instanceof Set ? this.state.selectedIcons : new Set();
        const hoveredIconId = this.state.hoveredIconId;
        const marqueeSelection = this.state.marqueeSelection;

        const icons = desktopApps.map((appId, index) => {
            const app = this.getAppById(appId);
            if (!app) return null;

            const props = {
                name: app.title,
                id: app.id,
                icon: app.icon,
                openApp: this.openApp,
                disabled: this.state.disabled_apps[app.id],
                prefetch: app.screen?.prefetch,
                style: this.desktopIconVariables,
                accentVariables: this.desktopAccentVariables,
            };

            const position = (keyboardMoveState && keyboardMoveState.id === appId && keyboardMoveState.position)
                ? keyboardMoveState.position
                : (positions[appId] || this.computeGridPosition(index));
            const isKeyboardMoving = Boolean(keyboardMoveState && keyboardMoveState.id === appId);
            const isDragging = draggingIconId === appId || isKeyboardMoving;
            const isSelected = selectionSet.has(appId);
            const isHovered = hoveredIconId === appId;
            const assistiveHint = this.buildKeyboardMoveHint(app, isKeyboardMoving, position);
            const wrapperStyle = {
                position: 'absolute',
                left: `${position.x}px`,
                top: `${position.y}px`,
                touchAction: 'none',
                cursor: isDragging ? 'grabbing' : 'pointer',
                zIndex: isDragging ? 60 : iconBaseZIndex,
            };

            return (
                <div
                    key={app.id}
                    style={wrapperStyle}
                    onPointerDown={(event) => this.handleIconPointerDown(event, app.id)}
                    onPointerMove={this.handleIconPointerMove}
                    onPointerUp={this.handleIconPointerUp}
                    onPointerCancel={this.handleIconPointerCancel}
                    onClickCapture={this.handleIconClickCapture}
                    onPointerEnter={() => this.handleIconPointerEnter(app.id)}
                    onPointerLeave={() => this.handleIconPointerLeave(app.id)}
                >
                    <UbuntuApp
                        {...props}
                        draggable={false}
                        isBeingDragged={isDragging}
                        onKeyDown={(event) => this.handleIconKeyDown(event, app)}
                        onBlur={(event) => this.handleIconBlur(event, app.id)}
                        assistiveHint={assistiveHint}
                        isSelected={isSelected}
                        isHovered={isHovered}
                    />
                </div>
            );
        }).filter(Boolean);

        if (!icons.length) return null;

        return (
            <div
                className="absolute inset-0"
                aria-hidden={blockIcons ? 'true' : 'false'}
                style={{
                    pointerEvents: 'auto',
                    zIndex: containerZIndex,
                }}
                onPointerDown={this.handleDesktopPointerDown}
                onPointerMove={this.handleDesktopPointerMove}
                onPointerUp={this.handleDesktopPointerUp}
                onPointerCancel={this.handleDesktopPointerCancel}
            >
                {icons}
                {marqueeSelection ? (
                    <div
                        className="absolute pointer-events-none rounded-sm border border-sky-300/80 bg-sky-400/10 shadow-[0_0_0_1px_rgba(56,189,248,0.35)]"
                        style={{
                            left: `${marqueeSelection.left}px`,
                            top: `${marqueeSelection.top}px`,
                            width: `${marqueeSelection.width}px`,
                            height: `${marqueeSelection.height}px`,
                        }}
                    />
                ) : null}
            </div>
        );
    }

    renderWindows = () => {
        const { closed_windows = {}, minimized_windows = {}, focused_windows = {} } = this.state;
        const safeTopOffset = measureWindowTopOffset();
        const stack = this.getActiveStack();
        const orderedIds = [];
        const seen = new Set();

        stack.slice().reverse().forEach((id) => {
            if (closed_windows[id] === false && !seen.has(id)) {
                orderedIds.push(id);
                seen.add(id);
            }
        });

<<<<<<< HEAD
        apps.forEach((app) => {
            if (closed_windows[app.id] === false && !seen.has(app.id)) {
                orderedIds.push(app.id);
                seen.add(app.id);
            }
        });

        if (!orderedIds.length) return null;

        const appMap = new Map(apps.map((app) => [app.id, app]));
        const snapGrid = this.getSnapGrid();

        return orderedIds.map((id, index) => {
            const app = appMap.get(id);
            if (!app) return null;
            const pos = this.state.window_positions[id];
            const persistedSizes = this.state.window_sizes?.[id] || this.loadWindowSizes()?.[id];
            const size = persistedSizes;
            const defaultWidth = size && typeof size.width === 'number' ? size.width : app.defaultWidth;
            const defaultHeight = size && typeof size.height === 'number' ? size.height : app.defaultHeight;
            const props = {
                title: app.title,
                id: app.id,
                screen: app.screen,
                addFolder: this.addToDesktop,
                closed: this.closeApp,
                openApp: this.openApp,
                focus: this.focus,
                isFocused: focused_windows[id],
                hasMinimised: this.hasMinimised,
                minimized: minimized_windows[id],
                resizable: app.resizable,
                allowMaximize: app.allowMaximize,
                defaultWidth,
                defaultHeight,
                initialX: pos ? pos.x : undefined,
                initialY: pos ? clampWindowTopPosition(pos.y, safeTopOffset) : safeTopOffset,
                onPositionChange: (x, y) => this.updateWindowPosition(id, x, y),
                onSizeChange: (width, height) => this.updateWindowSize(id, width, height),
                snapEnabled: this.props.snapEnabled,
                snapGrid,
                context: this.state.window_context[id],
            };

            return <Window key={id} {...props} />;
        }).filter(Boolean);
=======
    saveWorkspaceLayout = (name) => {
        if (!name) return;
        const nodes = document.querySelectorAll('.opened-window');
        const snapshot = Array.from(nodes).map(node => {
            const rect = node.getBoundingClientRect();
            return { id: node.id, x: rect.x, y: rect.y, width: rect.width, height: rect.height };
        });
        let store = {};
        try {
            store = JSON.parse(safeLocalStorage?.getItem('workspace-snapshots') || '{}');
        } catch (e) {
            store = {};
        }
        store[name] = snapshot;
        safeLocalStorage?.setItem('workspace-snapshots', JSON.stringify(store));
    }

    loadWorkspaceLayout = (name) => {
        if (!name) return;
        let store = {};
        try {
            store = JSON.parse(safeLocalStorage?.getItem('workspace-snapshots') || '{}');
        } catch (e) {
            store = {};
        }
        const snapshot = store[name];
        if (!snapshot) return;
        requestAnimationFrame(() => {
            snapshot.forEach(({ id, x, y, width, height }) => {
                const node = document.getElementById(id);
                if (!node) return;
                node.style.width = `${width}px`;
                node.style.height = `${height}px`;
                node.style.transform = `translate(${x}px, ${y}px)`;
                this.updateWindowPosition(id, x, y);
            });
        });
    }

    saveSession = () => {
        if (!this.props.setSession) return;
        const openWindows = Object.keys(this.state.closed_windows).filter(id => this.state.closed_windows[id] === false);
        const windows = openWindows.map(id => ({
            id,
            x: this.state.window_positions[id] ? this.state.window_positions[id].x : 60,
            y: this.state.window_positions[id] ? this.state.window_positions[id].y : 10
        }));
        const dock = Object.keys(this.state.favourite_apps).filter(id => this.state.favourite_apps[id]);
        this.props.setSession({ ...this.props.session, windows, dock });
>>>>>>> 17e3f16c
    }

    renderOverlayWindows = () => {
        const elements = [];
        const overlays = this.state.overlayWindows || {};

        const launcherState = overlays[LAUNCHER_OVERLAY_ID];
        if (launcherState) {
            const transitionState = launcherState.transitionState || (launcherState.open ? 'entered' : 'exited');
            const shouldRender = launcherState.open || ['entering', 'exiting'].includes(transitionState);
            const overlayActive = launcherState.open && !launcherState.minimized;
            const overlayVisibleClass = overlayActive ? 'opacity-100 pointer-events-auto' : 'opacity-0 pointer-events-none';
            const frameMotionClass = overlayActive ? 'scale-100 opacity-100 translate-y-0' : 'scale-95 opacity-0 -translate-y-2';
            const frameMaximizedClass = launcherState.maximized
                ? 'max-w-6xl lg:max-w-7xl xl:max-w-[90vw] h-[calc(100vh-5rem)]'
                : 'max-w-6xl';
            if (shouldRender) {
                elements.push(
                    <SystemOverlayWindow
                        key={LAUNCHER_OVERLAY_ID}
                        id={LAUNCHER_OVERLAY_ID}
                        title="All Applications"
                        open={shouldRender}
                        minimized={Boolean(launcherState.minimized || !launcherState.open)}
                        maximized={Boolean(launcherState.maximized)}
                        overlayRef={this.allAppsOverlayRef}
                        overlayClassName={`z-[600] overflow-y-auto bg-slate-950/70 backdrop-blur-xl transition-opacity duration-200 ease-out ${overlayVisibleClass}`}
                        frameClassName={`w-full transform transition-all duration-200 ease-out focus:outline-none ${frameMotionClass} ${frameMaximizedClass}`}
                        bodyClassName="bg-transparent p-0"
                        ariaLabelledBy="all-apps-overlay-title"
                        onMinimize={() => this.toggleOverlayMinimize(LAUNCHER_OVERLAY_ID)}
                        onMaximize={() => this.toggleOverlayMaximize(LAUNCHER_OVERLAY_ID)}
                        onClose={this.closeAllAppsOverlay}
                    >
                        <AllApplications
                            apps={apps}
                            games={games}
                            recentApps={this.getActiveStack()}
                            openApp={this.openApp}
                            searchInputRef={this.allAppsSearchRef}
                            headingId="all-apps-overlay-title"
                        />
                    </SystemOverlayWindow>
                );
            }
        }

        const shortcutState = overlays[SHORTCUT_OVERLAY_ID];
        if (shortcutState) {
            const shortcutActive = shortcutState.open && !shortcutState.minimized;
            const shortcutClasses = shortcutActive ? 'opacity-100 pointer-events-auto' : 'opacity-0 pointer-events-none';
            const shortcutFrame = shortcutActive ? 'scale-100 opacity-100 translate-y-0' : 'scale-95 opacity-0 -translate-y-2';
            if (shortcutState.open || shortcutState.minimized) {
                elements.push(
                    <SystemOverlayWindow
                        key={SHORTCUT_OVERLAY_ID}
                        id={SHORTCUT_OVERLAY_ID}
                        title="Add to Desktop"
                        open={Boolean(shortcutState.open)}
                        minimized={Boolean(shortcutState.minimized)}
                        maximized={Boolean(shortcutState.maximized)}
                        overlayClassName={`z-[550] bg-slate-950/70 backdrop-blur-xl transition-opacity duration-200 ease-out ${shortcutClasses}`}
                        frameClassName={`w-full max-w-4xl transform transition-all duration-200 ease-out ${shortcutFrame}`}
                        bodyClassName="bg-transparent p-0"
                        allowMaximize={false}
                        onMinimize={() => this.toggleOverlayMinimize(SHORTCUT_OVERLAY_ID)}
                        onClose={() => this.closeOverlay(SHORTCUT_OVERLAY_ID)}
                    >
                        <ShortcutSelector
                            apps={apps}
                            games={games}
                            onSelect={this.addShortcutToDesktop}
                            onClose={() => this.closeOverlay(SHORTCUT_OVERLAY_ID)}
                        />
                    </SystemOverlayWindow>
                );
            }
        }

        const switcherState = overlays[SWITCHER_OVERLAY_ID];
        if (switcherState) {
            const switcherActive = switcherState.open && !switcherState.minimized;
            const switcherOverlayClasses = switcherActive ? 'opacity-100 pointer-events-auto' : 'opacity-0 pointer-events-none';
            const switcherFrameClasses = switcherActive ? 'scale-100 opacity-100 translate-y-0' : 'scale-95 opacity-0 -translate-y-2';
            if (switcherState.open || switcherState.minimized) {
                elements.push(
                    <SystemOverlayWindow
                        key={SWITCHER_OVERLAY_ID}
                        id={SWITCHER_OVERLAY_ID}
                        title="Window Switcher"
                        open={Boolean(switcherState.open)}
                        minimized={Boolean(switcherState.minimized || !switcherState.open)}
                        maximized={Boolean(switcherState.maximized)}
                        overlayClassName={`z-[520] bg-slate-950/65 backdrop-blur-xl transition-opacity duration-150 ease-out ${switcherOverlayClasses}`}
                        frameClassName={`w-full max-w-5xl transform transition-all duration-150 ease-out ${switcherFrameClasses}`}
                        bodyClassName="bg-transparent p-0"
                        allowMaximize={false}
                        onMinimize={() => this.toggleOverlayMinimize(SWITCHER_OVERLAY_ID)}
                        onClose={this.closeWindowSwitcher}
                    >
                        <WindowSwitcher
                            windows={this.state.switcherWindows}
                            onSelect={this.selectWindow}
                            onClose={this.closeWindowSwitcher}
                        />
                    </SystemOverlayWindow>
                );
            }
        }

        const commandPaletteState = overlays[COMMAND_PALETTE_OVERLAY_ID];
        if (commandPaletteState && (commandPaletteState.open || commandPaletteState.minimized)) {
            const paletteActive = commandPaletteState.open && !commandPaletteState.minimized;
            elements.push(
                <SystemOverlayWindow
                    key={COMMAND_PALETTE_OVERLAY_ID}
                    id={COMMAND_PALETTE_OVERLAY_ID}
                    title="Command Palette"
                    open={Boolean(commandPaletteState.open)}
                    minimized={Boolean(commandPaletteState.minimized)}
                    maximized={Boolean(commandPaletteState.maximized)}
                    onMinimize={() => this.toggleOverlayMinimize(COMMAND_PALETTE_OVERLAY_ID)}
                    onClose={this.closeCommandPalette}
                    allowMaximize={false}
                    overlayClassName="bg-slate-950/70 backdrop-blur-xl transition-opacity duration-200 ease-out"
                    frameClassName="w-full max-w-3xl"
                    bodyClassName="bg-transparent p-0"
                >
                    <CommandPalette
                        open={paletteActive}
                        apps={this.getCommandPaletteAppItems()}
                        recentWindows={this.getCommandPaletteRecentWindows()}
                        settingsActions={this.getCommandPaletteSettingsActions()}
                        onSelect={this.handleCommandPaletteSelect}
                        onClose={this.closeCommandPalette}
                    />
                </SystemOverlayWindow>
            );
        }

        return elements;
    }

    updateWindowPosition = (id, x, y) => {
        const [gridX, gridY] = this.getSnapGrid();
        const snapValue = (value, size) => {
            if (!this.props.snapEnabled) return value;
            if (typeof size !== 'number' || !Number.isFinite(size) || size <= 0) return value;
            return Math.round(value / size) * size;
        };
        const safeTopOffset = measureWindowTopOffset();
        const nextX = snapValue(x, gridX);
        const nextY = clampWindowTopPosition(snapValue(y, gridY), safeTopOffset);
        this.setWorkspaceState(prev => ({
            window_positions: { ...prev.window_positions, [id]: { x: nextX, y: nextY } }
        }), () => {
            this.persistWindowSizes(this.state.window_sizes || {});
            this.saveSession();
        });
    }

    updateWindowSize = (id, width, height) => {
        if (!id) return;
        const normalizedWidth = Number(width);
        const normalizedHeight = Number(height);
        if (!Number.isFinite(normalizedWidth) || !Number.isFinite(normalizedHeight)) {
            return;
        }
        const safeWidth = Math.max(0, Math.round(normalizedWidth));
        const safeHeight = Math.max(0, Math.round(normalizedHeight));
        this.setWorkspaceState((prev) => {
            const nextSizes = { ...(prev.window_sizes || {}) };
            nextSizes[id] = { width: safeWidth, height: safeHeight };
            return { window_sizes: nextSizes };
        }, () => {
            this.persistWindowSizes(this.state.window_sizes || {});
        });
    }

    getSnapGrid = () => {
        const fallback = [8, 8];
        if (!Array.isArray(this.props.snapGrid)) {
            return [...fallback];
        }
        const [gridX, gridY] = this.props.snapGrid;
        const normalize = (size, fallbackSize) => {
            if (typeof size !== 'number') return fallbackSize;
            if (!Number.isFinite(size)) return fallbackSize;
            if (size <= 0) return fallbackSize;
            return size;
        };
        return [normalize(gridX, fallback[0]), normalize(gridY, fallback[1])];
    }

    saveSession = () => {
        if (!this.props.setSession) return;
        const openWindows = Object.keys(this.state.closed_windows).filter((id) => (
            this.state.closed_windows[id] === false && !this.isOverlayId(id)
        ));
        const safeTopOffset = measureWindowTopOffset();
        const windows = openWindows.map(id => {
            const position = this.state.window_positions[id] || {};
            const nextX = typeof position.x === 'number' ? position.x : 60;
            const nextY = clampWindowTopPosition(position.y, safeTopOffset);
            return { id, x: nextX, y: nextY };
        });

        const nextSession = { ...this.props.session, windows };
        if ('dock' in nextSession) {
            delete nextSession.dock;
        }
        this.props.setSession(nextSession);
    }

    hasMinimised = (objId) => {
        if (this.isOverlayId(objId)) {
            this.minimizeOverlay(objId);
            return;
        }
        this.setState((prev) => {
            const minimized_windows = { ...prev.minimized_windows, [objId]: true };
            const focused_windows = { ...prev.focused_windows, [objId]: false };
            this.commitWorkspacePartial({ minimized_windows, focused_windows }, prev.activeWorkspace);
            return {
                minimized_windows,
                focused_windows,
            };
        }, () => {
            this.giveFocusToLastApp();
        });
    }

    giveFocusToLastApp = () => {
        // if there is atleast one app opened, give it focus
        if (!this.checkAllMinimised()) {
            const stack = this.getActiveStack();
            for (let index = 0; index < stack.length; index++) {
                if (!this.state.minimized_windows[stack[index]]) {
                    this.focus(stack[index]);
                    break;
                }
            }
        }
    }

    toggleMinimizedShelf = () => {
        this.setState((prev) => ({ minimizedShelfOpen: !prev.minimizedShelfOpen }));
    };

    toggleClosedShelf = () => {
        this.setState((prev) => ({ closedShelfOpen: !prev.closedShelfOpen }));
    };

    handleMinimizedWindowActivate = (id) => {
        if (!id) return;
        if (this.isOverlayId(id)) {
            this.openOverlay(id, { transitionState: 'entered' });
        } else {
            this.openApp(id);
        }
        this.setState({ minimizedShelfOpen: false });
    };

    handleClosedWindowActivate = (id) => {
        if (!id) return;
        if (this.isOverlayId(id)) {
            this.openOverlay(id, { transitionState: 'entered' });
        } else {
            this.openApp(id);
        }
        this.setState({ closedShelfOpen: false });
    };

    dismissClosedWindowEntry = (id) => {
        if (!id) return;
        this.setState((prev) => {
            const current = prev.closed_windows || {};
            if (!Object.prototype.hasOwnProperty.call(current, id)) {
                return null;
            }
            const closed_windows = { ...current };
            delete closed_windows[id];
            this.commitWorkspacePartial({ closed_windows }, prev.activeWorkspace);
            return { closed_windows };
        }, () => {
            if (this.isOverlayId(id)) {
                this.recentlyClosedOverlays.delete(id);
            }
            this.saveSession();
        });
    };

    checkAllMinimised = () => {
        let result = true;
        for (const key in this.state.minimized_windows) {
            if (!this.state.closed_windows[key]) { // if app is opened
                result = result & this.state.minimized_windows[key];
            }
        }
        return result;
    }

    handleOpenAppEvent = (e) => {
        const detail = e.detail;
        if (!detail) return;
        if (typeof detail === 'string') {
            this.openApp(detail);
            return;
        }
        if (typeof detail === 'object' && detail.id) {
            const { id, ...context } = detail;
            this.openApp(id, context);
        }
    }

    openApp = (objId, params) => {
        if (!this.validAppIds.has(objId)) {
            console.warn(`Attempted to open unknown app: ${objId}`);
            return;
        }
        if (this.isOverlayId(objId)) {
            this.openOverlay(objId);
            return;
        }
        const baseContext = params && typeof params === 'object'
            ? {
                ...params,
                ...(params.path && !params.initialPath ? { initialPath: params.path } : {}),
            }
            : undefined;
        const folderContext = this.isFolderApp(objId) ? this.getFolderContext(objId) : null;
        const context = folderContext || baseContext
            ? { ...(folderContext || {}), ...(baseContext || {}) }
            : undefined;
        const contextState = context
            ? { ...this.state.window_context, [objId]: context }
            : this.state.window_context;


        // google analytics
        ReactGA.event({
            category: `Open App`,
            action: `Opened ${objId} window`
        });

        // if the app is disabled
        if (this.state.disabled_apps[objId]) return;

        if (!this.isOverlayId(objId) && this.isOverlayOpen(LAUNCHER_OVERLAY_ID)) {
            this.closeAllAppsOverlay();
        }

        // if app is already open, focus it instead of spawning a new window
        if (this.state.closed_windows[objId] === false) {
            // if it's minimised, restore its last position
            if (this.state.minimized_windows[objId]) {
                this.focus(objId);
                var r = document.querySelector("#" + objId);
                r.style.transform = `translate(${r.style.getPropertyValue("--window-transform-x")},${r.style.getPropertyValue("--window-transform-y")}) scale(1)`;
                let minimized_windows = this.state.minimized_windows;
                minimized_windows[objId] = false;
                this.setWorkspaceState({ minimized_windows }, this.saveSession);

            }

            const reopen = () => {
                // if it's minimised, restore its last position
                if (this.state.minimized_windows[objId]) {
                    this.focus(objId);
                    var r = document.querySelector("#" + objId);
                    r.style.transform = `translate(${r.style.getPropertyValue("--window-transform-x")},${r.style.getPropertyValue("--window-transform-y")}) scale(1)`;
                    let minimized_windows = this.state.minimized_windows;
                    minimized_windows[objId] = false;
                    this.setState({ minimized_windows: minimized_windows }, this.saveSession);
                } else {
                    this.focus(objId);
                    this.saveSession();
                }
            };
            if (context) {
                this.setState({ window_context: contextState }, reopen);
            } else {
                reopen();
            }
            return;
        } else {
            let frequentApps = [];
            try { frequentApps = JSON.parse(safeLocalStorage?.getItem('frequentApps') || '[]'); } catch (e) { frequentApps = []; }
            var currentApp = frequentApps.find(app => app.id === objId);
            if (currentApp) {
                frequentApps.forEach((app) => {
                    if (app.id === currentApp.id) {
                        app.frequency += 1; // increase the frequency if app is found 
                    }
                });
            } else {
                frequentApps.push({ id: objId, frequency: 1 }); // new app opened
            }

            frequentApps.sort((a, b) => {
                if (a.frequency < b.frequency) {
                    return 1;
                }
                if (a.frequency > b.frequency) {
                    return -1;
                }
                return 0; // sort according to decreasing frequencies
            });

            safeLocalStorage?.setItem('frequentApps', JSON.stringify(frequentApps));

            addRecentApp(objId);

            this.closeAllAppsOverlay();

            setTimeout(() => {
                const closed_windows = { ...this.state.closed_windows, [objId]: false }; // openes app's window
                const favourite_apps = { ...this.state.favourite_apps, [objId]: true }; // adds opened app to sideBar
                const minimized_windows = { ...this.state.minimized_windows, [objId]: false };
                if (process.env.NODE_ENV === 'test') {
                    console.info('[desktop] reopening', objId, closed_windows[objId], minimized_windows[objId]);
                }
                this.setWorkspaceState({ closed_windows, minimized_windows }, () => {
                    const nextState = { closed_windows, favourite_apps, minimized_windows };
                    if (context) {
                        nextState.window_context = { ...this.state.window_context, [objId]: context };
                    }
                    this.setState(nextState, () => {
                        this.focus(objId);
                        this.saveSession();
                    });
                });
            }, 200);
        }
    }

    closeApp = async (objId) => {
        if (this.isOverlayId(objId)) {
            this.closeOverlay(objId);
            return;
        }

        if (process.env.NODE_ENV === 'test') {
            this.setWorkspaceState((prevState) => {
                const closed_windows = { ...prevState.closed_windows, [objId]: true };
                const minimized_windows = { ...prevState.minimized_windows, [objId]: false };
                const partial = { closed_windows, minimized_windows };
                if (prevState.focused_windows?.[objId]) {
                    partial.focused_windows = { ...prevState.focused_windows, [objId]: false };
                }
                return partial;
            }, this.saveSession);

            this.setState((prevState) => {
                const closed_windows = { ...prevState.closed_windows, [objId]: true };
                const favourite_apps = { ...prevState.favourite_apps };
                if (this.initFavourite[objId] === false) {
                    favourite_apps[objId] = false;
                }
                const minimized_windows = { ...prevState.minimized_windows, [objId]: false };
                const window_context = { ...prevState.window_context };
                delete window_context[objId];
                const nextState = {
                    closed_windows,
                    favourite_apps,
                    minimized_windows,
                    window_context,
                };
                if (prevState.focused_windows?.[objId]) {
                    nextState.focused_windows = { ...prevState.focused_windows, [objId]: false };
                }
                return nextState;
            }, this.saveSession);

            this.clearAppBadge(objId, { force: true });
            return;
        }

        // capture window snapshot
        let image = await this.captureWindowPreview(objId, 'normal');
        if (!image) {
            image = await this.captureWindowPreview(objId, 'aggressive');
        }
        if (!image && this.windowPreviewLastGoodCache?.has(objId)) {
            image = this.windowPreviewLastGoodCache.get(objId);
        }
        if (!image) {
            image = this.buildFallbackPreview(objId);
        }

        // persist in trash with autopurge
        const appMeta = apps.find(a => a.id === objId) || {};
        const purgeDays = parseInt(safeLocalStorage?.getItem('trash-purge-days') || '30', 10);
        const ms = purgeDays * 24 * 60 * 60 * 1000;
        const now = Date.now();
        let trash = [];
        try { trash = JSON.parse(safeLocalStorage?.getItem('window-trash') || '[]'); } catch (e) { trash = []; }
        trash = trash.filter(item => now - item.closedAt <= ms);
        trash.push({
            id: objId,
            title: appMeta.title || objId,
            icon: appMeta.icon,
            image,
            closedAt: now,
        });
        safeLocalStorage?.setItem('window-trash', JSON.stringify(trash));
        this.updateTrashIcon();

        // remove app from the app stack
        const stack = this.getActiveStack();
        const index = stack.indexOf(objId);
        if (index !== -1) {
            stack.splice(index, 1);
        }

        if (this.windowPreviewCache?.has(objId)) {
            this.windowPreviewCache.delete(objId);
        }

        this.giveFocusToLastApp();

        // close window and wait for state updates to complete so callers can rely on the latest values
        await new Promise((resolve) => {
            this.setWorkspaceState((prevState) => {
                const closed_windows = { ...prevState.closed_windows, [objId]: true };
                const minimized_windows = { ...prevState.minimized_windows, [objId]: false };
                const partial = { closed_windows, minimized_windows };
                if (prevState.focused_windows?.[objId]) {
                    partial.focused_windows = { ...prevState.focused_windows, [objId]: false };
                }
                return partial;
            }, () => {
                this.setState((prevState) => {
                    const closed_windows = { ...prevState.closed_windows, [objId]: true };
                    const favourite_apps = { ...prevState.favourite_apps };
                    if (this.initFavourite[objId] === false) {
                        favourite_apps[objId] = false; // if user default app is not favourite, remove from sidebar
                    }
                    const minimized_windows = { ...prevState.minimized_windows, [objId]: false };
                    const window_context = { ...prevState.window_context };
                    delete window_context[objId];
                    const nextState = {
                        closed_windows,
                        favourite_apps,
                        minimized_windows,
                        window_context,
                    };
                    if (prevState.focused_windows?.[objId]) {
                        nextState.focused_windows = { ...prevState.focused_windows, [objId]: false };
                    }
                    return nextState;
                }, () => {
                    this.saveSession();
                    resolve();
                });
            });
        });

        this.clearAppBadge(objId, { force: true });
    }

    pinAppAtPosition = (id, targetId = null, insertAfter = false) => {
        if (!id) return;
        const app = this.getAppById(id);
        if (!app) return;
        const currentPinned = this.getPinnedAppIds();
        const alreadyPinned = currentPinned.includes(id);
        const base = alreadyPinned ? currentPinned : [...currentPinned, id];
        const nextOrder = this.insertPinnedAppId(base, id, targetId, insertAfter);
        this.setPinnedAppIds(nextOrder);
    };

    pinApp = (id) => {
        if (!id) return;
        this.pinAppAtPosition(id, null, true);
        this.hideAllContextMenu();
    }

    unpinApp = (id) => {
        if (!id) return;
        const current = this.getPinnedAppIds();
        if (!current.includes(id)) {
            this.hideAllContextMenu();
            return;
        }
        const next = current.filter((appId) => appId !== id);
        this.setPinnedAppIds(next);
        this.hideAllContextMenu();
    }

    focus = (objId) => {
        this.promoteWindowInStack(objId);
        this.setState((prev) => {
            const nextFocused = { ...prev.focused_windows };
            Object.keys(nextFocused).forEach((key) => {
                nextFocused[key] = key === objId;
            });
            if (!Object.prototype.hasOwnProperty.call(nextFocused, objId)) {
                nextFocused[objId] = true;
            }
            let overlayWindows = prev.overlayWindows;
            if (overlayWindows) {
                overlayWindows = Object.keys(overlayWindows).reduce((acc, key) => {
                    const current = overlayWindows[key];
                    acc[key] = {
                        ...current,
                        focused: key === objId,
                        minimized: key === objId ? false : current.minimized,
                    };
                    return acc;
                }, {});
            }
            this.commitWorkspacePartial({ focused_windows: nextFocused }, prev.activeWorkspace);
            return {
                focused_windows: nextFocused,
                overlayWindows,
            };
        }, () => {
            this.clearAppBadge(objId);
        });
    }

    addNewFolder = () => {
        this.setState({ showNameBar: true });
    }

    openShortcutSelector = () => {
        this.openOverlay(SHORTCUT_OVERLAY_ID);
    }

    addShortcutToDesktop = (app_id) => {
        const appIndex = apps.findIndex(app => app.id === app_id);
        if (appIndex === -1) return;
        apps[appIndex].desktop_shortcut = true;
        let shortcuts = [];
        try { shortcuts = JSON.parse(safeLocalStorage?.getItem('app_shortcuts') || '[]'); } catch (e) { shortcuts = []; }
        if (!shortcuts.includes(app_id)) {
            shortcuts.push(app_id);
            safeLocalStorage?.setItem('app_shortcuts', JSON.stringify(shortcuts));
        }
        this.closeOverlay(SHORTCUT_OVERLAY_ID);
        this.updateAppsData();
    }

    checkForAppShortcuts = () => {
        const shortcuts = safeLocalStorage?.getItem('app_shortcuts');
        if (!shortcuts) {
            safeLocalStorage?.setItem('app_shortcuts', JSON.stringify([]));
        } else {
            try {
                JSON.parse(shortcuts).forEach(id => {
                    const appIndex = apps.findIndex(app => app.id === id);
                    if (appIndex !== -1) {
                        apps[appIndex].desktop_shortcut = true;
                    }
                });
            } catch (e) {
                safeLocalStorage?.setItem('app_shortcuts', JSON.stringify([]));
            }
            this.updateAppsData();
        }
    }

    updateTrashIcon = () => {
        let trash = [];
        try { trash = JSON.parse(safeLocalStorage?.getItem('window-trash') || '[]'); } catch (e) { trash = []; }
        const appIndex = apps.findIndex(app => app.id === 'trash');
        if (appIndex !== -1) {
            const icon = trash.length
                ? '/themes/Yaru/status/user-trash-full-symbolic.svg'
                : '/themes/Yaru/status/user-trash-symbolic.svg';
            if (apps[appIndex].icon !== icon) {
                apps[appIndex].icon = icon;
                this.forceUpdate();
            }
        }
    }

    addToDesktop = (folder_name) => {
        folder_name = folder_name.trim();
        let folder_id = folder_name.replace(/\s+/g, '-').toLowerCase();
        const folderAppId = `new-folder-${folder_id}`;
        apps.push({
            id: folderAppId,
            title: folder_name,
            icon: '/themes/Yaru/system/folder.png',
            disabled: false,
            favourite: false,
            desktop_shortcut: true,
            isFolder: true,
            screen: () => null,
        });
        this.ensureFolderEntry(folderAppId);
        // store in local storage
        let new_folders = [];
        try { new_folders = JSON.parse(safeLocalStorage?.getItem('new_folders') || '[]'); } catch (e) { new_folders = []; }
        new_folders.push({ id: folderAppId, name: folder_name });
        safeLocalStorage?.setItem('new_folders', JSON.stringify(new_folders));

        this.setState({ showNameBar: false }, this.updateAppsData);
    };

    showAllApps = () => {
        if (this.isOverlayOpen(LAUNCHER_OVERLAY_ID)) {
            this.closeAllAppsOverlay();
        } else {
            this.openAllAppsOverlay();
        }
    };

    renderNameBar = () => {
        const handleSubmit = (event) => {
            event.preventDefault();
            const input = this.folderNameInputRef.current;
            const folder_name = input?.value ?? "";
            if (!folder_name.trim()) {
                input?.focus();
                return;
            }
            this.addToDesktop(folder_name);
        };

        const removeCard = () => {
            this.setState({ showNameBar: false });
        };

        return (
            <div className="absolute rounded-md top-1/2 left-1/2 text-center text-white font-light text-sm bg-ub-cool-grey transform -translate-y-1/2 -translate-x-1/2 sm:w-96 w-3/4 z-50">
                <form onSubmit={handleSubmit} className="flex flex-col">
                    <div className="w-full flex flex-col justify-around items-start pl-6 pb-8 pt-6">
                        <label htmlFor="folder-name-input">New folder name</label>
                        <input
                            className="outline-none mt-5 px-1 w-10/12 context-menu-bg border-2 border-blue-700 rounded py-0.5"
                            id="folder-name-input"
                            type="text"
                            autoComplete="off"
                            spellCheck="false"
                            autoFocus={true}
                            aria-label="Folder name"
                            ref={this.folderNameInputRef}
                        />
                    </div>
                    <div className="flex">
                        <button
                            type="submit"
                            aria-label="Create folder"
                            className="w-1/2 px-4 py-2 border border-gray-900 border-opacity-50 border-r-0 hover:bg-ub-warm-grey hover:bg-opacity-10 hover:border-opacity-50"
                        >
                            Create
                        </button>
                        <button
                            type="button"
                            onClick={removeCard}
                            aria-label="Cancel folder creation"
                            className="w-1/2 px-4 py-2 border border-gray-900 border-opacity-50 hover:bg-ub-warm-grey hover:bg-opacity-10 hover:border-opacity-50"
                        >
                            Cancel
                        </button>
                    </div>
                </form>
            </div>
        );
    };

    render() {
        const theme = this.state.currentTheme || this.normalizeTheme(this.props.desktopTheme);
        const accentColor = theme && theme.accent ? theme.accent : '#1793d1';
        const wallpaperSource = (theme && (theme.wallpaperUrl || theme.fallbackWallpaperUrl)) || '';
        const wallpaperCss = wallpaperSource ? `url("${wallpaperSource}")` : 'none';
        const overlayValue = theme && theme.overlay ? theme.overlay : 'none';
        const baseNavbarHeight = DESKTOP_TOP_PADDING - (WINDOW_TOP_MARGIN + WINDOW_TOP_INSET);
        const windowTopSpacing = WINDOW_TOP_MARGIN + WINDOW_TOP_INSET;
        const desktopStyle = {
            paddingTop: `calc(var(--desktop-navbar-height, ${baseNavbarHeight}px) + ${windowTopSpacing}px)`,
            minHeight: '100dvh',
            '--desktop-accent': accentColor,
            '--desktop-wallpaper': wallpaperCss,
            '--desktop-overlay': overlayValue,
        };
        const overlayWindows = this.state.overlayWindows || {};
        const launcherOverlay = overlayWindows.launcher || { open: false, minimized: false, maximized: false, transitionState: 'exited' };
        const shortcutOverlay = overlayWindows.shortcutSelector || { open: false, minimized: false, maximized: false };
        const windowSwitcherOverlay = overlayWindows.windowSwitcher || { open: false, minimized: false, maximized: false };
        const minimizedEntries = this.getMinimizedWindowEntries();
        const closedEntries = this.getClosedWindowEntries();
        const showMinimizedShelf = this.state.minimizedShelfOpen || minimizedEntries.length > 0;
        const showClosedShelf = this.state.closedShelfOpen || closedEntries.length > 0;
        return (
            <main
                id="desktop"
                role="main"
                ref={this.desktopRef}
                className={" min-h-screen h-full w-full flex flex-col items-end justify-start content-start flex-wrap-reverse bg-transparent relative overflow-hidden overscroll-none window-parent"}
                style={desktopStyle}
            >

                {/* Window Area */}
                <div
                    id="window-area"
                    className="absolute h-full w-full bg-transparent"
                    data-context="desktop-area"
                >
                    {this.renderWindows()}
                </div>

                {/* Background Image */}
                <BackgroundImage theme={theme} />

                {/* Desktop Apps */}
                {this.renderDesktopApps()}

                {/* Context Menus */}
                <DesktopMenu
                    active={this.state.context_menus.desktop}
                    openApp={this.openApp}
                    addNewFolder={this.addNewFolder}
                    openShortcutSelector={this.openShortcutSelector}
                    iconSizePreset={this.state.iconSizePreset}
                    iconSizeBucket={this.state.iconSizeBucket}
                    iconSizeBucketLabel={this.getViewportBucketLabel(this.state.iconSizeBucket)}
                    setIconSizePreset={this.setIconSizePreset}
                    clearSession={() => { this.props.clearSession(); window.location.reload(); }}
                    saveWorkspace={this.saveWorkspaceLayout}
                    loadWorkspace={this.loadWorkspaceLayout}
                />
                <DefaultMenu active={this.state.context_menus.default} onClose={this.hideAllContextMenu} />
                <AppMenu
                    active={this.state.context_menus.app}
                    pinned={this.initFavourite[this.state.context_app]}
                    pinApp={() => this.pinApp(this.state.context_app)}
                    unpinApp={() => this.unpinApp(this.state.context_app)}
                    onClose={this.hideAllContextMenu}
                />
                <TaskbarMenu
                    active={this.state.context_menus.taskbar}
                    minimized={this.state.context_app ? this.state.minimized_windows[this.state.context_app] : false}
                    onMinimize={() => {
                        const id = this.state.context_app;
                        if (!id) return;
                        const isOverlay = this.isOverlayId(id);
                        if (this.state.minimized_windows[id]) {
                            if (isOverlay) {
                                this.openOverlay(id, { transitionState: 'entered' });
                            } else {
                                this.openApp(id);
                            }
                        } else {
                            if (isOverlay) {
                                this.minimizeOverlay(id);
                            } else {
                                this.hasMinimised(id);
                            }
                        }
                    }}
                    onClose={() => {
                        const id = this.state.context_app;
                        if (!id) return;
                        if (this.isOverlayId(id)) {
                            this.closeOverlay(id);
                        } else {
                            this.closeApp(id);
                        }
                    }}
                    onCloseMenu={this.hideAllContextMenu}
                />

                {/* Folder Input Name Bar */}
                {
                    (this.state.showNameBar
                        ? this.renderNameBar()
                        : null
                    )
                }

                {showMinimizedShelf ? (
                    <MinimizedWindowShelf
                        label="Minimized windows"
                        entries={minimizedEntries}
                        open={this.state.minimizedShelfOpen}
                        onToggle={this.toggleMinimizedShelf}
                        onActivate={this.handleMinimizedWindowActivate}
                        emptyLabel="No windows are minimized"
                    />
                ) : null}

                {showClosedShelf ? (
                    <ClosedWindowShelf
                        label="Closed windows"
                        entries={closedEntries}
                        open={this.state.closedShelfOpen}
                        onToggle={this.toggleClosedShelf}
                        onActivate={this.handleClosedWindowActivate}
                        onRemove={this.dismissClosedWindowEntry}
                        emptyLabel="No recently closed windows"
                    />
                ) : null}

                {this.renderOverlayWindows()}

                <div className="sr-only" role="status" aria-live="polite" aria-atomic="true">
                    {this.state.liveRegionMessage}
                </div>

            </main>
        );
    }
}

export default function DesktopWithSnap(props) {
    const [snapEnabled] = useSnapSetting();
    const [snapGrid] = useSnapGridSetting();
    const { density, fontScale, largeHitAreas, desktopTheme } = useSettings();
    return (
        <Desktop
            {...props}
            snapEnabled={snapEnabled}
            snapGrid={snapGrid}
            density={density}
            fontScale={fontScale}
            largeHitAreas={largeHitAreas}
            desktopTheme={desktopTheme}
        />
    );
}<|MERGE_RESOLUTION|>--- conflicted
+++ resolved
@@ -4731,7 +4731,6 @@
             }
         });
 
-<<<<<<< HEAD
         apps.forEach((app) => {
             if (closed_windows[app.id] === false && !seen.has(app.id)) {
                 orderedIds.push(app.id);
@@ -4778,57 +4777,6 @@
 
             return <Window key={id} {...props} />;
         }).filter(Boolean);
-=======
-    saveWorkspaceLayout = (name) => {
-        if (!name) return;
-        const nodes = document.querySelectorAll('.opened-window');
-        const snapshot = Array.from(nodes).map(node => {
-            const rect = node.getBoundingClientRect();
-            return { id: node.id, x: rect.x, y: rect.y, width: rect.width, height: rect.height };
-        });
-        let store = {};
-        try {
-            store = JSON.parse(safeLocalStorage?.getItem('workspace-snapshots') || '{}');
-        } catch (e) {
-            store = {};
-        }
-        store[name] = snapshot;
-        safeLocalStorage?.setItem('workspace-snapshots', JSON.stringify(store));
-    }
-
-    loadWorkspaceLayout = (name) => {
-        if (!name) return;
-        let store = {};
-        try {
-            store = JSON.parse(safeLocalStorage?.getItem('workspace-snapshots') || '{}');
-        } catch (e) {
-            store = {};
-        }
-        const snapshot = store[name];
-        if (!snapshot) return;
-        requestAnimationFrame(() => {
-            snapshot.forEach(({ id, x, y, width, height }) => {
-                const node = document.getElementById(id);
-                if (!node) return;
-                node.style.width = `${width}px`;
-                node.style.height = `${height}px`;
-                node.style.transform = `translate(${x}px, ${y}px)`;
-                this.updateWindowPosition(id, x, y);
-            });
-        });
-    }
-
-    saveSession = () => {
-        if (!this.props.setSession) return;
-        const openWindows = Object.keys(this.state.closed_windows).filter(id => this.state.closed_windows[id] === false);
-        const windows = openWindows.map(id => ({
-            id,
-            x: this.state.window_positions[id] ? this.state.window_positions[id].x : 60,
-            y: this.state.window_positions[id] ? this.state.window_positions[id].y : 10
-        }));
-        const dock = Object.keys(this.state.favourite_apps).filter(id => this.state.favourite_apps[id]);
-        this.props.setSession({ ...this.props.session, windows, dock });
->>>>>>> 17e3f16c
     }
 
     renderOverlayWindows = () => {
@@ -5021,6 +4969,45 @@
             return size;
         };
         return [normalize(gridX, fallback[0]), normalize(gridY, fallback[1])];
+    }
+
+    saveWorkspaceLayout = (name) => {
+        if (!name) return;
+        const nodes = document.querySelectorAll('.opened-window');
+        const snapshot = Array.from(nodes).map(node => {
+            const rect = node.getBoundingClientRect();
+            return { id: node.id, x: rect.x, y: rect.y, width: rect.width, height: rect.height };
+        });
+        let store = {};
+        try {
+            store = JSON.parse(safeLocalStorage?.getItem('workspace-snapshots') || '{}');
+        } catch (e) {
+            store = {};
+        }
+        store[name] = snapshot;
+        safeLocalStorage?.setItem('workspace-snapshots', JSON.stringify(store));
+    }
+
+    loadWorkspaceLayout = (name) => {
+        if (!name) return;
+        let store = {};
+        try {
+            store = JSON.parse(safeLocalStorage?.getItem('workspace-snapshots') || '{}');
+        } catch (e) {
+            store = {};
+        }
+        const snapshot = store[name];
+        if (!snapshot) return;
+        requestAnimationFrame(() => {
+            snapshot.forEach(({ id, x, y, width, height }) => {
+                const node = document.getElementById(id);
+                if (!node) return;
+                node.style.width = `${width}px`;
+                node.style.height = `${height}px`;
+                node.style.transform = `translate(${x}px, ${y}px)`;
+                this.updateWindowPosition(id, x, y);
+            });
+        });
     }
 
     saveSession = () => {
