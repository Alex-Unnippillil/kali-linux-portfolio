--- conflicted
+++ resolved
@@ -771,7 +771,6 @@
 
         // if app is already open, focus it instead of spawning a new window
         if (this.state.closed_windows[objId] === false) {
-<<<<<<< HEAD
             // if it's minimised, restore its last position
             if (this.state.minimized_windows[objId]) {
                 this.focus(objId);
@@ -780,7 +779,7 @@
                 let minimized_windows = this.state.minimized_windows;
                 minimized_windows[objId] = false;
                 this.setWorkspaceState({ minimized_windows }, this.saveSession);
-=======
+
             const reopen = () => {
                 // if it's minimised, restore its last position
                 if (this.state.minimized_windows[objId]) {
@@ -797,7 +796,6 @@
             };
             if (context) {
                 this.setState({ window_context: contextState }, reopen);
->>>>>>> 4cc0d248
             } else {
                 reopen();
             }
@@ -835,15 +833,13 @@
             setTimeout(() => {
                 favourite_apps[objId] = true; // adds opened app to sideBar
                 closed_windows[objId] = false; // openes app's window
-<<<<<<< HEAD
                 this.setWorkspaceState({ closed_windows, favourite_apps, allAppsView: false }, () => {
-=======
+
                 const nextState = { closed_windows, favourite_apps, allAppsView: false };
                 if (context) {
                     nextState.window_context = contextState;
                 }
                 this.setState(nextState, () => {
->>>>>>> 4cc0d248
                     this.focus(objId);
                     this.saveSession();
                 });
@@ -901,13 +897,11 @@
         if (this.initFavourite[objId] === false) favourite_apps[objId] = false; // if user default app is not favourite, remove from sidebar
         closed_windows[objId] = true; // closes the app's window
 
-<<<<<<< HEAD
         this.setWorkspaceState({ closed_windows, favourite_apps }, this.saveSession);
-=======
+
         const window_context = { ...this.state.window_context };
         delete window_context[objId];
         this.setState({ closed_windows, favourite_apps, window_context }, this.saveSession);
->>>>>>> 4cc0d248
     }
 
     pinApp = (id) => {
