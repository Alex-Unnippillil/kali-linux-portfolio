--- conflicted
+++ resolved
@@ -3300,11 +3300,8 @@
             window.addEventListener('workspace-select', this.handleExternalWorkspaceSelect);
             window.addEventListener('workspace-request', this.broadcastWorkspaceState);
             window.addEventListener('taskbar-command', this.handleExternalTaskbarCommand);
-<<<<<<< HEAD
             window.addEventListener('taskbar-preview-request', this.handleTaskbarPreviewRequest);
-=======
             window.addEventListener('app-badge', this.handleAppBadgeEvent);
->>>>>>> f41df668
             this.broadcastWorkspaceState();
             this.broadcastIconSizePreset(this.state.iconSizePreset);
         }
@@ -3409,11 +3406,8 @@
             window.removeEventListener('workspace-select', this.handleExternalWorkspaceSelect);
             window.removeEventListener('workspace-request', this.broadcastWorkspaceState);
             window.removeEventListener('taskbar-command', this.handleExternalTaskbarCommand);
-<<<<<<< HEAD
             window.removeEventListener('taskbar-preview-request', this.handleTaskbarPreviewRequest);
-=======
             window.removeEventListener('app-badge', this.handleAppBadgeEvent);
->>>>>>> f41df668
         }
         this.teardownGestureListeners();
         this.teardownPointerMediaWatcher();
