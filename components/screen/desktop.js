"use client";

import React, { Component } from 'react';
import dynamic from 'next/dynamic';

const BackgroundImage = dynamic(
    () => import('../util-components/background-image'),
    { ssr: false }
);
import apps, { games } from '../../apps.config';
import Window from '../base/window';
import UbuntuApp from '../base/ubuntu_app';
import AllApplications from '../screen/all-applications'
import ShortcutSelector from '../screen/shortcut-selector'
import WindowSwitcher from '../screen/window-switcher'
import DesktopMenu from '../context-menus/desktop-menu';
import DefaultMenu from '../context-menus/default';
import AppMenu from '../context-menus/app-menu';
import Taskbar from './taskbar';
import TaskbarMenu from '../context-menus/taskbar-menu';
import ReactGA from 'react-ga4';
import { toPng } from 'html-to-image';
import { safeLocalStorage } from '../../utils/safeStorage';
import { addRecentApp } from '../../utils/recentStorage';
import { useSnapSetting } from '../../hooks/usePersistentState';
<<<<<<< HEAD
import {
    clampWindowTopPosition,
    measureWindowTopOffset,
} from '../../utils/windowLayout';
=======
import { DESKTOP_TOP_PADDING, WINDOW_TOP_INSET } from '../../utils/uiConstants';
>>>>>>> 86e106d5

export class Desktop extends Component {
    constructor() {
        super();
        this.workspaceCount = 4;
        this.workspaceStacks = Array.from({ length: this.workspaceCount }, () => []);
        this.workspaceSnapshots = Array.from({ length: this.workspaceCount }, () => this.createEmptyWorkspaceState());
        this.workspaceKeys = new Set([
            'focused_windows',
            'closed_windows',
            'minimized_windows',
            'window_positions',
        ]);
        this.initFavourite = {};
        this.allWindowClosed = false;
        this.state = {
            focused_windows: {},
            closed_windows: {},
            allAppsView: false,
            disabled_apps: {},
            favourite_apps: {},
            minimized_windows: {},
            window_positions: {},
            desktop_apps: [],
            desktop_icon_positions: {},
            window_context: {},
            context_menus: {
                desktop: false,
                default: false,
                app: false,
                taskbar: false,
            },
            context_app: null,
            showNameBar: false,
            showShortcutSelector: false,
            showWindowSwitcher: false,
            switcherWindows: [],
            activeWorkspace: 0,
            workspaces: Array.from({ length: this.workspaceCount }, (_, index) => ({
                id: index,
                label: `Workspace ${index + 1}`,
            })),
            draggingIconId: null,
        }

        this.desktopRef = React.createRef();
        this.iconDragState = null;
        this.preventNextIconClick = false;
        this.savedIconPositions = {};

        this.defaultIconDimensions = { width: 96, height: 88 };
        this.defaultIconGridSpacing = { row: 112, column: 128 };
        this.defaultDesktopPadding = { top: DESKTOP_TOP_PADDING, right: 24, bottom: 120, left: 24 };

        this.iconDimensions = { ...this.defaultIconDimensions };
        this.iconGridSpacing = { ...this.defaultIconGridSpacing };
        this.desktopPadding = { ...this.defaultDesktopPadding };

        this.gestureState = { pointer: null, overview: null };

    }

    createEmptyWorkspaceState = () => ({
        focused_windows: {},
        closed_windows: {},
        minimized_windows: {},
        window_positions: {},
    });

    cloneWorkspaceState = (state) => ({
        focused_windows: { ...state.focused_windows },
        closed_windows: { ...state.closed_windows },
        minimized_windows: { ...state.minimized_windows },
        window_positions: { ...state.window_positions },
    });

    commitWorkspacePartial = (partial, index) => {
        const targetIndex = typeof index === 'number' ? index : this.state.activeWorkspace;
        const snapshot = this.workspaceSnapshots[targetIndex] || this.createEmptyWorkspaceState();
        const nextSnapshot = { ...snapshot };
        Object.entries(partial).forEach(([key, value]) => {
            if (this.workspaceKeys.has(key)) {
                nextSnapshot[key] = value;
            }
        });
        this.workspaceSnapshots[targetIndex] = nextSnapshot;
    };

    mergeWorkspaceMaps = (current = {}, base = {}, validKeys = null) => {
        const keys = validKeys
            ? Array.from(validKeys)
            : Array.from(new Set([...Object.keys(base), ...Object.keys(current)]));
        const merged = {};
        keys.forEach((key) => {
            if (Object.prototype.hasOwnProperty.call(current, key)) {
                merged[key] = current[key];
            } else if (Object.prototype.hasOwnProperty.call(base, key)) {
                merged[key] = base[key];
            }
        });
        return merged;
    };

    setupPointerMediaWatcher = () => {
        if (typeof window === 'undefined' || typeof window.matchMedia !== 'function') {
            this.configureTouchTargets(false);
            return;
        }
        const query = window.matchMedia('(pointer: coarse)');
        this.pointerMedia = query;
        const listener = (event) => {
            this.configureTouchTargets(event.matches);
        };
        this.pointerMediaListener = listener;
        this.configureTouchTargets(query.matches);
        if (typeof query.addEventListener === 'function') {
            query.addEventListener('change', listener);
        } else if (typeof query.addListener === 'function') {
            query.addListener(listener);
        }
    };

    teardownPointerMediaWatcher = () => {
        if (!this.pointerMedia) return;
        const listener = this.pointerMediaListener;
        if (listener) {
            if (typeof this.pointerMedia.removeEventListener === 'function') {
                this.pointerMedia.removeEventListener('change', listener);
            } else if (typeof this.pointerMedia.removeListener === 'function') {
                this.pointerMedia.removeListener(listener);
            }
        }
        this.pointerMedia = null;
        this.pointerMediaListener = null;
    };

    configureTouchTargets = (isCoarse) => {
        const nextDimensions = isCoarse
            ? { width: 120, height: 108 }
            : { ...this.defaultIconDimensions };
        const nextSpacing = isCoarse
            ? { row: 144, column: 156 }
            : { ...this.defaultIconGridSpacing };
        const nextPadding = isCoarse
            ? { top: 72, right: 32, bottom: 168, left: 32 }
            : { ...this.defaultDesktopPadding };

        const changed =
            nextDimensions.width !== this.iconDimensions.width ||
            nextDimensions.height !== this.iconDimensions.height ||
            nextSpacing.row !== this.iconGridSpacing.row ||
            nextSpacing.column !== this.iconGridSpacing.column ||
            nextPadding.top !== this.desktopPadding.top ||
            nextPadding.right !== this.desktopPadding.right ||
            nextPadding.bottom !== this.desktopPadding.bottom ||
            nextPadding.left !== this.desktopPadding.left;

        if (!changed) return;

        this.iconDimensions = { ...nextDimensions };
        this.iconGridSpacing = { ...nextSpacing };
        this.desktopPadding = { ...nextPadding };
        this.realignIconPositions();
    };

    computeTouchCentroid = (touchList) => {
        if (!touchList || touchList.length === 0) return null;
        const touches = Array.from(touchList);
        const total = touches.reduce(
            (acc, touch) => {
                acc.x += touch.clientX;
                acc.y += touch.clientY;
                return acc;
            },
            { x: 0, y: 0 }
        );
        return {
            x: total.x / touches.length,
            y: total.y / touches.length,
        };
    };

    setupGestureListeners = () => {
        const node = this.desktopRef && this.desktopRef.current ? this.desktopRef.current : null;
        if (!node) return;
        if (this.gestureRoot && this.gestureRoot !== node) {
            this.teardownGestureListeners();
        }
        if (this.gestureListenersAttached) return;
        this.gestureListenersAttached = true;
        this.gestureRoot = node;
        const options = { passive: true };
        node.addEventListener('pointerdown', this.handleShellPointerDown, options);
        node.addEventListener('pointermove', this.handleShellPointerMove, options);
        node.addEventListener('pointerup', this.handleShellPointerUp, options);
        node.addEventListener('pointercancel', this.handleShellPointerCancel, options);
        node.addEventListener('touchstart', this.handleShellTouchStart, options);
        node.addEventListener('touchmove', this.handleShellTouchMove, options);
        node.addEventListener('touchend', this.handleShellTouchEnd, options);
        node.addEventListener('touchcancel', this.handleShellTouchCancel, options);
    };

    teardownGestureListeners = () => {
        const node = this.gestureRoot;
        if (!node || !this.gestureListenersAttached) return;
        this.gestureListenersAttached = false;
        node.removeEventListener('pointerdown', this.handleShellPointerDown);
        node.removeEventListener('pointermove', this.handleShellPointerMove);
        node.removeEventListener('pointerup', this.handleShellPointerUp);
        node.removeEventListener('pointercancel', this.handleShellPointerCancel);
        node.removeEventListener('touchstart', this.handleShellTouchStart);
        node.removeEventListener('touchmove', this.handleShellTouchMove);
        node.removeEventListener('touchend', this.handleShellTouchEnd);
        node.removeEventListener('touchcancel', this.handleShellTouchCancel);
        this.gestureRoot = null;
    };

    handleShellPointerDown = (event) => {
        if (event.pointerType !== 'touch' || event.isPrimary === false) return;
        const targetWindow = event.target && event.target.closest ? event.target.closest('.opened-window') : null;
        if (!targetWindow || !targetWindow.id) return;
        this.gestureState.pointer = {
            pointerId: event.pointerId,
            windowId: targetWindow.id,
            startX: event.clientX,
            startY: event.clientY,
            lastX: event.clientX,
            lastY: event.clientY,
            startTime: typeof performance !== 'undefined' ? performance.now() : Date.now(),
        };
    };

    handleShellPointerMove = (event) => {
        const gesture = this.gestureState.pointer;
        if (!gesture || gesture.pointerId !== event.pointerId) return;
        gesture.lastX = event.clientX;
        gesture.lastY = event.clientY;
    };

    handleShellPointerUp = (event) => {
        const gesture = this.gestureState.pointer;
        if (!gesture || gesture.pointerId !== event.pointerId) {
            return;
        }
        this.gestureState.pointer = null;
        if (!gesture.windowId) return;
        const deltaX = gesture.lastX - gesture.startX;
        const deltaY = gesture.lastY - gesture.startY;
        const distance = Math.abs(deltaX);
        const verticalDrift = Math.abs(deltaY);
        const now = typeof performance !== 'undefined' ? performance.now() : Date.now();
        const duration = now - gesture.startTime;
        if (distance < 120 || verticalDrift > 90 || duration > 600) {
            return;
        }
        const velocity = distance / Math.max(duration, 1);
        if (velocity < 0.35) {
            return;
        }
        const direction = deltaX > 0 ? 'ArrowRight' : 'ArrowLeft';
        const dispatched = this.dispatchWindowCommand(gesture.windowId, direction);
        if (dispatched) {
            this.focus(gesture.windowId);
        }
    };

    handleShellPointerCancel = (event) => {
        const gesture = this.gestureState.pointer;
        if (gesture && gesture.pointerId === event.pointerId) {
            this.gestureState.pointer = null;
        }
    };

    handleShellTouchStart = (event) => {
        if (event.touches && event.touches.length > 1) {
            this.gestureState.pointer = null;
        }
        if (!event.touches || event.touches.length !== 3) return;
        const centroid = this.computeTouchCentroid(event.touches);
        if (!centroid) return;
        this.gestureState.overview = {
            startY: centroid.y,
            lastY: centroid.y,
            startTime: typeof performance !== 'undefined' ? performance.now() : Date.now(),
            triggered: false,
        };
    };

    handleShellTouchMove = (event) => {
        const gesture = this.gestureState.overview;
        if (!gesture) return;
        const centroid = this.computeTouchCentroid(event.touches);
        if (!centroid) return;
        gesture.lastY = centroid.y;
    };

    handleShellTouchEnd = (event) => {
        const gesture = this.gestureState.overview;
        if (!gesture) {
            return;
        }
        if (event.touches && event.touches.length > 0) {
            return;
        }
        const deltaY = gesture.startY - (gesture.lastY ?? gesture.startY);
        const now = typeof performance !== 'undefined' ? performance.now() : Date.now();
        const duration = now - gesture.startTime;
        const shouldTrigger = deltaY > 60 || (deltaY > 40 && duration < 400);
        if (shouldTrigger && !gesture.triggered) {
            if (!this.state.showWindowSwitcher) {
                this.openWindowSwitcher();
            }
            gesture.triggered = true;
        }
        this.gestureState.overview = null;
    };

    handleShellTouchCancel = () => {
        this.gestureState.overview = null;
    };

    dispatchWindowCommand = (windowId, key) => {
        if (!windowId) return false;
        const node = typeof document !== 'undefined' ? document.getElementById(windowId) : null;
        if (!node) return false;
        const event = new CustomEvent('super-arrow', { detail: key, bubbles: true });
        node.dispatchEvent(event);
        return true;
    };

    updateWorkspaceSnapshots = (baseState) => {
        const validKeys = new Set(Object.keys(baseState.closed_windows || {}));
        this.workspaceSnapshots = this.workspaceSnapshots.map((snapshot, index) => {
            const existing = snapshot || this.createEmptyWorkspaceState();
            if (index === this.state.activeWorkspace) {
                return this.cloneWorkspaceState(baseState);
            }
            return {
                focused_windows: this.mergeWorkspaceMaps(existing.focused_windows, baseState.focused_windows, validKeys),
                closed_windows: this.mergeWorkspaceMaps(existing.closed_windows, baseState.closed_windows, validKeys),
                minimized_windows: this.mergeWorkspaceMaps(existing.minimized_windows, baseState.minimized_windows, validKeys),
                window_positions: this.mergeWorkspaceMaps(existing.window_positions, baseState.window_positions, validKeys),
            };
        });
    };

    getWorkspaceSummaries = () => {
        return this.state.workspaces.map((workspace) => {
            const snapshot = this.workspaceSnapshots[workspace.id] || this.createEmptyWorkspaceState();
            const openWindows = Object.values(snapshot.closed_windows || {}).filter((value) => value === false).length;
            return {
                id: workspace.id,
                label: workspace.label,
                openWindows,
            };
        });
    };

    setWorkspaceState = (updater, callback) => {
        if (typeof updater === 'function') {
            this.setState((prevState) => {
                const partial = updater(prevState);
                this.commitWorkspacePartial(partial, prevState.activeWorkspace);
                return partial;
            }, callback);
        } else {
            this.commitWorkspacePartial(updater);
            this.setState(updater, callback);
        }
    };

    loadDesktopIconPositions = () => {
        if (!safeLocalStorage) return {};
        try {
            const stored = safeLocalStorage.getItem('desktop_icon_positions');
            return stored ? JSON.parse(stored) : {};
        } catch (e) {
            return {};
        }
    };

    persistIconPositions = () => {
        if (!safeLocalStorage) return;
        const positions = this.state.desktop_icon_positions || {};
        try {
            safeLocalStorage.setItem('desktop_icon_positions', JSON.stringify(positions));
            this.savedIconPositions = { ...positions };
        } catch (e) {
            // ignore write errors (storage may be unavailable)
        }
    };

    ensureIconPositions = (desktopApps = []) => {
        if (!Array.isArray(desktopApps)) return;
        this.setState((prevState) => {
            const current = prevState.desktop_icon_positions || {};
            const layout = this.resolveIconLayout(desktopApps, current);
            if (this.areIconLayoutsEqual(current, layout)) {
                return null;
            }
            return { desktop_icon_positions: layout };
        }, () => {
            this.persistIconPositions();
        });
    };

    getDesktopRect = () => {
        if (this.desktopRef && this.desktopRef.current) {
            return this.desktopRef.current.getBoundingClientRect();
        }
        return null;
    };

    getDesktopBounds = () => {
        const rect = this.getDesktopRect();
        if (rect) {
            return { width: rect.width, height: rect.height };
        }
        if (typeof window !== 'undefined') {
            return { width: window.innerWidth, height: window.innerHeight };
        }
        return { width: 1280, height: 720 };
    };

    computeGridMetrics = () => {
        const { width, height } = this.getDesktopBounds();
        const usableHeight = Math.max(
            this.iconDimensions.height,
            height - (this.desktopPadding.top + this.desktopPadding.bottom)
        );
        const iconsPerColumn = Math.max(1, Math.floor(usableHeight / this.iconGridSpacing.row));
        return {
            iconsPerColumn,
            offsetX: this.desktopPadding.left,
            offsetY: this.desktopPadding.top,
            columnSpacing: this.iconGridSpacing.column,
            rowSpacing: this.iconGridSpacing.row,
        };
    };

    computeGridPosition = (index = 0) => {
        const { iconsPerColumn, offsetX, offsetY, columnSpacing, rowSpacing } = this.computeGridMetrics();
        const column = Math.floor(index / iconsPerColumn);
        const row = index % iconsPerColumn;
        const x = offsetX + column * columnSpacing;
        const y = offsetY + row * rowSpacing;
        return this.clampIconPosition(x, y);
    };

    isValidIconPosition = (position) => {
        if (!position) return false;
        const { x, y } = position;
        return Number.isFinite(x) && Number.isFinite(y);
    };

    getIconPositionKey = (position) => {
        if (!this.isValidIconPosition(position)) return null;
        return `${Math.round(position.x)}:${Math.round(position.y)}`;
    };

    areIconLayoutsEqual = (a = {}, b = {}) => {
        const aKeys = Object.keys(a);
        const bKeys = Object.keys(b);
        if (aKeys.length !== bKeys.length) return false;
        return aKeys.every((key) => {
            const first = a[key];
            const second = b[key];
            if (!this.isValidIconPosition(first) || !this.isValidIconPosition(second)) {
                return false;
            }
            return first.x === second.x && first.y === second.y;
        });
    };

    resolveIconLayout = (desktopApps = [], current = {}, options = {}) => {
        const next = {};
        const taken = new Set();
        const clampOnly = options?.clampOnly === true;

        const claimPosition = (position) => {
            if (!this.isValidIconPosition(position)) return null;
            const base = this.clampIconPosition(position.x, position.y);
            const key = this.getIconPositionKey(base);
            if (!key || taken.has(key)) return null;
            taken.add(key);
            return base;
        };

        let fallbackIndex = 0;
        const assignFallback = (startIndex) => {
            let index = Math.max(startIndex, fallbackIndex);
            while (index < startIndex + 1000) {
                const candidate = this.computeGridPosition(index);
                const key = this.getIconPositionKey(candidate);
                if (key && !taken.has(key)) {
                    taken.add(key);
                    fallbackIndex = index + 1;
                    return candidate;
                }
                index += 1;
            }
            const fallback = this.computeGridPosition(startIndex);
            const fallbackKey = this.getIconPositionKey(fallback);
            if (fallbackKey && !taken.has(fallbackKey)) {
                taken.add(fallbackKey);
            }
            return fallback;
        };

        desktopApps.forEach((id, orderIndex) => {
            const candidates = [];
            if (current[id]) {
                candidates.push(current[id]);
            }
            if (!clampOnly) {
                const saved = this.savedIconPositions?.[id];
                if (saved) {
                    candidates.push(saved);
                }
            }

            let assigned = null;
            for (let i = 0; i < candidates.length; i += 1) {
                const candidate = claimPosition(candidates[i]);
                if (candidate) {
                    assigned = candidate;
                    break;
                }
            }

            if (!assigned) {
                assigned = assignFallback(orderIndex);
            }

            next[id] = assigned;
        });

        return next;
    };

    clampIconPosition = (x, y) => {
        const { width, height } = this.getDesktopBounds();
        const minX = this.desktopPadding.left;
        const maxX = Math.max(minX, width - this.iconDimensions.width - this.desktopPadding.right);
        const minY = this.desktopPadding.top;
        const maxY = Math.max(minY, height - this.iconDimensions.height - this.desktopPadding.bottom);
        const clampedX = Math.min(Math.max(x, minX), maxX);
        const clampedY = Math.min(Math.max(y, minY), maxY);
        return { x: Math.round(clampedX), y: Math.round(clampedY) };
    };

    calculateIconPosition = (clientX, clientY, dragState = this.iconDragState) => {
        if (!dragState) return { x: 0, y: 0 };
        const rect = this.getDesktopRect();
        if (!rect) {
            return this.clampIconPosition(clientX - dragState.offsetX, clientY - dragState.offsetY);
        }
        const x = clientX - rect.left - dragState.offsetX;
        const y = clientY - rect.top - dragState.offsetY;
        return this.clampIconPosition(x, y);
    };

    updateIconPosition = (id, x, y, persist = false) => {
        this.setState((prevState) => {
            const current = prevState.desktop_icon_positions || {};
            const nextPosition = this.clampIconPosition(x, y);
            const previous = current[id];
            if (previous && previous.x === nextPosition.x && previous.y === nextPosition.y && !persist) {
                return null;
            }
            return {
                desktop_icon_positions: { ...current, [id]: nextPosition },
                draggingIconId: persist ? null : prevState.draggingIconId,
            };
        }, () => {
            if (persist) {
                this.persistIconPositions();
            }
        });
    };

    handleIconPointerDown = (event, appId) => {
        if (event.button !== 0) return;
        const container = event.currentTarget;
        const rect = container.getBoundingClientRect();
        const offsetX = event.clientX - rect.left;
        const offsetY = event.clientY - rect.top;
        container.setPointerCapture?.(event.pointerId);
        this.preventNextIconClick = false;
        let startPosition = null;
        const positions = this.state.desktop_icon_positions || {};
        if (positions[appId]) {
            startPosition = { ...positions[appId] };
        } else if (typeof window !== 'undefined') {
            const style = window.getComputedStyle(container);
            const left = parseFloat(style.left) || 0;
            const top = parseFloat(style.top) || 0;
            startPosition = { x: left, y: top };
        }
        this.iconDragState = {
            id: appId,
            pointerId: event.pointerId,
            offsetX,
            offsetY,
            startX: event.clientX,
            startY: event.clientY,
            moved: false,
            container,
            startPosition,
            lastPosition: startPosition,
        };
        this.setState({ draggingIconId: appId });
        this.attachIconKeyboardListeners();
    };

    handleIconPointerMove = (event) => {
        if (!this.iconDragState || event.pointerId !== this.iconDragState.pointerId) return;
        const dragState = this.iconDragState;
        const deltaX = event.clientX - dragState.startX;
        const deltaY = event.clientY - dragState.startY;
        if (!dragState.moved) {
            const threshold = 4;
            if (Math.abs(deltaX) < threshold && Math.abs(deltaY) < threshold) {
                return;
            }
            dragState.moved = true;
        }
        event.preventDefault();
        const position = this.calculateIconPosition(event.clientX, event.clientY, dragState);
        dragState.lastPosition = position;
        this.updateIconPosition(dragState.id, position.x, position.y, false);
    };

    handleIconPointerUp = (event) => {
        if (!this.iconDragState || event.pointerId !== this.iconDragState.pointerId) return;
        const dragState = this.iconDragState;
        const moved = dragState.moved;
        this.iconDragState = null;
        dragState.container?.releasePointerCapture?.(event.pointerId);
        this.detachIconKeyboardListeners();
        if (moved) {
            event.preventDefault();
            event.stopPropagation();
            const position = this.resolveDropPosition(event, dragState);
            this.preventNextIconClick = true;
            this.updateIconPosition(dragState.id, position.x, position.y, true);
        } else {
            this.setState({ draggingIconId: null });
        }
    };

    handleIconPointerCancel = (event) => {
        if (!this.iconDragState || event.pointerId !== this.iconDragState.pointerId) return;
        event.preventDefault();
        this.cancelIconDrag(true);
    };

    handleIconClickCapture = (event) => {
        if (this.preventNextIconClick) {
            event.stopPropagation();
            event.preventDefault();
            this.preventNextIconClick = false;
        }
    };

    realignIconPositions = () => {
        const desktopApps = this.state.desktop_apps || [];
        if (!desktopApps.length) return;
        this.setState((prevState) => {
            const current = prevState.desktop_icon_positions || {};
            const layout = this.resolveIconLayout(desktopApps, current, { clampOnly: true });
            if (this.areIconLayoutsEqual(current, layout)) {
                return null;
            }
            return { desktop_icon_positions: layout };
        }, () => {
            this.persistIconPositions();
        });
    };

    switchWorkspace = (workspaceId) => {
        if (workspaceId === this.state.activeWorkspace) return;
        if (workspaceId < 0 || workspaceId >= this.state.workspaces.length) return;
        const snapshot = this.workspaceSnapshots[workspaceId] || this.createEmptyWorkspaceState();
        this.setState({
            activeWorkspace: workspaceId,
            focused_windows: { ...snapshot.focused_windows },
            closed_windows: { ...snapshot.closed_windows },
            minimized_windows: { ...snapshot.minimized_windows },
            window_positions: { ...snapshot.window_positions },
            showWindowSwitcher: false,
            switcherWindows: [],
        }, () => {
            this.broadcastWorkspaceState();
            this.giveFocusToLastApp();
        });
    };

    shiftWorkspace = (direction) => {
        const { activeWorkspace, workspaces } = this.state;
        const count = workspaces.length;
        const next = (activeWorkspace + direction + count) % count;
        this.switchWorkspace(next);
    };

    getActiveStack = () => {
        const { activeWorkspace } = this.state;
        if (!this.workspaceStacks[activeWorkspace]) {
            this.workspaceStacks[activeWorkspace] = [];
        }
        return this.workspaceStacks[activeWorkspace];
    };

    handleExternalWorkspaceSelect = (event) => {
        const workspaceId = event?.detail?.workspaceId;
        if (typeof workspaceId === 'number') {
            this.switchWorkspace(workspaceId);
        }
    };

    broadcastWorkspaceState = () => {
        if (typeof window === 'undefined') return;
        const detail = {
            workspaces: this.getWorkspaceSummaries(),
            activeWorkspace: this.state.activeWorkspace,
        };
        window.dispatchEvent(new CustomEvent('workspace-state', { detail }));
    };

    componentDidMount() {
        // google analytics
        ReactGA.send({ hitType: "pageview", page: "/desktop", title: "Custom Title" });

        if (typeof window !== 'undefined') {
            window.addEventListener('workspace-select', this.handleExternalWorkspaceSelect);
            window.addEventListener('workspace-request', this.broadcastWorkspaceState);
            this.broadcastWorkspaceState();
        }

        this.savedIconPositions = this.loadDesktopIconPositions();
        this.fetchAppsData(() => {
            const session = this.props.session || {};
            const positions = {};
            if (session.windows && session.windows.length) {
                const safeTopOffset = measureWindowTopOffset();
                session.windows.forEach(({ id, x, y }) => {
                    positions[id] = {
                        x,
                        y: clampWindowTopPosition(y, safeTopOffset),
                    };
                });
                this.setWorkspaceState({ window_positions: positions }, () => {
                    session.windows.forEach(({ id }) => this.openApp(id));
                });
            } else {
                this.openApp('about-alex');
            }
        });
        this.setContextListeners();
        this.setEventListeners();
        this.checkForNewFolders();
        this.checkForAppShortcuts();
        this.updateTrashIcon();
        window.addEventListener('trash-change', this.updateTrashIcon);
        window.addEventListener('resize', this.realignIconPositions);
        document.addEventListener('keydown', this.handleGlobalShortcut);
        window.addEventListener('open-app', this.handleOpenAppEvent);
        this.setupPointerMediaWatcher();
        this.setupGestureListeners();
    }

    componentDidUpdate(_prevProps, prevState) {
        if (
            prevState.activeWorkspace !== this.state.activeWorkspace ||
            prevState.closed_windows !== this.state.closed_windows ||
            prevState.workspaces !== this.state.workspaces
        ) {
            this.broadcastWorkspaceState();
        }
    }

    componentWillUnmount() {
        this.removeContextListeners();
        document.removeEventListener('keydown', this.handleGlobalShortcut);
        window.removeEventListener('trash-change', this.updateTrashIcon);
        window.removeEventListener('open-app', this.handleOpenAppEvent);
        window.removeEventListener('resize', this.realignIconPositions);
        this.detachIconKeyboardListeners();
        if (typeof window !== 'undefined') {
            window.removeEventListener('workspace-select', this.handleExternalWorkspaceSelect);
            window.removeEventListener('workspace-request', this.broadcastWorkspaceState);
        }
        this.teardownGestureListeners();
        this.teardownPointerMediaWatcher();
    }

    attachIconKeyboardListeners = () => {
        if (this.iconKeyListenerAttached || typeof document === 'undefined') return;
        document.addEventListener('keydown', this.handleIconKeyboardCancel, true);
        this.iconKeyListenerAttached = true;
    };

    detachIconKeyboardListeners = () => {
        if (!this.iconKeyListenerAttached || typeof document === 'undefined') return;
        document.removeEventListener('keydown', this.handleIconKeyboardCancel, true);
        this.iconKeyListenerAttached = false;
    };

    handleIconKeyboardCancel = (event) => {
        if (!this.iconDragState) return;
        if (event.key === 'Escape') {
            event.preventDefault();
            event.stopPropagation();
            this.cancelIconDrag(true);
        }
    };

    cancelIconDrag = (revert = false) => {
        const dragState = this.iconDragState;
        if (!dragState) return;

        dragState.container?.releasePointerCapture?.(dragState.pointerId);
        this.iconDragState = null;
        this.detachIconKeyboardListeners();

        if (revert && dragState.startPosition) {
            const original = this.clampIconPosition(dragState.startPosition.x, dragState.startPosition.y);
            this.setState((prevState) => {
                const current = prevState.desktop_icon_positions || {};
                const previous = current[dragState.id];
                if (previous && previous.x === original.x && previous.y === original.y && prevState.draggingIconId === null) {
                    return { draggingIconId: null };
                }
                return {
                    desktop_icon_positions: { ...current, [dragState.id]: original },
                    draggingIconId: null,
                };
            });
        } else {
            this.setState({ draggingIconId: null });
        }

        this.preventNextIconClick = false;
    };

    resolveDropPosition = (event, dragState) => {
        const hasValidCoordinates = Number.isFinite(event?.clientX) && Number.isFinite(event?.clientY);
        if (hasValidCoordinates) {
            return this.calculateIconPosition(event.clientX, event.clientY, dragState);
        }
        return dragState?.lastPosition || dragState?.startPosition || { x: 0, y: 0 };
    };

    checkForNewFolders = () => {
        const stored = safeLocalStorage?.getItem('new_folders');
        if (!stored) {
            safeLocalStorage?.setItem('new_folders', JSON.stringify([]));
            return;
        }
        try {
            const new_folders = JSON.parse(stored);
            new_folders.forEach(folder => {
                apps.push({
                    id: `new-folder-${folder.id}`,
                    title: folder.name,
                    icon: '/themes/Yaru/system/folder.png',
                    disabled: true,
                    favourite: false,
                    desktop_shortcut: true,
                    screen: () => { },
                });
            });
            this.updateAppsData();
        } catch (e) {
            safeLocalStorage?.setItem('new_folders', JSON.stringify([]));
        }
    }

    setEventListeners = () => {
        const openSettings = document.getElementById("open-settings");
        if (openSettings) {
            openSettings.addEventListener("click", () => {
                this.openApp("settings");
            });
        }
    }

    setContextListeners = () => {
        document.addEventListener('contextmenu', this.checkContextMenu);
        // on click, anywhere, hide all menus
        document.addEventListener('click', this.hideAllContextMenu);
        // allow keyboard activation of context menus
        document.addEventListener('keydown', this.handleContextKey);
    }

    removeContextListeners = () => {
        document.removeEventListener("contextmenu", this.checkContextMenu);
        document.removeEventListener("click", this.hideAllContextMenu);
        document.removeEventListener('keydown', this.handleContextKey);
    }

    handleGlobalShortcut = (e) => {
        if (e.altKey && e.key === 'Tab') {
            e.preventDefault();
            if (!this.state.showWindowSwitcher) {
                this.openWindowSwitcher();
            }
        } else if (e.ctrlKey && e.shiftKey && e.key.toLowerCase() === 'v') {
            e.preventDefault();
            this.openApp('clipboard-manager');
        }
        else if (e.altKey && e.key === 'Tab') {
            e.preventDefault();
            this.cycleApps(e.shiftKey ? -1 : 1);
        }
        else if (e.altKey && (e.key === '`' || e.key === '~')) {
            e.preventDefault();
            this.cycleAppWindows(e.shiftKey ? -1 : 1);
        }
        else if (e.metaKey && ['ArrowLeft', 'ArrowRight', 'ArrowUp', 'ArrowDown'].includes(e.key)) {
            e.preventDefault();
            const id = this.getFocusedWindowId();
            if (id) {
                const event = new CustomEvent('super-arrow', { detail: e.key });
                document.getElementById(id)?.dispatchEvent(event);
            }
        }
    }

    getFocusedWindowId = () => {
        for (const key in this.state.focused_windows) {
            if (this.state.focused_windows[key]) {
                return key;
            }
        }
        return null;
    }

    cycleApps = (direction) => {
        const stack = this.getActiveStack();
        if (!stack.length) return;
        const currentId = this.getFocusedWindowId();
        let index = stack.indexOf(currentId);
        if (index === -1) index = 0;
        let next = (index + direction + stack.length) % stack.length;
        // Skip minimized windows
        for (let i = 0; i < stack.length; i++) {
            const id = stack[next];
            if (!this.state.minimized_windows[id]) {
                this.focus(id);
                break;
            }
            next = (next + direction + stack.length) % stack.length;
        }
    }

    cycleAppWindows = (direction) => {
        const currentId = this.getFocusedWindowId();
        if (!currentId) return;
        const base = currentId.split('#')[0];
        const windows = this.getActiveStack().filter(id => id.startsWith(base));
        if (windows.length <= 1) return;
        let index = windows.indexOf(currentId);
        let next = (index + direction + windows.length) % windows.length;
        this.focus(windows[next]);
    }

    openWindowSwitcher = () => {
        const windows = this.getActiveStack()
            .filter(id => this.state.closed_windows[id] === false)
            .map(id => apps.find(a => a.id === id))
            .filter(Boolean);
        if (windows.length) {
            this.setState({ showWindowSwitcher: true, switcherWindows: windows });
        }
    }

    closeWindowSwitcher = () => {
        this.setState({ showWindowSwitcher: false, switcherWindows: [] });
    }

    selectWindow = (id) => {
        this.setState({ showWindowSwitcher: false, switcherWindows: [] }, () => {
            this.openApp(id);
        });
    }

    checkContextMenu = (e) => {
        e.preventDefault();
        this.hideAllContextMenu();
        const target = e.target.closest('[data-context]');
        const context = target ? target.dataset.context : null;
        const appId = target ? target.dataset.appId : null;
        switch (context) {
            case "desktop-area":
                ReactGA.event({
                    category: `Context Menu`,
                    action: `Opened Desktop Context Menu`
                });
                this.showContextMenu(e, "desktop");
                break;
            case "app":
                ReactGA.event({
                    category: `Context Menu`,
                    action: `Opened App Context Menu`
                });
                this.setState({ context_app: appId }, () => this.showContextMenu(e, "app"));
                break;
            case "taskbar":
                ReactGA.event({
                    category: `Context Menu`,
                    action: `Opened Taskbar Context Menu`
                });
                this.setState({ context_app: appId }, () => this.showContextMenu(e, "taskbar"));
                break;
            default:
                ReactGA.event({
                    category: `Context Menu`,
                    action: `Opened Default Context Menu`
                });
                this.showContextMenu(e, "default");
        }
    }

    handleContextKey = (e) => {
        if (!(e.shiftKey && e.key === 'F10')) return;
        e.preventDefault();
        this.hideAllContextMenu();
        const target = e.target.closest('[data-context]');
        const context = target ? target.dataset.context : null;
        const appId = target ? target.dataset.appId : null;
        const rect = target ? target.getBoundingClientRect() : { left: 0, top: 0, height: 0 };
        const fakeEvent = { pageX: rect.left, pageY: rect.top + rect.height };
        switch (context) {
            case "desktop-area":
                ReactGA.event({ category: `Context Menu`, action: `Opened Desktop Context Menu` });
                this.showContextMenu(fakeEvent, "desktop");
                break;
            case "app":
                ReactGA.event({ category: `Context Menu`, action: `Opened App Context Menu` });
                this.setState({ context_app: appId }, () => this.showContextMenu(fakeEvent, "app"));
                break;
            case "taskbar":
                ReactGA.event({ category: `Context Menu`, action: `Opened Taskbar Context Menu` });
                this.setState({ context_app: appId }, () => this.showContextMenu(fakeEvent, "taskbar"));
                break;
            default:
                ReactGA.event({ category: `Context Menu`, action: `Opened Default Context Menu` });
                this.showContextMenu(fakeEvent, "default");
        }
    }

    showContextMenu = (e, menuName /* context menu name */) => {
        let { posx, posy } = this.getMenuPosition(e);
        let contextMenu = document.getElementById(`${menuName}-menu`);

        const menuWidth = contextMenu.offsetWidth;
        const menuHeight = contextMenu.offsetHeight;
        if (posx + menuWidth > window.innerWidth) posx -= menuWidth;
        if (posy + menuHeight > window.innerHeight) posy -= menuHeight;

        posx = posx.toString() + "px";
        posy = posy.toString() + "px";

        contextMenu.style.left = posx;
        contextMenu.style.top = posy;

        this.setState({ context_menus: { ...this.state.context_menus, [menuName]: true } });
    }

    hideAllContextMenu = () => {
        const menus = { ...this.state.context_menus };
        Object.keys(menus).forEach(key => {
            menus[key] = false;
        });
        this.setState({ context_menus: menus, context_app: null });
    }

    getMenuPosition = (e) => {
        var posx = 0;
        var posy = 0;

        if (!e) e = window.event;

        if (e.pageX || e.pageY) {
            posx = e.pageX;
            posy = e.pageY;
        } else if (e.clientX || e.clientY) {
            posx = e.clientX + document.body.scrollLeft +
                document.documentElement.scrollLeft;
            posy = e.clientY + document.body.scrollTop +
                document.documentElement.scrollTop;
        }
        return {
            posx, posy
        }
    }

    fetchAppsData = (callback) => {
        let pinnedApps = safeLocalStorage?.getItem('pinnedApps');
        if (pinnedApps) {
            pinnedApps = JSON.parse(pinnedApps);
            apps.forEach(app => { app.favourite = pinnedApps.includes(app.id); });
        } else {
            pinnedApps = apps.filter(app => app.favourite).map(app => app.id);
            safeLocalStorage?.setItem('pinnedApps', JSON.stringify(pinnedApps));
        }

        const focused_windows = {};
        const closed_windows = {};
        const disabled_apps = {};
        const favourite_apps = {};
        const minimized_windows = {};
        const desktop_apps = [];

        apps.forEach((app) => {
            focused_windows[app.id] = false;
            closed_windows[app.id] = true;
            disabled_apps[app.id] = app.disabled;
            favourite_apps[app.id] = app.favourite;
            minimized_windows[app.id] = false;
            if (app.desktop_shortcut) desktop_apps.push(app.id);
        });

        const workspaceState = {
            focused_windows,
            closed_windows,
            minimized_windows,
            window_positions: this.state.window_positions || {},
        };
        this.updateWorkspaceSnapshots(workspaceState);
        this.workspaceStacks = Array.from({ length: this.workspaceCount }, () => []);
        this.setWorkspaceState({
            ...workspaceState,
            disabled_apps,
            favourite_apps,
            desktop_apps,
        }, () => {
            this.ensureIconPositions(desktop_apps);
            if (typeof callback === 'function') callback();
        });
        this.initFavourite = { ...favourite_apps };
    }

    updateAppsData = () => {
        const focused_windows = {};
        const closed_windows = {};
        const favourite_apps = {};
        const minimized_windows = {};
        const disabled_apps = {};
        const desktop_apps = [];

        apps.forEach((app) => {
            focused_windows[app.id] = this.state.focused_windows[app.id] ?? false;
            minimized_windows[app.id] = this.state.minimized_windows[app.id] ?? false;
            disabled_apps[app.id] = app.disabled;
            closed_windows[app.id] = this.state.closed_windows[app.id] ?? true;
            favourite_apps[app.id] = app.favourite;
            if (app.desktop_shortcut) desktop_apps.push(app.id);
        });

        const workspaceState = {
            focused_windows,
            closed_windows,
            minimized_windows,
            window_positions: this.state.window_positions || {},
        };
        this.updateWorkspaceSnapshots(workspaceState);
        this.setWorkspaceState({
            ...workspaceState,
            disabled_apps,
            favourite_apps,
            desktop_apps,
        }, () => {
            this.ensureIconPositions(desktop_apps);
        });
        this.initFavourite = { ...favourite_apps };
    }

    hasVisibleWindows = () => {
        const closed = this.state.closed_windows || {};
        const minimized = this.state.minimized_windows || {};
        return Object.keys(closed).some((id) => closed[id] === false && !minimized[id]);
    };

    renderDesktopApps = () => {
        const { desktop_apps: desktopApps, desktop_icon_positions: positions = {}, draggingIconId } = this.state;
        if (!desktopApps || desktopApps.length === 0) return null;

        const hasOpenWindows = this.hasVisibleWindows();
        const blockIcons = hasOpenWindows && !draggingIconId;
        const iconBaseZIndex = blockIcons ? 1 : 15;
        const icons = desktopApps.map((appId, index) => {
            const app = apps.find((item) => item.id === appId);
            if (!app) return null;

            const props = {
                name: app.title,
                id: app.id,
                icon: app.icon,
                openApp: this.openApp,
                disabled: this.state.disabled_apps[app.id],
                prefetch: app.screen?.prefetch,
            };

            const position = positions[appId] || this.computeGridPosition(index);
            const isDragging = draggingIconId === appId;
            const wrapperStyle = {
                position: 'absolute',
                left: `${position.x}px`,
                top: `${position.y}px`,
                touchAction: 'none',
                cursor: isDragging ? 'grabbing' : 'pointer',
                zIndex: isDragging ? 60 : iconBaseZIndex,
            };

            return (
                <div
                    key={app.id}
                    style={wrapperStyle}
                    onPointerDown={(event) => this.handleIconPointerDown(event, app.id)}
                    onPointerMove={this.handleIconPointerMove}
                    onPointerUp={this.handleIconPointerUp}
                    onPointerCancel={this.handleIconPointerCancel}
                    onClickCapture={this.handleIconClickCapture}
                >
                    <UbuntuApp {...props} draggable={false} isBeingDragged={isDragging} />
                </div>
            );
        }).filter(Boolean);

        if (!icons.length) return null;

        return (
            <div
                className="absolute inset-0"
                aria-hidden={blockIcons ? 'true' : 'false'}
                style={{
                    pointerEvents: blockIcons ? 'none' : 'auto',
                    zIndex: iconBaseZIndex,
                }}
            >
                {icons}
            </div>
        );
    }

    renderWindows = () => {
        let windowsJsx = [];
        const safeTopOffset = measureWindowTopOffset();
        apps.forEach((app, index) => {
            if (this.state.closed_windows[app.id] === false) {

                const pos = this.state.window_positions[app.id];
                const props = {
                    title: app.title,
                    id: app.id,
                    screen: app.screen,
                    addFolder: this.addToDesktop,
                    closed: this.closeApp,
                    openApp: this.openApp,
                    focus: this.focus,
                    isFocused: this.state.focused_windows[app.id],
                    hasMinimised: this.hasMinimised,
                    minimized: this.state.minimized_windows[app.id],
                    resizable: app.resizable,
                    allowMaximize: app.allowMaximize,
                    defaultWidth: app.defaultWidth,
                    defaultHeight: app.defaultHeight,
                    initialX: pos ? pos.x : undefined,
<<<<<<< HEAD
                    initialY: pos ? clampWindowTopPosition(pos.y, safeTopOffset) : safeTopOffset,
=======
                    initialY: pos ? pos.y : WINDOW_TOP_INSET,
>>>>>>> 86e106d5
                    onPositionChange: (x, y) => this.updateWindowPosition(app.id, x, y),
                    snapEnabled: this.props.snapEnabled,
                    context: this.state.window_context[app.id],
                }

                windowsJsx.push(
                    <Window key={app.id} {...props} />
                )
            }
        });
        return windowsJsx;
    }

    updateWindowPosition = (id, x, y) => {
        const snap = this.props.snapEnabled
            ? (v) => Math.round(v / 8) * 8
            : (v) => v;
        const safeTopOffset = measureWindowTopOffset();
        const nextX = snap(x);
        const nextY = clampWindowTopPosition(snap(y), safeTopOffset);
        this.setWorkspaceState(prev => ({
            window_positions: { ...prev.window_positions, [id]: { x: nextX, y: nextY } }
        }), this.saveSession);
    }

    saveSession = () => {
        if (!this.props.setSession) return;
        const openWindows = Object.keys(this.state.closed_windows).filter(id => this.state.closed_windows[id] === false);
<<<<<<< HEAD
        const safeTopOffset = measureWindowTopOffset();
        const windows = openWindows.map(id => {
            const position = this.state.window_positions[id] || {};
            const nextX = typeof position.x === 'number' ? position.x : 60;
            const nextY = clampWindowTopPosition(position.y, safeTopOffset);
            return { id, x: nextX, y: nextY };
        });
=======
        const windows = openWindows.map(id => ({
            id,
            x: this.state.window_positions[id] ? this.state.window_positions[id].x : 60,
            y: this.state.window_positions[id] ? this.state.window_positions[id].y : WINDOW_TOP_INSET
        }));
>>>>>>> 86e106d5
        const nextSession = { ...this.props.session, windows };
        if ('dock' in nextSession) {
            delete nextSession.dock;
        }
        this.props.setSession(nextSession);
    }

    hasMinimised = (objId) => {
        let minimized_windows = this.state.minimized_windows;
        var focused_windows = this.state.focused_windows;

        // remove focus and minimise this window
        minimized_windows[objId] = true;
        focused_windows[objId] = false;
        this.setWorkspaceState({ minimized_windows, focused_windows });

        this.giveFocusToLastApp();
    }

    giveFocusToLastApp = () => {
        // if there is atleast one app opened, give it focus
        if (!this.checkAllMinimised()) {
            const stack = this.getActiveStack();
            for (let index = 0; index < stack.length; index++) {
                if (!this.state.minimized_windows[stack[index]]) {
                    this.focus(stack[index]);
                    break;
                }
            }
        }
    }

    checkAllMinimised = () => {
        let result = true;
        for (const key in this.state.minimized_windows) {
            if (!this.state.closed_windows[key]) { // if app is opened
                result = result & this.state.minimized_windows[key];
            }
        }
        return result;
    }

    handleOpenAppEvent = (e) => {
        const detail = e.detail;
        if (!detail) return;
        if (typeof detail === 'string') {
            this.openApp(detail);
            return;
        }
        if (typeof detail === 'object' && detail.id) {
            const { id, ...context } = detail;
            this.openApp(id, context);
        }
    }

    openApp = (objId, params) => {
        const context = params && typeof params === 'object'
            ? {
                ...params,
                ...(params.path && !params.initialPath ? { initialPath: params.path } : {}),
            }
            : undefined;
        const contextState = context
            ? { ...this.state.window_context, [objId]: context }
            : this.state.window_context;


        // google analytics
        ReactGA.event({
            category: `Open App`,
            action: `Opened ${objId} window`
        });

        // if the app is disabled
        if (this.state.disabled_apps[objId]) return;

        // if app is already open, focus it instead of spawning a new window
        if (this.state.closed_windows[objId] === false) {
            // if it's minimised, restore its last position
            if (this.state.minimized_windows[objId]) {
                this.focus(objId);
                var r = document.querySelector("#" + objId);
                r.style.transform = `translate(${r.style.getPropertyValue("--window-transform-x")},${r.style.getPropertyValue("--window-transform-y")}) scale(1)`;
                let minimized_windows = this.state.minimized_windows;
                minimized_windows[objId] = false;
                this.setWorkspaceState({ minimized_windows }, this.saveSession);

            }

            const reopen = () => {
                // if it's minimised, restore its last position
                if (this.state.minimized_windows[objId]) {
                    this.focus(objId);
                    var r = document.querySelector("#" + objId);
                    r.style.transform = `translate(${r.style.getPropertyValue("--window-transform-x")},${r.style.getPropertyValue("--window-transform-y")}) scale(1)`;
                    let minimized_windows = this.state.minimized_windows;
                    minimized_windows[objId] = false;
                    this.setState({ minimized_windows: minimized_windows }, this.saveSession);
                } else {
                    this.focus(objId);
                    this.saveSession();
                }
            };
            if (context) {
                this.setState({ window_context: contextState }, reopen);
            } else {
                reopen();
            }
            return;
        } else {
            let closed_windows = this.state.closed_windows;
            let favourite_apps = this.state.favourite_apps;
            let frequentApps = [];
            try { frequentApps = JSON.parse(safeLocalStorage?.getItem('frequentApps') || '[]'); } catch (e) { frequentApps = []; }
            var currentApp = frequentApps.find(app => app.id === objId);
            if (currentApp) {
                frequentApps.forEach((app) => {
                    if (app.id === currentApp.id) {
                        app.frequency += 1; // increase the frequency if app is found 
                    }
                });
            } else {
                frequentApps.push({ id: objId, frequency: 1 }); // new app opened
            }

            frequentApps.sort((a, b) => {
                if (a.frequency < b.frequency) {
                    return 1;
                }
                if (a.frequency > b.frequency) {
                    return -1;
                }
                return 0; // sort according to decreasing frequencies
            });

            safeLocalStorage?.setItem('frequentApps', JSON.stringify(frequentApps));

            addRecentApp(objId);

            setTimeout(() => {
                favourite_apps[objId] = true; // adds opened app to sideBar
                closed_windows[objId] = false; // openes app's window
                this.setWorkspaceState({ closed_windows, favourite_apps, allAppsView: false }, () => {
                    const nextState = { closed_windows, favourite_apps, allAppsView: false };
                    if (context) {
                        nextState.window_context = contextState;
                    }
                    this.setState(nextState, () => {
                        this.focus(objId);
                        this.saveSession();
                    });
                    const stack = this.getActiveStack();
                    if (!stack.includes(objId)) {
                        stack.push(objId);
                    }
                });
            }, 200);
        }
    }

    closeApp = async (objId) => {

        // capture window snapshot
        let image = null;
        const node = document.getElementById(objId);
        if (node) {
            try {
                image = await toPng(node);
            } catch (e) {
                // ignore snapshot errors
            }
        }

        // persist in trash with autopurge
        const appMeta = apps.find(a => a.id === objId) || {};
        const purgeDays = parseInt(safeLocalStorage?.getItem('trash-purge-days') || '30', 10);
        const ms = purgeDays * 24 * 60 * 60 * 1000;
        const now = Date.now();
        let trash = [];
        try { trash = JSON.parse(safeLocalStorage?.getItem('window-trash') || '[]'); } catch (e) { trash = []; }
        trash = trash.filter(item => now - item.closedAt <= ms);
        trash.push({
            id: objId,
            title: appMeta.title || objId,
            icon: appMeta.icon,
            image,
            closedAt: now,
        });
        safeLocalStorage?.setItem('window-trash', JSON.stringify(trash));
        this.updateTrashIcon();

        // remove app from the app stack
        const stack = this.getActiveStack();
        const index = stack.indexOf(objId);
        if (index !== -1) {
            stack.splice(index, 1);
        }

        this.giveFocusToLastApp();

        // close window
        let closed_windows = this.state.closed_windows;
        let favourite_apps = this.state.favourite_apps;

        if (this.initFavourite[objId] === false) favourite_apps[objId] = false; // if user default app is not favourite, remove from sidebar
        closed_windows[objId] = true; // closes the app's window

        this.setWorkspaceState({ closed_windows, favourite_apps }, this.saveSession);

        const window_context = { ...this.state.window_context };
        delete window_context[objId];
        this.setState({ closed_windows, favourite_apps, window_context }, this.saveSession);
    }

    pinApp = (id) => {
        let favourite_apps = { ...this.state.favourite_apps }
        favourite_apps[id] = true
        this.initFavourite[id] = true
        const app = apps.find(a => a.id === id)
        if (app) app.favourite = true
        let pinnedApps = [];
        try { pinnedApps = JSON.parse(safeLocalStorage?.getItem('pinnedApps') || '[]'); } catch (e) { pinnedApps = []; }
        if (!pinnedApps.includes(id)) pinnedApps.push(id)
        safeLocalStorage?.setItem('pinnedApps', JSON.stringify(pinnedApps))
        this.setState({ favourite_apps }, () => { this.saveSession(); })
        this.hideAllContextMenu()
    }

    unpinApp = (id) => {
        let favourite_apps = { ...this.state.favourite_apps }
        if (this.state.closed_windows[id]) favourite_apps[id] = false
        this.initFavourite[id] = false
        const app = apps.find(a => a.id === id)
        if (app) app.favourite = false
        let pinnedApps = [];
        try { pinnedApps = JSON.parse(safeLocalStorage?.getItem('pinnedApps') || '[]'); } catch (e) { pinnedApps = []; }
        pinnedApps = pinnedApps.filter(appId => appId !== id)
        safeLocalStorage?.setItem('pinnedApps', JSON.stringify(pinnedApps))
        this.setState({ favourite_apps }, () => { this.saveSession(); })
        this.hideAllContextMenu()
    }

    focus = (objId) => {
        // removes focus from all window and 
        // gives focus to window with 'id = objId'
        var focused_windows = this.state.focused_windows;
        focused_windows[objId] = true;
        for (let key in focused_windows) {
            if (focused_windows.hasOwnProperty(key)) {
                if (key !== objId) {
                    focused_windows[key] = false;
                }
            }
        }
        this.setWorkspaceState({ focused_windows });
    }

    addNewFolder = () => {
        this.setState({ showNameBar: true });
    }

    openShortcutSelector = () => {
        this.setState({ showShortcutSelector: true });
    }

    addShortcutToDesktop = (app_id) => {
        const appIndex = apps.findIndex(app => app.id === app_id);
        if (appIndex === -1) return;
        apps[appIndex].desktop_shortcut = true;
        let shortcuts = [];
        try { shortcuts = JSON.parse(safeLocalStorage?.getItem('app_shortcuts') || '[]'); } catch (e) { shortcuts = []; }
        if (!shortcuts.includes(app_id)) {
            shortcuts.push(app_id);
            safeLocalStorage?.setItem('app_shortcuts', JSON.stringify(shortcuts));
        }
        this.setState({ showShortcutSelector: false }, this.updateAppsData);
    }

    checkForAppShortcuts = () => {
        const shortcuts = safeLocalStorage?.getItem('app_shortcuts');
        if (!shortcuts) {
            safeLocalStorage?.setItem('app_shortcuts', JSON.stringify([]));
        } else {
            try {
                JSON.parse(shortcuts).forEach(id => {
                    const appIndex = apps.findIndex(app => app.id === id);
                    if (appIndex !== -1) {
                        apps[appIndex].desktop_shortcut = true;
                    }
                });
            } catch (e) {
                safeLocalStorage?.setItem('app_shortcuts', JSON.stringify([]));
            }
            this.updateAppsData();
        }
    }

    updateTrashIcon = () => {
        let trash = [];
        try { trash = JSON.parse(safeLocalStorage?.getItem('window-trash') || '[]'); } catch (e) { trash = []; }
        const appIndex = apps.findIndex(app => app.id === 'trash');
        if (appIndex !== -1) {
            const icon = trash.length
                ? '/themes/Yaru/status/user-trash-full-symbolic.svg'
                : '/themes/Yaru/status/user-trash-symbolic.svg';
            if (apps[appIndex].icon !== icon) {
                apps[appIndex].icon = icon;
                this.forceUpdate();
            }
        }
    }

    addToDesktop = (folder_name) => {
        folder_name = folder_name.trim();
        let folder_id = folder_name.replace(/\s+/g, '-').toLowerCase();
        apps.push({
            id: `new-folder-${folder_id}`,
            title: folder_name,
            icon: '/themes/Yaru/system/folder.png',
            disabled: true,
            favourite: false,
            desktop_shortcut: true,
            screen: () => { },
        });
        // store in local storage
        let new_folders = [];
        try { new_folders = JSON.parse(safeLocalStorage?.getItem('new_folders') || '[]'); } catch (e) { new_folders = []; }
        new_folders.push({ id: `new-folder-${folder_id}`, name: folder_name });
        safeLocalStorage?.setItem('new_folders', JSON.stringify(new_folders));

        this.setState({ showNameBar: false }, this.updateAppsData);
    };

    showAllApps = () => { this.setState({ allAppsView: !this.state.allAppsView }); };

    renderNameBar = () => {
        const addFolder = () => {
            let folder_name = document.getElementById("folder-name-input").value;
            this.addToDesktop(folder_name);
        };

        const removeCard = () => {
            this.setState({ showNameBar: false });
        };

        return (
            <div className="absolute rounded-md top-1/2 left-1/2 text-center text-white font-light text-sm bg-ub-cool-grey transform -translate-y-1/2 -translate-x-1/2 sm:w-96 w-3/4 z-50">
                <div className="w-full flex flex-col justify-around items-start pl-6 pb-8 pt-6">
                    <span>New folder name</span>
                    <input
                        className="outline-none mt-5 px-1 w-10/12  context-menu-bg border-2 border-blue-700 rounded py-0.5"
                        id="folder-name-input"
                        type="text"
                        autoComplete="off"
                        spellCheck="false"
                        autoFocus={true}
                        aria-label="Folder name"
                    />
                </div>
                <div className="flex">
                    <button
                        type="button"
                        onClick={addFolder}
                        aria-label="Create folder"
                        className="w-1/2 px-4 py-2 border border-gray-900 border-opacity-50 border-r-0 hover:bg-ub-warm-grey hover:bg-opacity-10 hover:border-opacity-50"
                    >
                        Create
                    </button>
                    <button
                        type="button"
                        onClick={removeCard}
                        aria-label="Cancel folder creation"
                        className="w-1/2 px-4 py-2 border border-gray-900 border-opacity-50 hover:bg-ub-warm-grey hover:bg-opacity-10 hover:border-opacity-50"
                    >
                        Cancel
                    </button>
                </div>
            </div>
        );
    };

    render() {
        return (
            <main
                id="desktop"
                role="main"
                ref={this.desktopRef}
                className={" h-full w-full flex flex-col items-end justify-start content-start flex-wrap-reverse bg-transparent relative overflow-hidden overscroll-none window-parent"}
                style={{ paddingTop: DESKTOP_TOP_PADDING }}
            >

                {/* Window Area */}
                <div
                    id="window-area"
                    role="main"
                    className="absolute h-full w-full bg-transparent"
                    data-context="desktop-area"
                >
                    {this.renderWindows()}
                </div>

                {/* Background Image */}
                <BackgroundImage />

                {/* Taskbar */}
                <Taskbar
                    apps={apps}
                    closed_windows={this.state.closed_windows}
                    minimized_windows={this.state.minimized_windows}
                    focused_windows={this.state.focused_windows}
                    openApp={this.openApp}
                    minimize={this.hasMinimised}
                />

                {/* Desktop Apps */}
                {this.renderDesktopApps()}

                {/* Context Menus */}
                <DesktopMenu
                    active={this.state.context_menus.desktop}
                    openApp={this.openApp}
                    addNewFolder={this.addNewFolder}
                    openShortcutSelector={this.openShortcutSelector}
                    clearSession={() => { this.props.clearSession(); window.location.reload(); }}
                />
                <DefaultMenu active={this.state.context_menus.default} onClose={this.hideAllContextMenu} />
                <AppMenu
                    active={this.state.context_menus.app}
                    pinned={this.initFavourite[this.state.context_app]}
                    pinApp={() => this.pinApp(this.state.context_app)}
                    unpinApp={() => this.unpinApp(this.state.context_app)}
                    onClose={this.hideAllContextMenu}
                />
                <TaskbarMenu
                    active={this.state.context_menus.taskbar}
                    minimized={this.state.context_app ? this.state.minimized_windows[this.state.context_app] : false}
                    onMinimize={() => {
                        const id = this.state.context_app;
                        if (!id) return;
                        if (this.state.minimized_windows[id]) {
                            this.openApp(id);
                        } else {
                            this.hasMinimised(id);
                        }
                    }}
                    onClose={() => {
                        const id = this.state.context_app;
                        if (!id) return;
                        this.closeApp(id);
                    }}
                    onCloseMenu={this.hideAllContextMenu}
                />

                {/* Folder Input Name Bar */}
                {
                    (this.state.showNameBar
                        ? this.renderNameBar()
                        : null
                    )
                }

                { this.state.allAppsView ?
                    <AllApplications apps={apps}
                        games={games}
                        recentApps={this.getActiveStack()}
                        openApp={this.openApp} /> : null}

                { this.state.showShortcutSelector ?
                    <ShortcutSelector apps={apps}
                        games={games}
                        onSelect={this.addShortcutToDesktop}
                        onClose={() => this.setState({ showShortcutSelector: false })} /> : null}

                { this.state.showWindowSwitcher ?
                    <WindowSwitcher
                        windows={this.state.switcherWindows}
                        onSelect={this.selectWindow}
                        onClose={this.closeWindowSwitcher} /> : null}

            </main>
        );
    }
}

export default function DesktopWithSnap(props) {
    const [snapEnabled] = useSnapSetting();
    return <Desktop {...props} snapEnabled={snapEnabled} />;
}<|MERGE_RESOLUTION|>--- conflicted
+++ resolved
@@ -23,14 +23,11 @@
 import { safeLocalStorage } from '../../utils/safeStorage';
 import { addRecentApp } from '../../utils/recentStorage';
 import { useSnapSetting } from '../../hooks/usePersistentState';
-<<<<<<< HEAD
 import {
     clampWindowTopPosition,
     measureWindowTopOffset,
 } from '../../utils/windowLayout';
-=======
-import { DESKTOP_TOP_PADDING, WINDOW_TOP_INSET } from '../../utils/uiConstants';
->>>>>>> 86e106d5
+
 
 export class Desktop extends Component {
     constructor() {
@@ -1301,11 +1298,8 @@
                     defaultWidth: app.defaultWidth,
                     defaultHeight: app.defaultHeight,
                     initialX: pos ? pos.x : undefined,
-<<<<<<< HEAD
                     initialY: pos ? clampWindowTopPosition(pos.y, safeTopOffset) : safeTopOffset,
-=======
-                    initialY: pos ? pos.y : WINDOW_TOP_INSET,
->>>>>>> 86e106d5
+
                     onPositionChange: (x, y) => this.updateWindowPosition(app.id, x, y),
                     snapEnabled: this.props.snapEnabled,
                     context: this.state.window_context[app.id],
@@ -1334,7 +1328,6 @@
     saveSession = () => {
         if (!this.props.setSession) return;
         const openWindows = Object.keys(this.state.closed_windows).filter(id => this.state.closed_windows[id] === false);
-<<<<<<< HEAD
         const safeTopOffset = measureWindowTopOffset();
         const windows = openWindows.map(id => {
             const position = this.state.window_positions[id] || {};
@@ -1342,13 +1335,7 @@
             const nextY = clampWindowTopPosition(position.y, safeTopOffset);
             return { id, x: nextX, y: nextY };
         });
-=======
-        const windows = openWindows.map(id => ({
-            id,
-            x: this.state.window_positions[id] ? this.state.window_positions[id].x : 60,
-            y: this.state.window_positions[id] ? this.state.window_positions[id].y : WINDOW_TOP_INSET
-        }));
->>>>>>> 86e106d5
+
         const nextSession = { ...this.props.session, windows };
         if ('dock' in nextSession) {
             delete nextSession.dock;
