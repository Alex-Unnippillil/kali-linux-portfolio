"use client";

import React, { Component } from 'react';
import dynamic from 'next/dynamic';

const BackgroundImage = dynamic(
    () => import('../util-components/background-image'),
    { ssr: false }
);
import apps, { games } from '../../apps.config';
import Window from '../desktop/Window';
import UbuntuApp from '../base/ubuntu_app';
import SystemOverlayWindow from '../base/SystemOverlayWindow';
import AllApplications from '../screen/all-applications'
import ShortcutSelector from '../screen/shortcut-selector'
import WindowSwitcher from '../screen/window-switcher'
import DesktopMenu from '../context-menus/desktop-menu';
import DefaultMenu from '../context-menus/default';
import AppMenu from '../context-menus/app-menu';
import TaskbarMenu from '../context-menus/taskbar-menu';
import ReactGA from 'react-ga4';
import { toPng } from 'html-to-image';
import { safeLocalStorage } from '../../utils/safeStorage';
import { addRecentApp } from '../../utils/recentStorage';
import { DESKTOP_TOP_PADDING } from '../../utils/uiConstants';
import { useSnapSetting, useSnapGridSetting } from '../../hooks/usePersistentState';
import { useSettings } from '../../hooks/useSettings';
import {
    clampWindowPositionWithinViewport,
    clampWindowTopPosition,
    getSafeAreaInsets,
    measureWindowTopOffset,
} from '../../utils/windowLayout';

const FOLDER_CONTENTS_STORAGE_KEY = 'desktop_folder_contents';

const sanitizeFolderItem = (item) => {
    if (!item) return null;
    if (typeof item === 'string') {
        return { id: item, title: item };
    }
    if (typeof item === 'object' && typeof item.id === 'string') {
        const title = typeof item.title === 'string' ? item.title : item.id;
        const icon = typeof item.icon === 'string' ? item.icon : undefined;
        return { id: item.id, title, icon };
    }
    return null;
};

const loadStoredFolderContents = () => {
    if (!safeLocalStorage) return {};
    try {
        const raw = safeLocalStorage.getItem(FOLDER_CONTENTS_STORAGE_KEY);
        if (!raw) return {};
        const parsed = JSON.parse(raw);
        if (!parsed || typeof parsed !== 'object') return {};
        const normalized = {};
        Object.entries(parsed).forEach(([folderId, value]) => {
            if (!folderId || !Array.isArray(value)) return;
            const items = value
                .map((entry) => sanitizeFolderItem(entry))
                .filter(Boolean);
            normalized[folderId] = items;
        });
        return normalized;
    } catch (e) {
        return {};
    }
};

const persistStoredFolderContents = (contents) => {
    if (!safeLocalStorage) return;
    try {
        safeLocalStorage.setItem(
            FOLDER_CONTENTS_STORAGE_KEY,
            JSON.stringify(contents || {}),
        );
    } catch (e) {
        // ignore storage errors
    }
};


export class Desktop extends Component {
    static defaultProps = {
        snapGrid: [8, 8],
    };

    constructor(props) {
        super(props);
        this.workspaceCount = 4;
        this.workspaceStacks = Array.from({ length: this.workspaceCount }, () => []);
        this.workspaceKeys = new Set([
            'focused_windows',
            'closed_windows',
            'minimized_windows',
            'window_positions',
            'window_sizes',
        ]);
        this.windowSizeStorageKey = 'desktop_window_sizes';
        this.defaultThemeConfig = {
            id: 'default',
            accent: (props.desktopTheme && props.desktopTheme.accent) || '#1793d1',
            wallpaperUrl: props.desktopTheme && props.desktopTheme.wallpaperUrl,
            fallbackWallpaperUrl: (props.desktopTheme && props.desktopTheme.fallbackWallpaperUrl) || '/wallpapers/wall-2.webp',
            wallpaperName: (props.desktopTheme && props.desktopTheme.wallpaperName) || 'wall-2',
            blur: (props.desktopTheme && typeof props.desktopTheme.blur === 'number') ? props.desktopTheme.blur : 18,
            overlay: props.desktopTheme ? props.desktopTheme.overlay : undefined,
            useKaliWallpaper: Boolean(props.desktopTheme && props.desktopTheme.useKaliWallpaper),
        };
        const initialTheme = this.normalizeTheme(props.desktopTheme);
        this.workspaceThemes = Array.from({ length: this.workspaceCount }, () => ({ ...initialTheme }));
        this.initFavourite = {};
        this.allWindowClosed = false;

        this.iconSizePresetKey = 'desktop_icon_size_preset';
        this.iconSizePresets = {
            small: {
                dimensions: { width: 84, height: 76 },
                spacing: { row: 100, column: 116 },
                padding: { top: DESKTOP_TOP_PADDING, right: 20, bottom: 112, left: 20 },
            },
            medium: {
                dimensions: { width: 96, height: 88 },
                spacing: { row: 112, column: 128 },
                padding: { top: DESKTOP_TOP_PADDING, right: 24, bottom: 120, left: 24 },
            },
            large: {
                dimensions: { width: 112, height: 104 },
                spacing: { row: 132, column: 148 },
                padding: { top: DESKTOP_TOP_PADDING + 8, right: 28, bottom: 136, left: 28 },
            },
        };

        this.taskbarOrderKeyBase = 'taskbar-order';

        const initialIconSizePreset = this.getStoredIconSizePreset();
        const initialPresetConfig = this.getIconSizePresetConfig(initialIconSizePreset);

        this.baseIconDimensions = { ...initialPresetConfig.dimensions };
        this.baseIconGridSpacing = { ...initialPresetConfig.spacing };
        this.baseDesktopPadding = { ...initialPresetConfig.padding };

        this.iconDimensions = { ...this.baseIconDimensions };
        this.iconGridSpacing = { ...this.baseIconGridSpacing };
        this.desktopPadding = { ...this.baseDesktopPadding };

        const initialWindowSizes = this.loadWindowSizes();

        this.state = {
            focused_windows: {},
            closed_windows: {},
            overlayWindows: {
                launcher: { open: false, minimized: false, maximized: false, transitionState: 'exited' },
                shortcutSelector: { open: false, minimized: false, maximized: false },
                windowSwitcher: { open: false, minimized: false, maximized: false },
            },
            disabled_apps: {},
            favourite_apps: {},
            minimized_windows: {},
            window_positions: {},
            window_sizes: initialWindowSizes,
            desktop_apps: [],
            desktop_icon_positions: {},
            window_context: {},
            context_menus: {
                desktop: false,
                default: false,
                app: false,
                taskbar: false,
            },
            context_app: null,
            showNameBar: false,
            switcherWindows: [],
            activeWorkspace: 0,
            workspaces: Array.from({ length: this.workspaceCount }, (_, index) => ({
                id: index,
                label: `Workspace ${index + 1}`,
            })),
            draggingIconId: null,
            keyboardMoveState: null,
            liveRegionMessage: '',
            selectedIcons: new Set(),
            selectionAnchorId: null,
            marqueeSelection: null,
            hoveredIconId: null,
            currentTheme: initialTheme,
            iconSizePreset: initialIconSizePreset,
<<<<<<< HEAD
            taskbarOrder: this.loadTaskbarOrder(),
=======
            folder_contents: initialFolderContents,
>>>>>>> a277bd6c
        }

        this.workspaceSnapshots = Array.from({ length: this.workspaceCount }, () => ({
            focused_windows: {},
            closed_windows: {},
            minimized_windows: {},
            window_positions: {},
            window_sizes: { ...initialWindowSizes },
        }));

        this.desktopRef = React.createRef();
        this.folderNameInputRef = React.createRef();
        this.allAppsSearchRef = React.createRef();
        this.allAppsOverlayRef = React.createRef();
        this.windowSwitcherContentRef = React.createRef();
        this.iconDragState = null;
        this.preventNextIconClick = false;
        this.savedIconPositions = {};

        this.gestureState = { pointer: null, overview: null };

        this.currentPointerIsCoarse = false;

        this.desktopIconVariables = {};
        this.desktopAccentVariables = {
            '--desktop-icon-selection-bg': 'rgba(56, 189, 248, 0.2)',
            '--desktop-icon-selection-border': 'rgba(165, 243, 252, 0.9)',
            '--desktop-icon-selection-glow': '0 0 0 1px rgba(56,189,248,0.7), 0 6px 24px rgba(8,47,73,0.55)',
            '--desktop-icon-hover-bg': 'rgba(56, 189, 248, 0.12)',
            '--desktop-icon-hover-border': 'rgba(165, 243, 252, 0.35)',
        };

        this.applyIconLayoutFromSettings(props);

        this.validAppIds = new Set();
        this.appMap = new Map();
        this.windowPreviewCache = new Map();
        this.windowSwitcherRequestId = 0;
        this.refreshAppRegistry();

        this.openSettingsTarget = null;
        this.openSettingsClickHandler = null;
        this.openSettingsListenerAttached = false;

        this.liveRegionTimeout = null;

        this.previousFocusElement = null;
        this.allAppsTriggerKey = null;
        this.allAppsCloseTimeout = null;
        this.allAppsEnterRaf = null;
        this.allAppsFocusTrapHandler = null;

        this.desktopSelectionState = null;

    }

    createEmptyWorkspaceState = () => ({
        focused_windows: {},
        closed_windows: {},
        minimized_windows: {},
        window_positions: {},
        window_sizes: {},
    });

    cloneWorkspaceState = (state) => ({
        focused_windows: { ...state.focused_windows },
        closed_windows: { ...state.closed_windows },
        minimized_windows: { ...state.minimized_windows },
        window_positions: { ...state.window_positions },
        window_sizes: { ...(state.window_sizes || {}) },
    });

<<<<<<< HEAD
    getActiveUserId = () => {
        const { user } = this.props || {};
        if (user && typeof user === 'object') {
            if (user.id) return String(user.id);
            if (user.userId) return String(user.userId);
            if (user.username) return String(user.username);
            if (user.email) return String(user.email);
        }
        if (!safeLocalStorage) return 'default';
        const candidateKeys = [
            'active-user-id',
            'active-user',
            'desktop-user',
            'current-user',
            'session-user',
        ];
        for (const key of candidateKeys) {
            const value = safeLocalStorage.getItem(key);
            if (value) return String(value);
        }
        return 'default';
    };

    getTaskbarOrderStorageKey = () => {
        const userId = this.getActiveUserId();
        return `${this.taskbarOrderKeyBase}:${userId}`;
    };

    loadTaskbarOrder = () => {
        if (!safeLocalStorage) return [];
        try {
            const stored = safeLocalStorage.getItem(this.getTaskbarOrderStorageKey());
            if (!stored) return [];
            const parsed = JSON.parse(stored);
            if (Array.isArray(parsed)) {
                return parsed.filter((value) => typeof value === 'string');
            }
        } catch (e) {
            // ignore malformed entries and fall back to default order
        }
        return [];
    };

    persistTaskbarOrder = (order) => {
        if (!safeLocalStorage) return;
        try {
            safeLocalStorage.setItem(this.getTaskbarOrderStorageKey(), JSON.stringify(order));
        } catch (e) {
            // ignore write errors (storage may be unavailable)
        }
    };

    getNormalizedTaskbarOrder = (runningIds, preferredOrder) => {
        const base = Array.isArray(preferredOrder)
            ? preferredOrder
            : (this.state.taskbarOrder || []);
        const normalized = [];
        const seen = new Set();

        base.forEach((id) => {
            if (typeof id !== 'string') return;
            if (!seen.has(id) && runningIds.includes(id)) {
                normalized.push(id);
                seen.add(id);
            }
        });

        runningIds.forEach((id) => {
            if (!seen.has(id)) {
                normalized.push(id);
                seen.add(id);
            }
        });

        return normalized;
    };

    setTaskbarOrder = (nextOrder) => {
        if (!Array.isArray(nextOrder)) return;
        this.setState((prevState) => {
            const current = prevState.taskbarOrder || [];
            if (
                current.length === nextOrder.length &&
                current.every((id, index) => id === nextOrder[index])
            ) {
                return null;
            }
            return { taskbarOrder: nextOrder };
        }, () => {
            const order = this.state.taskbarOrder || [];
            this.persistTaskbarOrder(order);
        });
    };

    getCurrentRunningAppIds = () => {
        const { closed_windows = {} } = this.state;
        return apps
            .filter((app) => closed_windows[app.id] === false)
            .map((app) => app.id);
=======
    getOverlayState = (key) => {
        const overlays = this.state.overlayWindows || {};
        const current = overlays[key];
        if (current) return current;
        return { open: false, minimized: false, maximized: false };
    };

    updateOverlayState = (key, updater, callback) => {
        this.setState((state) => {
            const overlays = state.overlayWindows || {};
            const current = overlays[key] || { open: false, minimized: false, maximized: false };
            const next = typeof updater === 'function' ? updater(current) : { ...current, ...updater };
            if (next === current) {
                return null;
            }
            return {
                overlayWindows: {
                    ...overlays,
                    [key]: next,
                },
            };
        }, callback);
    };

    openOverlay = (key, extra = {}, callback) => {
        this.updateOverlayState(key, (current) => ({
            ...current,
            ...extra,
            open: true,
            minimized: false,
        }), callback);
    };

    restoreOverlay = (key, extra = {}, callback) => {
        this.updateOverlayState(key, (current) => ({
            ...current,
            ...extra,
            open: true,
            minimized: false,
        }), callback);
    };

    closeOverlay = (key, extra = {}, callback) => {
        this.updateOverlayState(key, () => ({
            open: false,
            minimized: false,
            maximized: false,
            ...extra,
        }), callback);
    };

    toggleOverlayMinimize = (key) => {
        this.updateOverlayState(key, (current) => ({
            ...current,
            minimized: !current.minimized,
        }));
    };

    toggleOverlayMaximize = (key) => {
        this.updateOverlayState(key, (current) => ({
            ...current,
            maximized: !current.maximized,
        }));
>>>>>>> a277bd6c
    };

    normalizeTheme(theme) {
        const fallback = this.defaultThemeConfig || {};
        if (!theme) {
            return { ...fallback };
        }
        const normalized = {
            id: theme.id || fallback.id || 'default',
            accent: theme.accent || fallback.accent || '#1793d1',
            wallpaperUrl: theme.useKaliWallpaper
                ? null
                : theme.wallpaperUrl || theme.fallbackWallpaperUrl || fallback.wallpaperUrl || fallback.fallbackWallpaperUrl || null,
            fallbackWallpaperUrl: theme.fallbackWallpaperUrl || fallback.fallbackWallpaperUrl || null,
            wallpaperName: theme.wallpaperName || fallback.wallpaperName || null,
            blur: typeof theme.blur === 'number' ? theme.blur : (fallback.blur || 18),
            overlay: theme.overlay !== undefined ? theme.overlay : fallback.overlay,
            useKaliWallpaper: typeof theme.useKaliWallpaper === 'boolean'
                ? theme.useKaliWallpaper
                : Boolean(fallback.useKaliWallpaper),
        };
        if (!normalized.wallpaperUrl && !normalized.useKaliWallpaper) {
            normalized.wallpaperUrl = normalized.fallbackWallpaperUrl || null;
        }
        return normalized;
    }

    themesAreEqual(themeA, themeB) {
        if (!themeA || !themeB) return false;
        return (
            themeA.id === themeB.id &&
            themeA.accent === themeB.accent &&
            themeA.wallpaperUrl === themeB.wallpaperUrl &&
            themeA.fallbackWallpaperUrl === themeB.fallbackWallpaperUrl &&
            themeA.wallpaperName === themeB.wallpaperName &&
            themeA.blur === themeB.blur &&
            themeA.overlay === themeB.overlay &&
            themeA.useKaliWallpaper === themeB.useKaliWallpaper
        );
    }

    getWorkspaceTheme(index) {
        const stored = this.workspaceThemes && this.workspaceThemes[index];
        return stored ? { ...stored } : this.normalizeTheme(this.props.desktopTheme);
    }

    setWorkspaceTheme(index, theme) {
        if (!this.workspaceThemes) {
            this.workspaceThemes = [];
        }
        this.workspaceThemes[index] = this.normalizeTheme(theme);
    }
    getIconSizePresetConfig = (preset) => {
        if (preset && this.iconSizePresets && this.iconSizePresets[preset]) {
            return this.iconSizePresets[preset];
        }
        return this.iconSizePresets?.medium || {
            dimensions: { width: 96, height: 88 },
            spacing: { row: 112, column: 128 },
            padding: { top: DESKTOP_TOP_PADDING, right: 24, bottom: 120, left: 24 },
        };
    };

    getStoredIconSizePreset = () => {
        const fallback = 'medium';
        if (!safeLocalStorage) return fallback;
        try {
            const stored = safeLocalStorage.getItem(this.iconSizePresetKey);
            if (stored && this.iconSizePresets?.[stored]) {
                return stored;
            }
        } catch (e) {
            // ignore read errors
        }
        return fallback;
    };

    persistIconSizePreset = (preset) => {
        if (!safeLocalStorage) return;
        try {
            safeLocalStorage.setItem(this.iconSizePresetKey, preset);
        } catch (e) {
            // ignore write errors
        }
    };

    broadcastIconSizePreset = (preset) => {
        if (typeof window === 'undefined') return;
        window.dispatchEvent(new CustomEvent('desktop-icon-size', { detail: { preset } }));
    };

    commitWorkspacePartial = (partial, index) => {
        const targetIndex = typeof index === 'number' ? index : this.state.activeWorkspace;
        const snapshot = this.workspaceSnapshots[targetIndex] || this.createEmptyWorkspaceState();
        const nextSnapshot = { ...snapshot };
        Object.entries(partial).forEach(([key, value]) => {
            if (this.workspaceKeys.has(key)) {
                nextSnapshot[key] = value;
            }
        });
        this.workspaceSnapshots[targetIndex] = nextSnapshot;
    };

    mergeWorkspaceMaps = (current = {}, base = {}, validKeys = null) => {
        const keys = validKeys
            ? Array.from(validKeys)
            : Array.from(new Set([...Object.keys(base), ...Object.keys(current)]));
        const merged = {};
        keys.forEach((key) => {
            if (Object.prototype.hasOwnProperty.call(current, key)) {
                merged[key] = current[key];
            } else if (Object.prototype.hasOwnProperty.call(base, key)) {
                merged[key] = base[key];
            }
        });
        return merged;
    };

    setupPointerMediaWatcher = () => {
        if (typeof window === 'undefined' || typeof window.matchMedia !== 'function') {
            this.configureTouchTargets(false);
            return;
        }
        const query = window.matchMedia('(pointer: coarse)');
        this.pointerMedia = query;
        const listener = (event) => {
            this.configureTouchTargets(event.matches);
        };
        this.pointerMediaListener = listener;
        this.configureTouchTargets(query.matches);
        if (typeof query.addEventListener === 'function') {
            query.addEventListener('change', listener);
        } else if (typeof query.addListener === 'function') {
            query.addListener(listener);
        }
    };

    teardownPointerMediaWatcher = () => {
        if (!this.pointerMedia) return;
        const listener = this.pointerMediaListener;
        if (listener) {
            if (typeof this.pointerMedia.removeEventListener === 'function') {
                this.pointerMedia.removeEventListener('change', listener);
            } else if (typeof this.pointerMedia.removeListener === 'function') {
                this.pointerMedia.removeListener(listener);
            }
        }
        this.pointerMedia = null;
        this.pointerMediaListener = null;
    };

    configureTouchTargets = (isCoarse) => {
        this.currentPointerIsCoarse = Boolean(isCoarse);
        const presetConfig = this.getIconSizePresetConfig(this.state.iconSizePreset);
        this.baseIconDimensions = { ...presetConfig.dimensions };
        this.baseIconGridSpacing = { ...presetConfig.spacing };
        this.baseDesktopPadding = { ...presetConfig.padding };
        const layoutChanged = this.applyIconLayoutFromSettings(this.props);
        if (layoutChanged) {
            this.realignIconPositions();
        }
    };

    applyIconLayoutFromSettings = (props = this.props) => {
        const density = props?.density === 'compact' ? 'compact' : 'regular';
        const rawFontScale = typeof props?.fontScale === 'number' ? props.fontScale : 1;
        const fontScale = Number.isFinite(rawFontScale) ? rawFontScale : 1;
        const largeHitAreas = Boolean(props?.largeHitAreas);

        const clamp = (value, min, max) => {
            const safe = Number.isFinite(value) ? value : min;
            return Math.min(Math.max(safe, min), max);
        };

        const normalizedFont = clamp(fontScale, 0.85, 1.6);
        const pointerMultiplier = this.currentPointerIsCoarse ? 1.08 : 1;
        const densitySizeMultiplier = density === 'compact' ? 0.9 : 1;
        const densitySpacingMultiplier = density === 'compact' ? 0.88 : 1;
        const densityPaddingMultiplier = density === 'compact' ? 0.92 : 1;
        const hitAreaSizeMultiplier = largeHitAreas || this.currentPointerIsCoarse ? 1.12 : 1;
        const hitAreaSpacingMultiplier = largeHitAreas || this.currentPointerIsCoarse ? 1.15 : 1;

        const sizeMultiplier = normalizedFont * densitySizeMultiplier * hitAreaSizeMultiplier * pointerMultiplier;
        const spacingMultiplier = normalizedFont * densitySpacingMultiplier * hitAreaSpacingMultiplier * pointerMultiplier;
        const paddingMultiplier = normalizedFont * densityPaddingMultiplier * hitAreaSpacingMultiplier * pointerMultiplier;

        const baseDimensions = this.baseIconDimensions || this.iconSizePresets.medium.dimensions;
        const baseSpacing = this.baseIconGridSpacing || this.iconSizePresets.medium.spacing;
        const basePaddingConfig = this.baseDesktopPadding || this.iconSizePresets.medium.padding;

        const nextIconDimensions = {
            width: clamp(Math.round(baseDimensions.width * sizeMultiplier), 72, 192),
            height: clamp(Math.round(baseDimensions.height * sizeMultiplier), 64, 176),
        };

        const nextIconGridSpacing = {
            row: clamp(Math.round(baseSpacing.row * spacingMultiplier), 96, 256),
            column: clamp(Math.round(baseSpacing.column * spacingMultiplier), 108, 288),
        };

        const safeArea = getSafeAreaInsets();
        const basePadding = {
            top: clamp(Math.round(basePaddingConfig.top * paddingMultiplier), 40, 256),
            right: clamp(Math.round(basePaddingConfig.right * paddingMultiplier), 16, 220),
            bottom: clamp(Math.round(basePaddingConfig.bottom * paddingMultiplier), 72, 384),
            left: clamp(Math.round(basePaddingConfig.left * paddingMultiplier), 16, 220),
        };

        const nextDesktopPadding = {
            top: basePadding.top + safeArea.top,
            right: basePadding.right + safeArea.right,
            bottom: basePadding.bottom + safeArea.bottom,
            left: basePadding.left + safeArea.left,
        };

        const mediumDimensions = this.iconSizePresets.medium.dimensions;
        const dimensionScale = mediumDimensions?.width ? baseDimensions.width / mediumDimensions.width : 1;
        const fontBase = normalizedFont * (density === 'compact' ? 0.95 : 1);
        const iconPaddingRem = (0.25 * dimensionScale * hitAreaSpacingMultiplier).toFixed(3);
        const iconGapRem = (0.375 * dimensionScale * hitAreaSpacingMultiplier).toFixed(3);
        const fontSizeRem = (0.75 * dimensionScale * fontBase).toFixed(3);
        const lineHeightRem = Math.max(1.05, 1.1 * dimensionScale * fontBase).toFixed(3);
        const baseImageSize = Math.round((baseDimensions.width || 96) * 0.5);
        const imageSize = clamp(Math.round(baseImageSize * sizeMultiplier), 32, 128);

        const cssVariables = {
            '--desktop-icon-width': `${nextIconDimensions.width}px`,
            '--desktop-icon-height': `${nextIconDimensions.height}px`,
            '--desktop-icon-padding': `${iconPaddingRem}rem`,
            '--desktop-icon-gap': `${iconGapRem}rem`,
            '--desktop-icon-font-size': `${fontSizeRem}rem`,
            '--desktop-icon-image': `${imageSize}px`,
            '--desktop-icon-line-height': `${lineHeightRem}rem`,
        };

        const changed =
            nextIconDimensions.width !== this.iconDimensions.width ||
            nextIconDimensions.height !== this.iconDimensions.height ||
            nextIconGridSpacing.row !== this.iconGridSpacing.row ||
            nextIconGridSpacing.column !== this.iconGridSpacing.column ||
            nextDesktopPadding.top !== this.desktopPadding.top ||
            nextDesktopPadding.right !== this.desktopPadding.right ||
            nextDesktopPadding.bottom !== this.desktopPadding.bottom ||
            nextDesktopPadding.left !== this.desktopPadding.left;

        this.desktopIconVariables = cssVariables;

        if (changed) {
            this.iconDimensions = nextIconDimensions;
            this.iconGridSpacing = nextIconGridSpacing;
            this.desktopPadding = nextDesktopPadding;
        }

        return changed;
    };

    handleViewportResize = () => {
        this.configureTouchTargets(this.currentPointerIsCoarse);
        this.realignIconPositions();

        if (typeof window === 'undefined') return;

        const viewportWidth = typeof window.innerWidth === 'number' ? window.innerWidth : 0;
        const viewportHeight = typeof window.innerHeight === 'number' ? window.innerHeight : 0;
        const topOffset = measureWindowTopOffset();
        const closedWindows = this.state.closed_windows || {};
        const storedPositions = this.state.window_positions || {};
        const nextPositions = { ...storedPositions };
        let changed = false;

        const extractPositionFromNode = (node) => {
            if (!node || !node.style) return null;
            const parse = (value) => {
                if (typeof value !== 'string') return null;
                const parsed = parseFloat(value);
                return Number.isFinite(parsed) ? parsed : null;
            };
            if (typeof node.style.getPropertyValue === 'function') {
                const xVar = parse(node.style.getPropertyValue('--window-transform-x'));
                const yVar = parse(node.style.getPropertyValue('--window-transform-y'));
                if (xVar !== null && yVar !== null) {
                    return { x: xVar, y: yVar };
                }
            }
            if (typeof node.style.transform === 'string') {
                const match = /translate\(([-\d.]+)px,\s*([-\d.]+)px\)/.exec(node.style.transform);
                if (match) {
                    const parsedX = parseFloat(match[1]);
                    const parsedY = parseFloat(match[2]);
                    if (Number.isFinite(parsedX) && Number.isFinite(parsedY)) {
                        return { x: parsedX, y: parsedY };
                    }
                }
            }
            return null;
        };

        Object.keys(closedWindows).forEach((id) => {
            if (closedWindows[id] !== false) return;
            const node = typeof document !== 'undefined' ? document.getElementById(id) : null;
            let position = nextPositions[id];
            if (!position && node) {
                const extracted = extractPositionFromNode(node);
                if (extracted) {
                    position = extracted;
                    nextPositions[id] = { ...extracted };
                }
            }
            if (!position) return;

            const rect = node && typeof node.getBoundingClientRect === 'function'
                ? node.getBoundingClientRect()
                : null;
            const clamped = clampWindowPositionWithinViewport(position, rect, {
                viewportWidth,
                viewportHeight,
                topOffset,
            });
            if (!clamped) return;
            if (clamped.x !== position.x || clamped.y !== position.y) {
                nextPositions[id] = { x: clamped.x, y: clamped.y };
                changed = true;
            }
        });

        if (changed) {
            this.setWorkspaceState({ window_positions: nextPositions }, this.saveSession);
        }
    };

    computeTouchCentroid = (touchList) => {
        if (!touchList || touchList.length === 0) return null;
        const touches = Array.from(touchList);
        const total = touches.reduce(
            (acc, touch) => {
                acc.x += touch.clientX;
                acc.y += touch.clientY;
                return acc;
            },
            { x: 0, y: 0 }
        );
        return {
            x: total.x / touches.length,
            y: total.y / touches.length,
        };
    };

    setupGestureListeners = () => {
        const node = this.desktopRef && this.desktopRef.current ? this.desktopRef.current : null;
        if (!node) return;
        if (this.gestureRoot && this.gestureRoot !== node) {
            this.teardownGestureListeners();
        }
        if (this.gestureListenersAttached) return;
        this.gestureListenersAttached = true;
        this.gestureRoot = node;
        const options = { passive: true };
        node.addEventListener('pointerdown', this.handleShellPointerDown, options);
        node.addEventListener('pointermove', this.handleShellPointerMove, options);
        node.addEventListener('pointerup', this.handleShellPointerUp, options);
        node.addEventListener('pointercancel', this.handleShellPointerCancel, options);
        node.addEventListener('touchstart', this.handleShellTouchStart, options);
        node.addEventListener('touchmove', this.handleShellTouchMove, options);
        node.addEventListener('touchend', this.handleShellTouchEnd, options);
        node.addEventListener('touchcancel', this.handleShellTouchCancel, options);
    };

    teardownGestureListeners = () => {
        const node = this.gestureRoot;
        if (!node || !this.gestureListenersAttached) return;
        this.gestureListenersAttached = false;
        node.removeEventListener('pointerdown', this.handleShellPointerDown);
        node.removeEventListener('pointermove', this.handleShellPointerMove);
        node.removeEventListener('pointerup', this.handleShellPointerUp);
        node.removeEventListener('pointercancel', this.handleShellPointerCancel);
        node.removeEventListener('touchstart', this.handleShellTouchStart);
        node.removeEventListener('touchmove', this.handleShellTouchMove);
        node.removeEventListener('touchend', this.handleShellTouchEnd);
        node.removeEventListener('touchcancel', this.handleShellTouchCancel);
        this.gestureRoot = null;
        this.gestureState.pointer = null;
        this.gestureState.overview = null;
    };

    handleShellPointerDown = (event) => {
        if (event.pointerType !== 'touch' || event.isPrimary === false) return;
        const targetWindow = event.target && event.target.closest ? event.target.closest('.opened-window') : null;
        if (!targetWindow || !targetWindow.id) return;
        this.gestureState.pointer = {
            pointerId: event.pointerId,
            windowId: targetWindow.id,
            startX: event.clientX,
            startY: event.clientY,
            lastX: event.clientX,
            lastY: event.clientY,
            startTime: typeof performance !== 'undefined' ? performance.now() : Date.now(),
        };
    };

    handleShellPointerMove = (event) => {
        const gesture = this.gestureState.pointer;
        if (!gesture || gesture.pointerId !== event.pointerId) return;
        gesture.lastX = event.clientX;
        gesture.lastY = event.clientY;
    };

    handleShellPointerUp = (event) => {
        const gesture = this.gestureState.pointer;
        if (!gesture || gesture.pointerId !== event.pointerId) {
            return;
        }
        this.gestureState.pointer = null;
        if (!gesture.windowId) return;
        const deltaX = gesture.lastX - gesture.startX;
        const deltaY = gesture.lastY - gesture.startY;
        const distance = Math.abs(deltaX);
        const verticalDrift = Math.abs(deltaY);
        const now = typeof performance !== 'undefined' ? performance.now() : Date.now();
        const duration = now - gesture.startTime;
        if (distance < 120 || verticalDrift > 90 || duration > 600) {
            return;
        }
        const velocity = distance / Math.max(duration, 1);
        if (velocity < 0.35) {
            return;
        }
        const direction = deltaX > 0 ? 'ArrowRight' : 'ArrowLeft';
        const dispatched = this.dispatchWindowCommand(gesture.windowId, direction);
        if (dispatched) {
            this.focus(gesture.windowId);
        }
    };

    handleShellPointerCancel = (event) => {
        const gesture = this.gestureState.pointer;
        if (gesture && gesture.pointerId === event.pointerId) {
            this.gestureState.pointer = null;
        }
    };

    handleShellTouchStart = (event) => {
        if (event.touches && event.touches.length > 1) {
            this.gestureState.pointer = null;
        }
        if (!event.touches || event.touches.length !== 3) return;
        const centroid = this.computeTouchCentroid(event.touches);
        if (!centroid) return;
        this.gestureState.overview = {
            startY: centroid.y,
            lastY: centroid.y,
            startTime: typeof performance !== 'undefined' ? performance.now() : Date.now(),
            triggered: false,
        };
    };

    handleShellTouchMove = (event) => {
        const gesture = this.gestureState.overview;
        if (!gesture) return;
        const centroid = this.computeTouchCentroid(event.touches);
        if (!centroid) return;
        gesture.lastY = centroid.y;
    };

    handleShellTouchEnd = (event) => {
        const gesture = this.gestureState.overview;
        if (!gesture) {
            return;
        }
        if (event.touches && event.touches.length > 0) {
            return;
        }
        const deltaY = gesture.startY - (gesture.lastY ?? gesture.startY);
        const now = typeof performance !== 'undefined' ? performance.now() : Date.now();
        const duration = now - gesture.startTime;
        const shouldTrigger = deltaY > 60 || (deltaY > 40 && duration < 400);
        if (shouldTrigger && !gesture.triggered) {
            const switcher = this.getOverlayState('windowSwitcher');
            if (!switcher.open || switcher.minimized) {
                this.openWindowSwitcher();
            }
            gesture.triggered = true;
        }
        this.gestureState.overview = null;
    };

    handleShellTouchCancel = () => {
        this.gestureState.overview = null;
    };

    dispatchWindowCommand = (windowId, key) => {
        if (!windowId) return false;
        const node = typeof document !== 'undefined' ? document.getElementById(windowId) : null;
        if (!node) return false;
        const event = new CustomEvent('super-arrow', { detail: key, bubbles: true });
        node.dispatchEvent(event);
        return true;
    };

    updateWorkspaceSnapshots = (baseState) => {
        const validKeys = new Set(Object.keys(baseState.closed_windows || {}));
        this.workspaceSnapshots = this.workspaceSnapshots.map((snapshot, index) => {
            const existing = snapshot || this.createEmptyWorkspaceState();
            if (index === this.state.activeWorkspace) {
                return this.cloneWorkspaceState(baseState);
            }
            return {
                focused_windows: this.mergeWorkspaceMaps(existing.focused_windows, baseState.focused_windows, validKeys),
                closed_windows: this.mergeWorkspaceMaps(existing.closed_windows, baseState.closed_windows, validKeys),
                minimized_windows: this.mergeWorkspaceMaps(existing.minimized_windows, baseState.minimized_windows, validKeys),
                window_positions: this.mergeWorkspaceMaps(existing.window_positions, baseState.window_positions, validKeys),
                window_sizes: this.mergeWorkspaceMaps(existing.window_sizes, baseState.window_sizes, validKeys),
            };
        });
    };

    getWorkspaceSummaries = () => {
        return this.state.workspaces.map((workspace) => {
            const snapshot = this.workspaceSnapshots[workspace.id] || this.createEmptyWorkspaceState();
            const openWindows = Object.values(snapshot.closed_windows || {}).filter((value) => value === false).length;
            return {
                id: workspace.id,
                label: workspace.label,
                openWindows,
            };
        });
    };

    getRunningAppSummaries = () => {
        const { closed_windows = {}, minimized_windows = {}, focused_windows = {} } = this.state;
        const running = apps
            .filter((app) => closed_windows[app.id] === false)
            .map((app) => ({
                id: app.id,
                title: app.title,
                icon: app.icon.replace('./', '/'),
                isFocused: Boolean(focused_windows[app.id]),
                isMinimized: Boolean(minimized_windows[app.id]),
            }));

        if (!running.length) {
            return running;
        }

        const runningIds = running.map((app) => app.id);
        const normalizedOrder = this.getNormalizedTaskbarOrder(runningIds);
        this.setTaskbarOrder(normalizedOrder);

        const orderMap = new Map(normalizedOrder.map((id, index) => [id, index]));
        running.sort((a, b) => {
            const indexA = orderMap.get(a.id) ?? 0;
            const indexB = orderMap.get(b.id) ?? 0;
            return indexA - indexB;
        });

        return running;
    };

    setWorkspaceState = (updater, callback) => {
        if (typeof updater === 'function') {
            this.setState((prevState) => {
                const partial = updater(prevState);
                this.commitWorkspacePartial(partial, prevState.activeWorkspace);
                return partial;
            }, callback);
        } else {
            this.commitWorkspacePartial(updater);
            this.setState(updater, callback);
        }
    };

    setIconSizePreset = (preset) => {
        const normalized = preset && this.iconSizePresets?.[preset] ? preset : 'medium';
        const presetConfig = this.getIconSizePresetConfig(normalized);
        this.baseIconDimensions = { ...presetConfig.dimensions };
        this.baseIconGridSpacing = { ...presetConfig.spacing };
        this.baseDesktopPadding = { ...presetConfig.padding };
        this.persistIconSizePreset(normalized);

        if (normalized === this.state.iconSizePreset) {
            this.applyIconLayoutFromSettings(this.props);
            this.realignIconPositions();
            this.broadcastIconSizePreset(normalized);
            this.broadcastWorkspaceState();
            return;
        }

        this.setState({ iconSizePreset: normalized }, () => {
            this.applyIconLayoutFromSettings(this.props);
            this.realignIconPositions();
            this.broadcastIconSizePreset(normalized);
            this.broadcastWorkspaceState();
        });
    };

    loadDesktopIconPositions = () => {
        if (!safeLocalStorage) return {};
        try {
            const stored = safeLocalStorage.getItem('desktop_icon_positions');
            return stored ? JSON.parse(stored) : {};
        } catch (e) {
            return {};
        }
    };

    persistIconPositions = () => {
        if (!safeLocalStorage) return;
        const positions = this.state.desktop_icon_positions || {};
        try {
            safeLocalStorage.setItem('desktop_icon_positions', JSON.stringify(positions));
            this.savedIconPositions = { ...positions };
        } catch (e) {
            // ignore write errors (storage may be unavailable)
        }
    };

    loadWindowSizes = () => {
        if (!safeLocalStorage) return {};
        try {
            const stored = safeLocalStorage.getItem(this.windowSizeStorageKey);
            if (!stored) return {};
            const parsed = JSON.parse(stored);
            if (!parsed || typeof parsed !== 'object') return {};
            const normalized = {};
            Object.entries(parsed).forEach(([key, value]) => {
                if (!value || typeof value !== 'object') return;
                const width = Number(value.width);
                const height = Number(value.height);
                if (Number.isFinite(width) && Number.isFinite(height)) {
                    normalized[key] = { width, height };
                }
            });
            return normalized;
        } catch (e) {
            return {};
        }
    };

    persistWindowSizes = (sizes) => {
        if (!safeLocalStorage) return;
        try {
            safeLocalStorage.setItem(this.windowSizeStorageKey, JSON.stringify(sizes));
        } catch (e) {
            // ignore write errors (storage may be unavailable)
        }
    };

    ensureIconPositions = (desktopApps = []) => {
        if (!Array.isArray(desktopApps)) return;
        this.setState((prevState) => {
            const current = prevState.desktop_icon_positions || {};
            const layout = this.resolveIconLayout(desktopApps, current);
            if (this.areIconLayoutsEqual(current, layout)) {
                return null;
            }
            return { desktop_icon_positions: layout };
        }, () => {
            this.persistIconPositions();
        });
    };

    getAllFolderItemIds = (contents = this.state.folder_contents) => {
        const ids = new Set();
        if (!contents || typeof contents !== 'object') return ids;
        Object.values(contents).forEach((items) => {
            if (!Array.isArray(items)) return;
            items.forEach((item) => {
                if (!item) return;
                if (typeof item === 'string') {
                    ids.add(item);
                    return;
                }
                if (typeof item === 'object' && typeof item.id === 'string') {
                    ids.add(item.id);
                }
            });
        });
        return ids;
    };

    isFolderApp = (appOrId, fallbackId = null) => {
        if (!appOrId && !fallbackId) return false;
        const id = typeof appOrId === 'string' ? appOrId : (appOrId?.id || fallbackId);
        if (!id) return false;
        if (appOrId && typeof appOrId === 'object' && appOrId.isFolder) return true;
        const contents = this.state.folder_contents || {};
        return Object.prototype.hasOwnProperty.call(contents, id);
    };

    ensureFolderEntry = (folderId) => {
        if (!folderId) return;
        this.setState((prevState) => {
            const current = prevState.folder_contents || {};
            if (Object.prototype.hasOwnProperty.call(current, folderId)) {
                return null;
            }
            return { folder_contents: { ...current, [folderId]: [] } };
        }, this.persistFolderContents);
    };

    getFolderDropTarget = (event, dragState) => {
        if (!event || !Number.isFinite(event.clientX) || !Number.isFinite(event.clientY)) {
            return null;
        }
        const rect = this.getDesktopRect();
        if (!rect) return null;
        const localX = event.clientX - rect.left;
        const localY = event.clientY - rect.top;
        if (!Number.isFinite(localX) || !Number.isFinite(localY)) return null;
        const desktopApps = this.state.desktop_apps || [];
        for (let index = 0; index < desktopApps.length; index += 1) {
            const appId = desktopApps[index];
            if (!appId || appId === dragState?.id) continue;
            const app = this.getAppById(appId);
            if (!this.isFolderApp(app, appId)) continue;
            const bounds = this.getIconBounds(appId, index);
            if (!bounds) continue;
            const withinX = localX >= bounds.left && localX <= bounds.left + bounds.width;
            const withinY = localY >= bounds.top && localY <= bounds.top + bounds.height;
            if (withinX && withinY) {
                return { type: 'folder', id: appId };
            }
        }
        return null;
    };

    moveIconIntoFolder = (iconId, folderId) => {
        if (!iconId || !folderId) return;
        const app = this.getAppById(iconId);
        if (!app) return;
        this.setState((prevState) => {
            const desktopApps = Array.isArray(prevState.desktop_apps)
                ? prevState.desktop_apps.filter((id) => id !== iconId)
                : [];
            const positions = { ...(prevState.desktop_icon_positions || {}) };
            if (positions[iconId]) {
                delete positions[iconId];
            }
            const currentContents = prevState.folder_contents || {};
            const folderItems = Array.isArray(currentContents[folderId])
                ? currentContents[folderId].slice()
                : [];
            const exists = folderItems.some((item) => {
                if (!item) return false;
                if (typeof item === 'string') return item === iconId;
                return item.id === iconId;
            });
            if (!exists) {
                folderItems.push({
                    id: iconId,
                    title: app.title || app.name || iconId,
                    icon: app.icon,
                });
            }
            const nextContents = { ...currentContents, [folderId]: folderItems };
            const nextSelected = prevState.selectedIcons instanceof Set
                ? new Set(prevState.selectedIcons)
                : new Set();
            nextSelected.delete(iconId);
            let nextAnchor = prevState.selectionAnchorId;
            if (!nextSelected.size) {
                nextAnchor = null;
            } else if (nextAnchor === iconId) {
                const first = nextSelected.values().next().value;
                nextAnchor = first ?? null;
            }
            return {
                desktop_apps: desktopApps,
                desktop_icon_positions: positions,
                folder_contents: nextContents,
                selectedIcons: nextSelected,
                selectionAnchorId: nextAnchor,
                draggingIconId: null,
            };
        }, () => {
            this.persistIconPositions();
            this.persistFolderContents();
        });
    };

    getFolderContext = (folderId) => {
        if (!folderId) return null;
        const contents = this.state.folder_contents?.[folderId];
        if (!Array.isArray(contents)) {
            return { folderId, folderItems: [] };
        }
        const items = contents.map((item) => {
            if (!item) return null;
            if (typeof item === 'string') {
                return { id: item, title: item };
            }
            return {
                id: item.id,
                title: item.title || item.id,
                icon: item.icon,
            };
        }).filter(Boolean);
        return { folderId, folderItems: items };
    };

    getDesktopRect = () => {
        if (this.desktopRef && this.desktopRef.current) {
            return this.desktopRef.current.getBoundingClientRect();
        }
        return null;
    };

    getDesktopBounds = () => {
        const rect = this.getDesktopRect();
        if (rect) {
            return { width: rect.width, height: rect.height };
        }
        if (typeof window !== 'undefined') {
            return { width: window.innerWidth, height: window.innerHeight };
        }
        return { width: 1280, height: 720 };
    };

    computeGridMetrics = () => {
        const { width, height } = this.getDesktopBounds();
        const usableHeight = Math.max(
            this.iconDimensions.height,
            height - (this.desktopPadding.top + this.desktopPadding.bottom)
        );
        const iconsPerColumn = Math.max(1, Math.floor(usableHeight / this.iconGridSpacing.row));
        return {
            iconsPerColumn,
            offsetX: this.desktopPadding.left,
            offsetY: this.desktopPadding.top,
            columnSpacing: this.iconGridSpacing.column,
            rowSpacing: this.iconGridSpacing.row,
        };
    };

    computeGridPosition = (index = 0) => {
        const { iconsPerColumn, offsetX, offsetY, columnSpacing, rowSpacing } = this.computeGridMetrics();
        const column = Math.floor(index / iconsPerColumn);
        const row = index % iconsPerColumn;
        const x = offsetX + column * columnSpacing;
        const y = offsetY + row * rowSpacing;
        return this.clampIconPosition(x, y);
    };

    refreshAppRegistry() {
        const nextAppMap = new Map();
        const nextValidAppIds = new Set();
        apps.forEach((app) => {
            nextAppMap.set(app.id, app);
            nextValidAppIds.add(app.id);
        });
        this.appMap = nextAppMap;
        this.validAppIds = nextValidAppIds;
    }

    getAppById = (id) => {
        if (!this.appMap?.has(id)) {
            const match = apps.find((app) => app.id === id);
            if (match) {
                this.appMap.set(id, match);
                this.validAppIds.add(id);
            }
        }
        return this.appMap.get(id);
    };

    getDesktopAppIndex = (id) => {
        const appsOnDesktop = this.state.desktop_apps || [];
        return appsOnDesktop.indexOf(id);
    };

    describeKeyboardIconPosition = (position) => {
        if (!this.isValidIconPosition(position)) {
            return { column: null, row: null };
        }
        const metrics = this.computeGridMetrics();
        const columnSpacing = Math.max(metrics.columnSpacing || 0, 1);
        const rowSpacing = Math.max(metrics.rowSpacing || 0, 1);
        const column = Math.max(1, Math.round((position.x - metrics.offsetX) / columnSpacing) + 1);
        const row = Math.max(1, Math.round((position.y - metrics.offsetY) / rowSpacing) + 1);
        return { column, row };
    };

    buildKeyboardMoveHint = (app, isMoving, position) => {
        if (!app || this.state.disabled_apps?.[app.id]) {
            return undefined;
        }
        const title = app.title || app.name || 'app';
        if (isMoving) {
            let location = '';
            if (this.isValidIconPosition(position)) {
                const { column, row } = this.describeKeyboardIconPosition(position);
                if (column && row) {
                    location = ` Current position column ${column}, row ${row}.`;
                }
            }
            return `Move mode active for ${title}. Use the arrow keys to reposition. Press Enter to place or Escape to cancel.${location}`;
        }
        let location = '';
        if (this.isValidIconPosition(position)) {
            const { column, row } = this.describeKeyboardIconPosition(position);
            if (column && row) {
                location = ` It is currently in column ${column}, row ${row}.`;
            }
        }
        return `Press Enter to move ${title} with the keyboard. Press Space to open it.${location}`;
    };

    isValidIconPosition = (position) => {
        if (!position) return false;
        const { x, y } = position;
        return Number.isFinite(x) && Number.isFinite(y);
    };

    getIconPositionKey = (position) => {
        if (!this.isValidIconPosition(position)) return null;
        return `${Math.round(position.x)}:${Math.round(position.y)}`;
    };

    areIconLayoutsEqual = (a = {}, b = {}) => {
        const aKeys = Object.keys(a);
        const bKeys = Object.keys(b);
        if (aKeys.length !== bKeys.length) return false;
        return aKeys.every((key) => {
            const first = a[key];
            const second = b[key];
            if (!this.isValidIconPosition(first) || !this.isValidIconPosition(second)) {
                return false;
            }
            return first.x === second.x && first.y === second.y;
        });
    };

    areSetsEqual = (first, second) => {
        if (first === second) return true;
        const a = first instanceof Set ? first : new Set(first || []);
        const b = second instanceof Set ? second : new Set(second || []);
        if (a.size !== b.size) return false;
        for (const value of a) {
            if (!b.has(value)) {
                return false;
            }
        }
        return true;
    };

    areRectsEqual = (a, b) => {
        if (!a && !b) return true;
        if (!a || !b) return false;
        return a.left === b.left && a.top === b.top && a.width === b.width && a.height === b.height;
    };

    rectsOverlap = (a, b) => {
        if (!a || !b) return false;
        if (a.width <= 0 || a.height <= 0 || b.width <= 0 || b.height <= 0) return false;
        return (
            a.left < b.left + b.width &&
            a.left + a.width > b.left &&
            a.top < b.top + b.height &&
            a.top + a.height > b.top
        );
    };

    getIconBounds = (appId, index, state = this.state) => {
        if (!appId) return null;
        const positions = state.desktop_icon_positions || {};
        const keyboardMoveState = state.keyboardMoveState;
        const basePosition = (keyboardMoveState && keyboardMoveState.id === appId && keyboardMoveState.position)
            ? keyboardMoveState.position
            : (positions[appId] || this.computeGridPosition(index));
        if (!this.isValidIconPosition(basePosition)) return null;
        const width = this.iconDimensions?.width ?? this.defaultIconDimensions.width;
        const height = this.iconDimensions?.height ?? this.defaultIconDimensions.height;
        return {
            left: basePosition.x,
            top: basePosition.y,
            width,
            height,
        };
    };

    calculateSelectionForState = (state, appId, modifiers = {}) => {
        if (!appId) return null;
        const desktopApps = Array.isArray(state.desktop_apps) ? state.desktop_apps : [];
        const prevSelected = state.selectedIcons instanceof Set ? state.selectedIcons : new Set();
        const prevAnchor = state.selectionAnchorId ?? null;
        const multi = Boolean(modifiers.multi);
        const range = Boolean(modifiers.range);

        let anchorId = prevAnchor;
        let nextSelected = null;

        if (!multi && !range) {
            nextSelected = new Set([appId]);
            anchorId = appId;
        } else if (range) {
            const order = desktopApps;
            if (!order.length) {
                nextSelected = new Set(prevSelected);
            } else {
                let anchor = anchorId;
                if (!anchor || !order.includes(anchor)) {
                    const fallback = Array.from(prevSelected).find((id) => order.includes(id));
                    anchor = fallback || order[0] || appId;
                }
                if (!order.includes(appId) || !order.includes(anchor)) {
                    nextSelected = new Set(prevSelected);
                } else {
                    const startIndex = order.indexOf(anchor);
                    const endIndex = order.indexOf(appId);
                    const [start, end] = startIndex <= endIndex ? [startIndex, endIndex] : [endIndex, startIndex];
                    nextSelected = multi ? new Set(prevSelected) : new Set();
                    for (let i = start; i <= end; i += 1) {
                        nextSelected.add(order[i]);
                    }
                    anchorId = anchor;
                }
            }
        } else if (multi) {
            nextSelected = new Set(prevSelected);
            if (nextSelected.has(appId)) {
                nextSelected.delete(appId);
                if (anchorId === appId) {
                    const remaining = nextSelected.values().next().value;
                    anchorId = remaining ?? null;
                }
            } else {
                nextSelected.add(appId);
                anchorId = appId;
            }
        }

        if (!nextSelected) {
            nextSelected = new Set(prevSelected);
        }

        if (!nextSelected.size) {
            anchorId = null;
        }

        const changed = !this.areSetsEqual(prevSelected, nextSelected);
        const anchorChanged = anchorId !== prevAnchor && !(anchorId === null && prevAnchor === null);

        return {
            nextSelected,
            anchorId,
            changed,
            shouldUpdate: changed || anchorChanged,
        };
    };

    applyKeyboardSelection = (appId, modifiers = {}) => {
        const selection = this.calculateSelectionForState(this.state, appId, modifiers);
        if (!selection) return;
        if (!selection.shouldUpdate) return;
        this.setState({
            selectedIcons: selection.nextSelected,
            selectionAnchorId: selection.nextSelected.size ? selection.anchorId : null,
        });
    };

    buildMarqueeSelection = (state, rect, selectionState) => {
        if (!rect) return null;
        const desktopApps = Array.isArray(state.desktop_apps) ? state.desktop_apps : [];
        const base = selectionState?.mode === 'add'
            ? new Set(selectionState?.baseSelection || [])
            : new Set();
        if (!desktopApps.length) {
            return { nextSelected: base };
        }
        desktopApps.forEach((appId, index) => {
            const bounds = this.getIconBounds(appId, index, state);
            if (bounds && this.rectsOverlap(rect, bounds)) {
                base.add(appId);
            }
        });
        return { nextSelected: base };
    };

    updateMarqueeSelection = (rect, selectionState) => {
        this.setState((prevState) => {
            const changes = {};
            if (!this.areRectsEqual(prevState.marqueeSelection, rect)) {
                changes.marqueeSelection = rect;
            }
            const result = this.buildMarqueeSelection(prevState, rect, selectionState);
            if (result) {
                const prevSelected = prevState.selectedIcons instanceof Set ? prevState.selectedIcons : new Set();
                const nextSelected = result.nextSelected;
                if (!this.areSetsEqual(prevSelected, nextSelected)) {
                    changes.selectedIcons = nextSelected;
                }
                if (nextSelected && nextSelected.size) {
                    const anchorCandidate = selectionState?.anchor;
                    let nextAnchor = null;
                    if (anchorCandidate && nextSelected.has(anchorCandidate)) {
                        nextAnchor = anchorCandidate;
                    } else if (prevState.selectionAnchorId && nextSelected.has(prevState.selectionAnchorId)) {
                        nextAnchor = prevState.selectionAnchorId;
                    } else {
                        nextAnchor = nextSelected.values().next().value ?? null;
                    }
                    if (prevState.selectionAnchorId !== nextAnchor && (nextAnchor || prevState.selectionAnchorId !== null)) {
                        changes.selectionAnchorId = nextAnchor;
                    }
                } else if (prevState.selectionAnchorId !== null) {
                    changes.selectionAnchorId = null;
                }
            }
            return Object.keys(changes).length ? changes : null;
        });
    };

    resolveIconLayout = (desktopApps = [], current = {}, options = {}) => {
        const next = {};
        const taken = new Set();
        const clampOnly = options?.clampOnly === true;

        const claimPosition = (position) => {
            if (!this.isValidIconPosition(position)) return null;
            const base = this.clampIconPosition(position.x, position.y);
            const key = this.getIconPositionKey(base);
            if (!key || taken.has(key)) return null;
            taken.add(key);
            return base;
        };

        let fallbackIndex = 0;
        const assignFallback = (startIndex) => {
            let index = Math.max(startIndex, fallbackIndex);
            while (index < startIndex + 1000) {
                const candidate = this.computeGridPosition(index);
                const key = this.getIconPositionKey(candidate);
                if (key && !taken.has(key)) {
                    taken.add(key);
                    fallbackIndex = index + 1;
                    return candidate;
                }
                index += 1;
            }
            const fallback = this.computeGridPosition(startIndex);
            const fallbackKey = this.getIconPositionKey(fallback);
            if (fallbackKey && !taken.has(fallbackKey)) {
                taken.add(fallbackKey);
            }
            return fallback;
        };

        desktopApps.forEach((id, orderIndex) => {
            const candidates = [];
            if (current[id]) {
                candidates.push(current[id]);
            }
            if (!clampOnly) {
                const saved = this.savedIconPositions?.[id];
                if (saved) {
                    candidates.push(saved);
                }
            }

            let assigned = null;
            for (let i = 0; i < candidates.length; i += 1) {
                const candidate = claimPosition(candidates[i]);
                if (candidate) {
                    assigned = candidate;
                    break;
                }
            }

            if (!assigned) {
                assigned = assignFallback(orderIndex);
            }

            next[id] = assigned;
        });

        return next;
    };

    clampIconPosition = (x, y) => {
        const { width, height } = this.getDesktopBounds();
        const minX = this.desktopPadding.left;
        const maxX = Math.max(minX, width - this.iconDimensions.width - this.desktopPadding.right);
        const minY = this.desktopPadding.top;
        const maxY = Math.max(minY, height - this.iconDimensions.height - this.desktopPadding.bottom);
        const clampedX = Math.min(Math.max(x, minX), maxX);
        const clampedY = Math.min(Math.max(y, minY), maxY);
        return { x: Math.round(clampedX), y: Math.round(clampedY) };
    };

    snapIconPosition = (x, y) => {
        const metrics = this.computeGridMetrics();
        const snapAxis = (value, offset, spacing) => {
            if (!Number.isFinite(value) || !Number.isFinite(offset) || !Number.isFinite(spacing) || spacing <= 0) {
                return value;
            }
            const relative = value - offset;
            const snappedRelative = Math.round(relative / spacing) * spacing;
            return offset + snappedRelative;
        };

        const snappedX = snapAxis(x, metrics.offsetX, metrics.columnSpacing);
        const snappedY = snapAxis(y, metrics.offsetY, metrics.rowSpacing);

        return { x: snappedX, y: snappedY };
    };

    calculateIconPosition = (clientX, clientY, dragState = this.iconDragState) => {
        if (!dragState) return { x: 0, y: 0 };
        const rect = this.getDesktopRect();
        if (!rect) {
            const snapped = this.snapIconPosition(clientX - dragState.offsetX, clientY - dragState.offsetY);
            return this.clampIconPosition(snapped.x, snapped.y);
        }
        const x = clientX - rect.left - dragState.offsetX;
        const y = clientY - rect.top - dragState.offsetY;
        const snapped = this.snapIconPosition(x, y);
        return this.clampIconPosition(snapped.x, snapped.y);
    };

    updateIconPosition = (id, x, y, persist = false) => {
        this.setState((prevState) => {
            const current = prevState.desktop_icon_positions || {};
            const nextPosition = this.clampIconPosition(x, y);
            const previous = current[id];
            if (previous && previous.x === nextPosition.x && previous.y === nextPosition.y && !persist) {
                return null;
            }
            return {
                desktop_icon_positions: { ...current, [id]: nextPosition },
                draggingIconId: persist ? null : prevState.draggingIconId,
            };
        }, () => {
            if (persist) {
                this.persistIconPositions();
            }
        });
    };

    startKeyboardIconMove = (appId) => {
        if (!this.validAppIds.has(appId)) return;
        if (this.state.disabled_apps?.[appId]) return;
        const positions = this.state.desktop_icon_positions || {};
        const currentIndex = this.getDesktopAppIndex(appId);
        const fallback = currentIndex >= 0 ? this.computeGridPosition(currentIndex) : this.computeGridPosition(0);
        const currentPosition = positions[appId] || fallback;
        const basePosition = this.clampIconPosition(currentPosition.x, currentPosition.y);
        this.setState({
            keyboardMoveState: {
                id: appId,
                origin: basePosition,
                position: basePosition,
            },
        }, () => {
            this.announceKeyboardMoveStart(appId, basePosition);
        });
    };

    moveIconWithKeyboard = (appId, deltaX, deltaY) => {
        const metrics = this.computeGridMetrics();
        const stepX = (deltaX || 0) * (metrics.columnSpacing || 0);
        const stepY = (deltaY || 0) * (metrics.rowSpacing || 0);
        if (stepX === 0 && stepY === 0) return;
        this.setState((prevState) => {
            const moveState = prevState.keyboardMoveState;
            if (!moveState || moveState.id !== appId || !this.isValidIconPosition(moveState.position)) {
                return null;
            }
            const current = moveState.position;
            const next = this.clampIconPosition(current.x + stepX, current.y + stepY);
            if (next.x === current.x && next.y === current.y) {
                return null;
            }
            return {
                keyboardMoveState: { ...moveState, position: next },
            };
        }, () => {
            const moveState = this.state.keyboardMoveState;
            if (!moveState || moveState.id !== appId || !this.isValidIconPosition(moveState.position)) {
                return;
            }
            const { position } = moveState;
            this.updateIconPosition(appId, position.x, position.y, false);
            this.announceKeyboardPosition(appId, position);
        });
    };

    completeKeyboardIconMove = () => {
        const moveState = this.state.keyboardMoveState;
        if (!moveState) return;
        const { id, position } = moveState;
        this.setState({ keyboardMoveState: null }, () => {
            if (this.isValidIconPosition(position)) {
                this.updateIconPosition(id, position.x, position.y, true);
                this.announceKeyboardPlacement(id, position);
            } else {
                this.announceKeyboardPlacement(id, null);
            }
        });
    };

    cancelKeyboardIconMove = () => {
        const moveState = this.state.keyboardMoveState;
        if (!moveState) return;
        const { id, origin } = moveState;
        this.setState({ keyboardMoveState: null }, () => {
            if (this.isValidIconPosition(origin)) {
                this.updateIconPosition(id, origin.x, origin.y, false);
            }
            this.announceKeyboardCancel(id);
        });
    };

    handleIconKeyDown = (event, app) => {
        if (!app) return;
        const appId = app.id;
        if (!appId || this.state.disabled_apps?.[appId]) return;

        const moveState = this.state.keyboardMoveState;
        const isMoving = moveState && moveState.id === appId;
        const key = event.key;
        const multi = event.ctrlKey || event.metaKey;
        const range = event.shiftKey;

        if (isMoving) {
            switch (key) {
                case 'ArrowUp':
                    event.preventDefault();
                    this.moveIconWithKeyboard(appId, 0, -1);
                    return;
                case 'ArrowDown':
                    event.preventDefault();
                    this.moveIconWithKeyboard(appId, 0, 1);
                    return;
                case 'ArrowLeft':
                    event.preventDefault();
                    this.moveIconWithKeyboard(appId, -1, 0);
                    return;
                case 'ArrowRight':
                    event.preventDefault();
                    this.moveIconWithKeyboard(appId, 1, 0);
                    return;
                case 'Enter':
                    event.preventDefault();
                    this.completeKeyboardIconMove();
                    return;
                case 'Escape':
                    event.preventDefault();
                    this.cancelKeyboardIconMove();
                    return;
                case ' ':
                case 'Spacebar':
                    event.preventDefault();
                    return;
                default:
                    return;
            }
        }

        if (key === 'Enter') {
            event.preventDefault();
            this.startKeyboardIconMove(appId);
            return;
        }

        if (key === ' ' || key === 'Spacebar') {
            event.preventDefault();
            if (multi || range) {
                this.applyKeyboardSelection(appId, { multi, range });
            } else {
                this.openApp(appId);
            }
        }
    };

    handleIconBlur = (_event, appId) => {
        const moveState = this.state.keyboardMoveState;
        if (moveState && moveState.id === appId) {
            this.completeKeyboardIconMove();
        }
    };

    announce = (message) => {
        if (this.liveRegionTimeout) {
            clearTimeout(this.liveRegionTimeout);
            this.liveRegionTimeout = null;
        }
        this.setState({ liveRegionMessage: '' });
        if (!message) return;
        this.liveRegionTimeout = setTimeout(() => {
            this.setState({ liveRegionMessage: message });
            this.liveRegionTimeout = null;
        }, 75);
    };

    announceKeyboardMoveStart = (appId, position) => {
        const app = this.getAppById(appId);
        if (!app) return;
        const title = app.title || app.name || 'app';
        let location = '';
        if (this.isValidIconPosition(position)) {
            const { column, row } = this.describeKeyboardIconPosition(position);
            if (column && row) {
                location = ` Starting position column ${column}, row ${row}.`;
            }
        }
        this.announce(`Moving ${title}. Use arrow keys to reposition. Press Enter to place or Escape to cancel.${location}`);
    };

    announceKeyboardPosition = (appId, position) => {
        const app = this.getAppById(appId);
        if (!app || !this.isValidIconPosition(position)) return;
        const { column, row } = this.describeKeyboardIconPosition(position);
        if (!column || !row) return;
        const title = app.title || app.name || 'app';
        this.announce(`${title} moved to column ${column}, row ${row}.`);
    };

    announceKeyboardPlacement = (appId, position) => {
        const app = this.getAppById(appId);
        if (!app) return;
        const title = app.title || app.name || 'app';
        if (this.isValidIconPosition(position)) {
            const { column, row } = this.describeKeyboardIconPosition(position);
            if (column && row) {
                this.announce(`${title} placed at column ${column}, row ${row}.`);
                return;
            }
        }
        this.announce(`${title} position unchanged.`);
    };

    announceKeyboardCancel = (appId) => {
        const app = this.getAppById(appId);
        if (!app) return;
        const title = app.title || app.name || 'app';
        this.announce(`Cancelled moving ${title}.`);
    };

    handleIconPointerEnter = (appId) => {
        this.setState((prevState) => {
            if (prevState.hoveredIconId === appId) return null;
            return { hoveredIconId: appId };
        });
    };

    handleIconPointerLeave = (appId) => {
        this.setState((prevState) => {
            if (prevState.hoveredIconId !== appId) return null;
            return { hoveredIconId: null };
        });
    };

    handleDesktopPointerDown = (event) => {
        if (event.button !== 0) return;
        if (event.target !== event.currentTarget) return;
        event.stopPropagation();

        const container = event.currentTarget;
        container.setPointerCapture?.(event.pointerId);

        const baseSelectionArray = Array.from(this.state.selectedIcons instanceof Set ? this.state.selectedIcons : []);
        const selectionAnchor = this.state.selectionAnchorId ?? null;
        const isAdditive = event.metaKey || event.ctrlKey;
        const isRange = event.shiftKey;

        this.desktopSelectionState = {
            pointerId: event.pointerId,
            container,
            rect: container.getBoundingClientRect(),
            startClientX: event.clientX,
            startClientY: event.clientY,
            moved: false,
            baseSelection: baseSelectionArray,
            mode: isAdditive ? 'add' : 'replace',
            anchor: selectionAnchor,
        };

        if (!isAdditive && !isRange) {
            if (baseSelectionArray.length > 0) {
                this.setState({ selectedIcons: new Set(), selectionAnchorId: null });
            }
        }

        if (this.state.keyboardMoveState) {
            this.setState({ keyboardMoveState: null });
        }
        if (this.state.hoveredIconId !== null) {
            this.setState({ hoveredIconId: null });
        }
    };

    handleDesktopPointerMove = (event) => {
        const selectionState = this.desktopSelectionState;
        if (!selectionState || event.pointerId !== selectionState.pointerId) return;
        event.stopPropagation();

        const deltaX = event.clientX - selectionState.startClientX;
        const deltaY = event.clientY - selectionState.startClientY;
        if (!selectionState.moved) {
            const threshold = 4;
            if (Math.abs(deltaX) < threshold && Math.abs(deltaY) < threshold) {
                return;
            }
            selectionState.moved = true;
        }

        event.preventDefault();

        const rect = selectionState.rect;
        const clampX = (value) => {
            const relative = value - rect.left;
            if (!Number.isFinite(relative)) return 0;
            return Math.min(Math.max(relative, 0), Math.max(rect.width, 0));
        };
        const clampY = (value) => {
            const relative = value - rect.top;
            if (!Number.isFinite(relative)) return 0;
            return Math.min(Math.max(relative, 0), Math.max(rect.height, 0));
        };

        const originX = clampX(selectionState.startClientX);
        const originY = clampY(selectionState.startClientY);
        const currentX = clampX(event.clientX);
        const currentY = clampY(event.clientY);

        const marqueeRect = {
            left: Math.min(originX, currentX),
            top: Math.min(originY, currentY),
            width: Math.abs(currentX - originX),
            height: Math.abs(currentY - originY),
        };

        this.updateMarqueeSelection(marqueeRect, selectionState);
    };

    handleDesktopPointerUp = (event) => {
        const selectionState = this.desktopSelectionState;
        if (!selectionState || event.pointerId !== selectionState.pointerId) return;
        event.stopPropagation();

        selectionState.container?.releasePointerCapture?.(selectionState.pointerId);

        this.desktopSelectionState = null;

        this.setState((prevState) => {
            if (!prevState.marqueeSelection) return null;
            return { marqueeSelection: null };
        });
    };

    handleDesktopPointerCancel = (event) => {
        const selectionState = this.desktopSelectionState;
        if (!selectionState) return;
        event?.stopPropagation?.();

        selectionState.container?.releasePointerCapture?.(selectionState.pointerId);
        this.desktopSelectionState = null;

        const restoreSelection = new Set(selectionState.baseSelection || []);
        this.setState((prevState) => {
            const updates = {};
            if (prevState.marqueeSelection) {
                updates.marqueeSelection = null;
            }
            updates.selectedIcons = restoreSelection;
            updates.selectionAnchorId = restoreSelection.size ? (restoreSelection.values().next().value ?? null) : null;
            return Object.keys(updates).length ? updates : null;
        });
    };

    handleIconPointerDown = (event, appId) => {
        if (event.button !== 0) return;
        event.stopPropagation();
        const container = event.currentTarget;
        const rect = container.getBoundingClientRect();
        const offsetX = event.clientX - rect.left;
        const offsetY = event.clientY - rect.top;
        container.setPointerCapture?.(event.pointerId);
        this.preventNextIconClick = false;
        const modifiers = {
            multi: event.metaKey || event.ctrlKey,
            range: event.shiftKey,
        };
        let selectionChangedFlag = false;
        this.setState((prevState) => {
            const partial = { draggingIconId: appId };
            if (prevState.keyboardMoveState) {
                partial.keyboardMoveState = null;
            }
            const selection = this.calculateSelectionForState(prevState, appId, modifiers);
            if (selection) {
                selectionChangedFlag = selection.changed;
                if (selection.shouldUpdate) {
                    partial.selectedIcons = selection.nextSelected;
                    partial.selectionAnchorId = selection.nextSelected.size ? selection.anchorId : null;
                }
            }
            return partial;
        });
        let startPosition = null;
        const positions = this.state.desktop_icon_positions || {};
        if (positions[appId]) {
            startPosition = { ...positions[appId] };
        } else if (typeof window !== 'undefined') {
            const style = window.getComputedStyle(container);
            const left = parseFloat(style.left) || 0;
            const top = parseFloat(style.top) || 0;
            startPosition = { x: left, y: top };
        }
        this.iconDragState = {
            id: appId,
            pointerId: event.pointerId,
            offsetX,
            offsetY,
            startX: event.clientX,
            startY: event.clientY,
            moved: false,
            container,
            startPosition,
            lastPosition: startPosition,
            selectionChangedOnPointerDown: selectionChangedFlag,
            multiSelectIntent: modifiers.multi || modifiers.range,
        };
        this.attachIconKeyboardListeners();
    };

    handleIconPointerMove = (event) => {
        if (!this.iconDragState || event.pointerId !== this.iconDragState.pointerId) return;
        const dragState = this.iconDragState;
        const deltaX = event.clientX - dragState.startX;
        const deltaY = event.clientY - dragState.startY;
        if (!dragState.moved) {
            const threshold = 4;
            if (Math.abs(deltaX) < threshold && Math.abs(deltaY) < threshold) {
                return;
            }
            dragState.moved = true;
        }
        event.preventDefault();
        const position = this.calculateIconPosition(event.clientX, event.clientY, dragState);
        dragState.lastPosition = position;
        this.updateIconPosition(dragState.id, position.x, position.y, false);
    };

    handleIconPointerUp = (event) => {
        if (!this.iconDragState || event.pointerId !== this.iconDragState.pointerId) return;
        event.stopPropagation();
        const dragState = this.iconDragState;
        const moved = dragState.moved;
        const selectionChanged = Boolean(dragState.selectionChangedOnPointerDown);
        const hadMultiIntent = Boolean(dragState.multiSelectIntent);
        this.iconDragState = null;
        dragState.container?.releasePointerCapture?.(event.pointerId);
        this.detachIconKeyboardListeners();
        if (moved) {
            event.preventDefault();
            this.preventNextIconClick = true;
            const dropTarget = this.getFolderDropTarget(event, dragState);
            if (dropTarget && dropTarget.type === 'folder') {
                this.moveIconIntoFolder(dragState.id, dropTarget.id);
            } else {
                const position = this.resolveDropPosition(event, dragState);
                this.updateIconPosition(dragState.id, position.x, position.y, true);
                this.setState({ draggingIconId: null });
            }
            return;
        }

        event.preventDefault();
        const isTouch = event.pointerType === 'touch';
        const shouldActivate = isTouch || (!selectionChanged && !hadMultiIntent && !(event.ctrlKey || event.metaKey || event.shiftKey));
        this.setState({ draggingIconId: null }, () => {
            if (shouldActivate) {
                this.openApp(dragState.id);
            }
        });
    };

    handleIconPointerCancel = (event) => {
        if (!this.iconDragState || event.pointerId !== this.iconDragState.pointerId) return;
        event.preventDefault();
        this.cancelIconDrag(true);
    };

    handleIconClickCapture = (event) => {
        if (this.preventNextIconClick) {
            event.stopPropagation();
            event.preventDefault();
            this.preventNextIconClick = false;
        }
    };

    realignIconPositions = () => {
        const desktopApps = this.state.desktop_apps || [];
        if (!desktopApps.length) return;
        this.setState((prevState) => {
            const current = prevState.desktop_icon_positions || {};
            const layout = this.resolveIconLayout(desktopApps, current, { clampOnly: true });
            if (this.areIconLayoutsEqual(current, layout)) {
                return null;
            }
            return { desktop_icon_positions: layout };
        }, () => {
            this.persistIconPositions();
        });
    };

    switchWorkspace = (workspaceId) => {
        if (workspaceId === this.state.activeWorkspace) return;
        if (workspaceId < 0 || workspaceId >= this.state.workspaces.length) return;
        const snapshot = this.workspaceSnapshots[workspaceId] || this.createEmptyWorkspaceState();
        const nextTheme = this.getWorkspaceTheme(workspaceId);
        this.closeOverlay('windowSwitcher');
        this.setState({
            activeWorkspace: workspaceId,
            focused_windows: { ...snapshot.focused_windows },
            closed_windows: { ...snapshot.closed_windows },
            minimized_windows: { ...snapshot.minimized_windows },
            window_positions: { ...snapshot.window_positions },
            window_sizes: { ...(snapshot.window_sizes || {}) },
            showWindowSwitcher: false,
            switcherWindows: [],
            currentTheme: nextTheme,
        }, () => {
            this.broadcastWorkspaceState();
            this.giveFocusToLastApp();
        });
    };

    shiftWorkspace = (direction) => {
        const { activeWorkspace, workspaces } = this.state;
        const count = workspaces.length;
        const next = (activeWorkspace + direction + count) % count;
        this.switchWorkspace(next);
    };

    getActiveStack = () => {
        const { activeWorkspace } = this.state;
        if (!this.workspaceStacks[activeWorkspace]) {
            this.workspaceStacks[activeWorkspace] = [];
        }
        return this.workspaceStacks[activeWorkspace];
    };

    promoteWindowInStack = (id) => {
        if (!id) return;
        const stack = this.getActiveStack();
        const index = stack.indexOf(id);
        if (index !== -1) {
            stack.splice(index, 1);
        }
        stack.unshift(id);
    };

    handleExternalWorkspaceSelect = (event) => {
        const workspaceId = event?.detail?.workspaceId;
        if (typeof workspaceId === 'number') {
            this.switchWorkspace(workspaceId);
        }
    };

    broadcastWorkspaceState = () => {
        if (typeof window === 'undefined') return;
        const detail = {
            workspaces: this.getWorkspaceSummaries(),
            activeWorkspace: this.state.activeWorkspace,
            runningApps: this.getRunningAppSummaries(),
            iconSizePreset: this.state.iconSizePreset,
        };
        window.dispatchEvent(new CustomEvent('workspace-state', { detail }));
    };

    componentDidMount() {
        // google analytics
        ReactGA.send({ hitType: "pageview", page: "/desktop", title: "Custom Title" });

        if (typeof window !== 'undefined') {
            window.addEventListener('workspace-select', this.handleExternalWorkspaceSelect);
            window.addEventListener('workspace-request', this.broadcastWorkspaceState);
            window.addEventListener('taskbar-command', this.handleExternalTaskbarCommand);
            this.broadcastWorkspaceState();
            this.broadcastIconSizePreset(this.state.iconSizePreset);
        }

        this.savedIconPositions = this.loadDesktopIconPositions();
        this.fetchAppsData(() => {
            const session = this.props.session || {};
            const positions = {};
            if (session.windows && session.windows.length) {
                const safeTopOffset = measureWindowTopOffset();
                session.windows.forEach(({ id, x, y }) => {
                    positions[id] = {
                        x,
                        y: clampWindowTopPosition(y, safeTopOffset),
                    };
                });
                this.setWorkspaceState({ window_positions: positions }, () => {
                    session.windows.forEach(({ id }) => this.openApp(id));
                });
            } else {
                this.openApp('about');
            }
        });
        this.setContextListeners();
        this.setEventListeners();
        this.checkForNewFolders();
        this.checkForAppShortcuts();
        this.updateTrashIcon();
        window.addEventListener('trash-change', this.updateTrashIcon);
        window.addEventListener('resize', this.handleViewportResize);
        document.addEventListener('keydown', this.handleGlobalShortcut);
        document.addEventListener('keyup', this.handleGlobalShortcutKeyup);
        window.addEventListener('open-app', this.handleOpenAppEvent);
        this.setupPointerMediaWatcher();
        this.setupGestureListeners();
    }

    componentDidUpdate(prevProps, prevState) {
        if (
            prevProps?.density !== this.props.density ||
            prevProps?.fontScale !== this.props.fontScale ||
            prevProps?.largeHitAreas !== this.props.largeHitAreas
        ) {
            const layoutChanged = this.applyIconLayoutFromSettings(this.props);
            if (layoutChanged) {
                this.realignIconPositions();
            }
        }
        if (
            prevState.activeWorkspace !== this.state.activeWorkspace ||
            prevState.closed_windows !== this.state.closed_windows ||
            prevState.focused_windows !== this.state.focused_windows ||
            prevState.minimized_windows !== this.state.minimized_windows ||
            prevState.workspaces !== this.state.workspaces ||
            prevState.taskbarOrder !== this.state.taskbarOrder
        ) {
            this.broadcastWorkspaceState();
        }

        const nextTheme = this.normalizeTheme(this.props.desktopTheme);
        const storedTheme = (this.workspaceThemes && this.workspaceThemes[this.state.activeWorkspace]) || null;
        const themeChanged = !this.themesAreEqual(storedTheme, nextTheme);
        const stateThemeChanged = !this.themesAreEqual(this.state.currentTheme, nextTheme);
        if (themeChanged) {
            this.setWorkspaceTheme(this.state.activeWorkspace, nextTheme);
        }
        if (stateThemeChanged) {
            this.setState({ currentTheme: nextTheme });
        }
        if (themeChanged || stateThemeChanged) {
            this.defaultThemeConfig = { ...this.defaultThemeConfig, ...nextTheme };
        }

        const prevLauncher = (prevState.overlayWindows && prevState.overlayWindows.launcher) || { open: false, minimized: false };
        const currentLauncher = this.getOverlayState('launcher');
        const prevVisible = prevLauncher.open && !prevLauncher.minimized;
        const currentVisible = currentLauncher.open && !currentLauncher.minimized;

        if (!prevVisible && currentVisible) {
            this.activateAllAppsFocusTrap();
            this.focusAllAppsSearchInput();
        } else if (prevVisible && !currentVisible) {
            this.deactivateAllAppsFocusTrap();
            this.restoreFocusToPreviousElement();
        }
    }

    componentWillUnmount() {
        this.removeEventListeners();
        this.removeContextListeners();
        document.removeEventListener('keydown', this.handleGlobalShortcut);
        document.removeEventListener('keyup', this.handleGlobalShortcutKeyup);
        window.removeEventListener('trash-change', this.updateTrashIcon);
        window.removeEventListener('open-app', this.handleOpenAppEvent);
        window.removeEventListener('resize', this.handleViewportResize);
        this.detachIconKeyboardListeners();
        if (typeof window !== 'undefined') {
            window.removeEventListener('workspace-select', this.handleExternalWorkspaceSelect);
            window.removeEventListener('workspace-request', this.broadcastWorkspaceState);
            window.removeEventListener('taskbar-command', this.handleExternalTaskbarCommand);
        }
        this.teardownGestureListeners();
        this.teardownPointerMediaWatcher();
        if (this.liveRegionTimeout) {
            clearTimeout(this.liveRegionTimeout);
            this.liveRegionTimeout = null;
        }
        if (this.allAppsCloseTimeout) {
            clearTimeout(this.allAppsCloseTimeout);
            this.allAppsCloseTimeout = null;
        }
        if (this.allAppsEnterRaf && typeof cancelAnimationFrame === 'function') {
            cancelAnimationFrame(this.allAppsEnterRaf);
            this.allAppsEnterRaf = null;
        }
        this.deactivateAllAppsFocusTrap();
    }

    handleExternalTaskbarCommand = (event) => {
        const detail = event?.detail || {};
        const action = detail.action || 'toggle';

        if (action === 'reorder') {
            if (Array.isArray(detail.order)) {
                const runningIds = this.getCurrentRunningAppIds();
                const normalized = this.getNormalizedTaskbarOrder(runningIds, detail.order);
                this.setTaskbarOrder(normalized);
            }
            return;
        }

        const appId = detail.appId;
        if (!appId || !this.validAppIds.has(appId)) return;

        switch (action) {
            case 'minimize':
                if (!this.state.minimized_windows[appId]) {
                    this.hasMinimised(appId);
                }
                break;
            case 'focus':
                this.focus(appId);
                break;
            case 'open':
                this.openApp(appId);
                break;
            case 'toggle':
            default:
                if (this.state.minimized_windows[appId]) {
                    this.openApp(appId);
                } else if (this.state.focused_windows[appId]) {
                    this.hasMinimised(appId);
                } else {
                    this.openApp(appId);
                }
        }
    };

    attachIconKeyboardListeners = () => {
        if (this.iconKeyListenerAttached || typeof document === 'undefined') return;
        document.addEventListener('keydown', this.handleIconKeyboardCancel, true);
        this.iconKeyListenerAttached = true;
    };

    detachIconKeyboardListeners = () => {
        if (!this.iconKeyListenerAttached || typeof document === 'undefined') return;
        document.removeEventListener('keydown', this.handleIconKeyboardCancel, true);
        this.iconKeyListenerAttached = false;
    };

    handleIconKeyboardCancel = (event) => {
        if (!this.iconDragState) return;
        if (event.key === 'Escape') {
            event.preventDefault();
            event.stopPropagation();
            this.cancelIconDrag(true);
        }
    };

    cancelIconDrag = (revert = false) => {
        const dragState = this.iconDragState;
        if (!dragState) return;

        dragState.container?.releasePointerCapture?.(dragState.pointerId);
        this.iconDragState = null;
        this.detachIconKeyboardListeners();

        if (revert && dragState.startPosition) {
            const original = this.clampIconPosition(dragState.startPosition.x, dragState.startPosition.y);
            this.setState((prevState) => {
                const current = prevState.desktop_icon_positions || {};
                const previous = current[dragState.id];
                if (previous && previous.x === original.x && previous.y === original.y && prevState.draggingIconId === null) {
                    return { draggingIconId: null };
                }
                return {
                    desktop_icon_positions: { ...current, [dragState.id]: original },
                    draggingIconId: null,
                };
            });
        } else {
            this.setState({ draggingIconId: null });
        }

        this.preventNextIconClick = false;
    };

    resolveDropPosition = (event, dragState) => {
        const hasValidCoordinates = Number.isFinite(event?.clientX) && Number.isFinite(event?.clientY);
        if (hasValidCoordinates) {
            return this.calculateIconPosition(event.clientX, event.clientY, dragState);
        }
        const fallback = dragState?.lastPosition || dragState?.startPosition || { x: 0, y: 0 };
        const snapped = this.snapIconPosition(fallback.x, fallback.y);
        return this.clampIconPosition(snapped.x, snapped.y);
    };

    checkForNewFolders = () => {
        const stored = safeLocalStorage?.getItem('new_folders');
        if (!stored) {
            safeLocalStorage?.setItem('new_folders', JSON.stringify([]));
            return;
        }
        try {
            const new_folders = JSON.parse(stored);
            const addedIds = [];
            new_folders.forEach((folder) => {
                const rawId = typeof folder?.id === 'string' ? folder.id : '';
                const nameFallback = typeof folder?.name === 'string' ? folder.name : rawId;
                const baseId = rawId || (nameFallback ? nameFallback.replace(/\s+/g, '-').toLowerCase() : '');
                const normalizedId = baseId
                    ? (baseId.startsWith('new-folder-') ? baseId : `new-folder-${baseId}`)
                    : '';
                if (!normalizedId) return;
                const title = typeof folder?.name === 'string' ? folder.name : (nameFallback || 'New Folder');
                const exists = apps.some((app) => app.id === normalizedId);
                if (!exists) {
                    apps.push({
                        id: normalizedId,
                        title,
                        icon: '/themes/Yaru/system/folder.png',
                        disabled: false,
                        favourite: false,
                        desktop_shortcut: true,
                        isFolder: true,
                        screen: () => null,
                    });
                }
                addedIds.push(normalizedId);
            });
            addedIds.forEach((id) => this.ensureFolderEntry(id));
            if (addedIds.length) {
                this.updateAppsData();
            }
        } catch (e) {
            safeLocalStorage?.setItem('new_folders', JSON.stringify([]));
        }
    }

    setEventListeners = () => {
        const openSettings = document.getElementById("open-settings");
        if (!openSettings) {
            this.removeEventListeners();
            return;
        }

        if (!this.openSettingsClickHandler) {
            this.openSettingsClickHandler = () => {
                this.openApp("settings");
            };
        }

        if (this.openSettingsTarget && this.openSettingsTarget !== openSettings && this.openSettingsClickHandler) {
            this.openSettingsTarget.removeEventListener('click', this.openSettingsClickHandler);
            this.openSettingsListenerAttached = false;
        }

        this.openSettingsTarget = openSettings;

        if (!this.openSettingsListenerAttached && this.openSettingsClickHandler) {
            this.openSettingsTarget.addEventListener('click', this.openSettingsClickHandler);
            this.openSettingsListenerAttached = true;
        }
    }

    removeEventListeners = () => {
        if (this.openSettingsTarget && this.openSettingsClickHandler) {
            this.openSettingsTarget.removeEventListener('click', this.openSettingsClickHandler);
        }
        this.openSettingsTarget = null;
        this.openSettingsListenerAttached = false;
    }

    setContextListeners = () => {
        document.addEventListener('contextmenu', this.checkContextMenu);
        // on click, anywhere, hide all menus
        document.addEventListener('click', this.hideAllContextMenu);
        // allow keyboard activation of context menus
        document.addEventListener('keydown', this.handleContextKey);
    }

    removeContextListeners = () => {
        document.removeEventListener("contextmenu", this.checkContextMenu);
        document.removeEventListener("click", this.hideAllContextMenu);
        document.removeEventListener('keydown', this.handleContextKey);
    }

    handleGlobalShortcut = (e) => {
        if (e.altKey && e.key === 'Tab') {
            e.preventDefault();
            const switcher = this.getOverlayState('windowSwitcher');
            if (!switcher.open || switcher.minimized) {
                this.openWindowSwitcher();
            }
        } else if (e.ctrlKey && e.shiftKey && e.key.toLowerCase() === 'v') {
            e.preventDefault();
            this.openApp('clipboard-manager');
        }
        else if (e.altKey && e.key === 'Tab') {
            e.preventDefault();
            this.cycleApps(e.shiftKey ? -1 : 1);
        }
        else if (e.altKey && (e.key === '`' || e.key === '~')) {
            e.preventDefault();
            this.cycleAppWindows(e.shiftKey ? -1 : 1);
        }
        else if (e.metaKey && ['ArrowLeft', 'ArrowRight', 'ArrowUp', 'ArrowDown'].includes(e.key)) {
            e.preventDefault();
            const id = this.getFocusedWindowId();
            if (id) {
                const event = new CustomEvent('super-arrow', { detail: e.key });
                document.getElementById(id)?.dispatchEvent(event);
            }
        }
        else if (e.key === 'Meta' && !e.repeat) {
            if (typeof e.preventDefault === 'function') {
                e.preventDefault();
            }
            this.openAllAppsOverlay('Meta');
        }
        else if (e.ctrlKey && e.key === 'Escape' && !e.repeat) {
            e.preventDefault();
            const launcher = this.getOverlayState('launcher');
            if (launcher.open && !launcher.minimized) {
                this.closeAllAppsOverlay();
            } else {
                this.openAllAppsOverlay('Ctrl+Escape');
            }
        }
    }

    handleGlobalShortcutKeyup = (event) => {
        const launcher = this.getOverlayState('launcher');
        if (!launcher.open || launcher.minimized) return;

        if (event.key === 'Escape') {
            event.preventDefault();
            this.closeAllAppsOverlay();
            return;
        }

        if (this.allAppsTriggerKey === 'Meta' && event.key === 'Meta') {
            event.preventDefault();
            this.closeAllAppsOverlay();
            return;
        }

        if (this.allAppsTriggerKey === 'Ctrl+Escape' && event.key === 'Control') {
            event.preventDefault();
            this.closeAllAppsOverlay();
        }
    }

    focusAllAppsSearchInput = () => {
        const focusInput = () => {
            const input = this.allAppsSearchRef?.current;
            if (input && typeof input.focus === 'function') {
                try {
                    input.focus({ preventScroll: true });
                } catch (e) {
                    input.focus();
                }
                if (typeof input.select === 'function') {
                    input.select();
                }
            }
        };

        if (typeof window !== 'undefined' && typeof window.requestAnimationFrame === 'function') {
            window.requestAnimationFrame(focusInput);
        } else {
            focusInput();
        }
    }

    restoreFocusToPreviousElement = () => {
        const target = this.previousFocusElement;
        this.previousFocusElement = null;
        this.allAppsTriggerKey = null;

        if (target && typeof target.focus === 'function') {
            try {
                target.focus();
            } catch (e) {
                // ignore focus errors
            }
        }
    }

    openAllAppsOverlay = (triggerKey = null) => {
        if (this.allAppsCloseTimeout) {
            clearTimeout(this.allAppsCloseTimeout);
            this.allAppsCloseTimeout = null;
        }

        const enter = () => {
            this.updateOverlayState('launcher', (current) => {
                if (!current.open || current.transitionState === 'entered') return current;
                return { ...current, transitionState: 'entered' };
            });
            this.allAppsEnterRaf = null;
        };

        const scheduleEnter = () => {
            if (typeof window !== 'undefined' && typeof window.requestAnimationFrame === 'function') {
                this.allAppsEnterRaf = window.requestAnimationFrame(enter);
            } else {
                enter();
            }
        };

        const launcher = this.getOverlayState('launcher');
        if (!launcher.open) {
            if (typeof document !== 'undefined') {
                const activeElement = document.activeElement;
                if (activeElement && activeElement !== document.body) {
                    this.previousFocusElement = activeElement;
                } else {
                    this.previousFocusElement = null;
                }
            }

            this.openOverlay('launcher', { transitionState: 'entering' }, scheduleEnter);
        } else if (launcher.minimized) {
            this.restoreOverlay('launcher', { transitionState: 'entering' }, scheduleEnter);
        } else {
            this.updateOverlayState('launcher', (current) => ({ ...current, transitionState: 'entered' }));
        }

        this.allAppsTriggerKey = triggerKey;
    }

    closeAllAppsOverlay = () => {
        const launcher = this.getOverlayState('launcher');
        const transitionState = launcher.transitionState || 'exited';
        if (!launcher.open && transitionState === 'exited') {
            this.allAppsTriggerKey = null;
            return;
        }

        if (this.allAppsCloseTimeout) {
            clearTimeout(this.allAppsCloseTimeout);
            this.allAppsCloseTimeout = null;
        }

        this.closeOverlay('launcher', { transitionState: 'exiting' }, () => {
            this.allAppsCloseTimeout = setTimeout(() => {
                this.updateOverlayState('launcher', (current) => ({ ...current, transitionState: 'exited' }));
                this.allAppsCloseTimeout = null;
            }, 220);
        });
        this.allAppsTriggerKey = null;
    }

    activateAllAppsFocusTrap = () => {
        if (this.allAppsFocusTrapHandler || typeof document === 'undefined') return;

        this.allAppsFocusTrapHandler = (event) => {
            if (event.key !== 'Tab') return;
            const launcher = this.getOverlayState('launcher');
            if (!launcher.open || launcher.minimized) return;

            const overlay = this.allAppsOverlayRef?.current;
            if (!overlay) return;

            const focusableSelectors = [
                'a[href]',
                'button:not([disabled])',
                'textarea:not([disabled])',
                'input:not([type="hidden"]):not([disabled])',
                'select:not([disabled])',
                '[tabindex]:not([tabindex="-1"])',
            ];

            const focusable = Array.from(
                overlay.querySelectorAll(focusableSelectors.join(','))
            ).filter((element) => {
                if (!(element instanceof HTMLElement)) return false;
                if (element.hasAttribute('disabled')) return false;
                if (element.getAttribute('aria-hidden') === 'true') return false;
                if (!overlay.contains(element)) return false;
                const rect = element.getBoundingClientRect();
                return rect.width > 0 && rect.height > 0;
            });

            if (!focusable.length) {
                event.preventDefault();
                return;
            }

            const first = focusable[0];
            const last = focusable[focusable.length - 1];
            const active = document.activeElement instanceof HTMLElement ? document.activeElement : null;

            if (event.shiftKey) {
                if (!active || active === first || !overlay.contains(active)) {
                    event.preventDefault();
                    last.focus();
                }
                return;
            }

            if (!active || active === last || !overlay.contains(active)) {
                event.preventDefault();
                first.focus();
            }
        };

        document.addEventListener('keydown', this.allAppsFocusTrapHandler, true);
    }

    deactivateAllAppsFocusTrap = () => {
        if (this.allAppsFocusTrapHandler && typeof document !== 'undefined') {
            document.removeEventListener('keydown', this.allAppsFocusTrapHandler, true);
            this.allAppsFocusTrapHandler = null;
        }
    }

    getFocusedWindowId = () => {
        for (const key in this.state.focused_windows) {
            if (this.state.focused_windows[key]) {
                return key;
            }
        }
        return null;
    }

    cycleApps = (direction) => {
        const stack = this.getActiveStack();
        if (!stack.length) return;
        const currentId = this.getFocusedWindowId();
        let index = stack.indexOf(currentId);
        if (index === -1) index = 0;
        let next = (index + direction + stack.length) % stack.length;
        // Skip minimized windows
        for (let i = 0; i < stack.length; i++) {
            const id = stack[next];
            if (!this.state.minimized_windows[id]) {
                this.focus(id);
                break;
            }
            next = (next + direction + stack.length) % stack.length;
        }
    }

    cycleAppWindows = (direction) => {
        const currentId = this.getFocusedWindowId();
        if (!currentId) return;
        const base = currentId.split('#')[0];
        const windows = this.getActiveStack().filter(id => id.startsWith(base));
        if (windows.length <= 1) return;
        let index = windows.indexOf(currentId);
        let next = (index + direction + windows.length) % windows.length;
        this.focus(windows[next]);
    }

    getWindowPreview = async (id) => {
        if (this.windowPreviewCache.has(id)) {
            return this.windowPreviewCache.get(id);
        }

        let preview = null;
        if (typeof document !== 'undefined') {
            const node = document.getElementById(id);
            if (node) {
                try {
                    preview = await toPng(node);
                } catch (error) {
                    preview = null;
                }
            }
        }

        this.windowPreviewCache.set(id, preview);
        return preview;
    };

    buildWindowSwitcherEntries = async (ids) => {
        const entries = [];
        for (const id of ids) {
            const app = this.getAppById(id) || {};
            const preview = await this.getWindowPreview(id);
            entries.push({
                id,
                title: app.title || app.name || id,
                icon: app.icon,
                preview,
            });
        }
        return entries;
    };

    openWindowSwitcher = () => {
        const stack = this.getActiveStack();
        const availableIds = stack.filter((id) => (
            this.state.closed_windows[id] === false && !this.state.minimized_windows[id]
        ));

        if (!availableIds.length) {
            return;
        }

        const requestId = ++this.windowSwitcherRequestId;
        this.openOverlay('windowSwitcher');
        this.setState({ switcherWindows: [] });

        Promise.resolve(this.buildWindowSwitcherEntries(availableIds))
            .then((windows) => {
                if (this.windowSwitcherRequestId !== requestId) {
                    return;
                }

                if (!windows.length) {
                    this.closeOverlay('windowSwitcher', {}, () => {
                        this.setState({ switcherWindows: [] });
                    });
                    return;
                }

                this.setState({ switcherWindows: windows });
            })
            .catch(() => {
                if (this.windowSwitcherRequestId === requestId) {
                    this.closeOverlay('windowSwitcher', {}, () => {
                        this.setState({ switcherWindows: [] });
                    });
                }
            });
    }

    closeWindowSwitcher = () => {
        this.closeOverlay('windowSwitcher', {}, () => {
            this.setState({ switcherWindows: [] });
        });
    }

    selectWindow = (id) => {
        this.closeOverlay('windowSwitcher', {}, () => {
            this.setState({ switcherWindows: [] }, () => {
                this.openApp(id);
            });
        });
    }

    checkContextMenu = (e) => {
        e.preventDefault();
        this.hideAllContextMenu();
        const target = e.target.closest('[data-context]');
        const context = target ? target.dataset.context : null;
        const appId = target ? target.dataset.appId : null;
        switch (context) {
            case "desktop-area":
                ReactGA.event({
                    category: `Context Menu`,
                    action: `Opened Desktop Context Menu`
                });
                this.showContextMenu(e, "desktop");
                break;
            case "app":
                ReactGA.event({
                    category: `Context Menu`,
                    action: `Opened App Context Menu`
                });
                this.setState({ context_app: appId }, () => this.showContextMenu(e, "app"));
                break;
            case "taskbar":
                ReactGA.event({
                    category: `Context Menu`,
                    action: `Opened Taskbar Context Menu`
                });
                this.setState({ context_app: appId }, () => this.showContextMenu(e, "taskbar"));
                break;
            default:
                ReactGA.event({
                    category: `Context Menu`,
                    action: `Opened Default Context Menu`
                });
                this.showContextMenu(e, "default");
        }
    }

    handleContextKey = (e) => {
        if (!(e.shiftKey && e.key === 'F10')) return;
        e.preventDefault();
        this.hideAllContextMenu();
        const target = e.target.closest('[data-context]');
        const context = target ? target.dataset.context : null;
        const appId = target ? target.dataset.appId : null;
        const rect = target ? target.getBoundingClientRect() : { left: 0, top: 0, height: 0 };
        const fakeEvent = { pageX: rect.left, pageY: rect.top + rect.height };
        switch (context) {
            case "desktop-area":
                ReactGA.event({ category: `Context Menu`, action: `Opened Desktop Context Menu` });
                this.showContextMenu(fakeEvent, "desktop");
                break;
            case "app":
                ReactGA.event({ category: `Context Menu`, action: `Opened App Context Menu` });
                this.setState({ context_app: appId }, () => this.showContextMenu(fakeEvent, "app"));
                break;
            case "taskbar":
                ReactGA.event({ category: `Context Menu`, action: `Opened Taskbar Context Menu` });
                this.setState({ context_app: appId }, () => this.showContextMenu(fakeEvent, "taskbar"));
                break;
            default:
                ReactGA.event({ category: `Context Menu`, action: `Opened Default Context Menu` });
                this.showContextMenu(fakeEvent, "default");
        }
    }

    showContextMenu = (e, menuName /* context menu name */) => {
        let { posx, posy } = this.getMenuPosition(e);
        let contextMenu = document.getElementById(`${menuName}-menu`);

        const menuWidth = contextMenu.offsetWidth;
        const menuHeight = contextMenu.offsetHeight;
        if (posx + menuWidth > window.innerWidth) posx -= menuWidth;
        if (posy + menuHeight > window.innerHeight) posy -= menuHeight;

        posx = posx.toString() + "px";
        posy = posy.toString() + "px";

        contextMenu.style.left = posx;
        contextMenu.style.top = posy;

        this.setState({ context_menus: { ...this.state.context_menus, [menuName]: true } });
    }

    hideAllContextMenu = () => {
        const menus = { ...this.state.context_menus };
        Object.keys(menus).forEach(key => {
            menus[key] = false;
        });
        this.setState({ context_menus: menus, context_app: null });
    }

    getMenuPosition = (e) => {
        var posx = 0;
        var posy = 0;

        if (!e) e = window.event;

        if (e.pageX || e.pageY) {
            posx = e.pageX;
            posy = e.pageY;
        } else if (e.clientX || e.clientY) {
            posx = e.clientX + document.body.scrollLeft +
                document.documentElement.scrollLeft;
            posy = e.clientY + document.body.scrollTop +
                document.documentElement.scrollTop;
        }
        return {
            posx, posy
        }
    }

    fetchAppsData = (callback) => {
        this.refreshAppRegistry();

        let pinnedApps = safeLocalStorage?.getItem('pinnedApps');
        if (pinnedApps) {
            pinnedApps = JSON.parse(pinnedApps);
            apps.forEach(app => { app.favourite = pinnedApps.includes(app.id); });
        } else {
            pinnedApps = apps.filter(app => app.favourite).map(app => app.id);
            safeLocalStorage?.setItem('pinnedApps', JSON.stringify(pinnedApps));
        }

        const focused_windows = {};
        const closed_windows = {};
        const disabled_apps = {};
        const favourite_apps = {};
        const minimized_windows = {};
        const desktop_apps = [];
        const hiddenIconIds = this.getAllFolderItemIds();

        apps.forEach((app) => {
            focused_windows[app.id] = false;
            closed_windows[app.id] = true;
            disabled_apps[app.id] = app.disabled;
            favourite_apps[app.id] = app.favourite;
            minimized_windows[app.id] = false;
            if (app.desktop_shortcut && !hiddenIconIds.has(app.id)) desktop_apps.push(app.id);
        });

        const workspaceState = {
            focused_windows,
            closed_windows,
            minimized_windows,
            window_positions: this.state.window_positions || {},
            window_sizes: this.state.window_sizes || {},
        };
        this.updateWorkspaceSnapshots(workspaceState);
        this.workspaceStacks = Array.from({ length: this.workspaceCount }, () => []);
        this.setWorkspaceState({
            ...workspaceState,
            disabled_apps,
            favourite_apps,
            desktop_apps,
        }, () => {
            this.ensureIconPositions(desktop_apps);
            if (typeof callback === 'function') callback();
        });
        this.initFavourite = { ...favourite_apps };
    }

    updateAppsData = () => {
        this.refreshAppRegistry();

        const focused_windows = {};
        const closed_windows = {};
        const favourite_apps = {};
        const minimized_windows = {};
        const disabled_apps = {};
        const desktop_apps = [];
        const hiddenIconIds = this.getAllFolderItemIds();

        apps.forEach((app) => {
            focused_windows[app.id] = this.state.focused_windows[app.id] ?? false;
            minimized_windows[app.id] = this.state.minimized_windows[app.id] ?? false;
            disabled_apps[app.id] = app.disabled;
            closed_windows[app.id] = this.state.closed_windows[app.id] ?? true;
            favourite_apps[app.id] = app.favourite;
            if (app.desktop_shortcut && !hiddenIconIds.has(app.id)) desktop_apps.push(app.id);
        });

        const workspaceState = {
            focused_windows,
            closed_windows,
            minimized_windows,
            window_positions: this.state.window_positions || {},
            window_sizes: this.state.window_sizes || {},
        };
        this.updateWorkspaceSnapshots(workspaceState);
        this.setWorkspaceState({
            ...workspaceState,
            disabled_apps,
            favourite_apps,
            desktop_apps,
        }, () => {
            this.ensureIconPositions(desktop_apps);
        });
        this.initFavourite = { ...favourite_apps };
    }

    hasVisibleWindows = () => {
        const closed = this.state.closed_windows || {};
        const minimized = this.state.minimized_windows || {};
        return Object.keys(closed).some(
            (id) => this.validAppIds.has(id) && closed[id] === false && !minimized[id],
        );
    };

    renderDesktopApps = () => {
        const {
            desktop_apps: desktopApps,
            desktop_icon_positions: positions = {},
            draggingIconId,
            keyboardMoveState,
        } = this.state;
        if (!desktopApps || desktopApps.length === 0) return null;

        const hasOpenWindows = this.hasVisibleWindows();
        const blockIcons = hasOpenWindows && !draggingIconId;
        const iconBaseZIndex = 15;
        const containerZIndex = blockIcons ? 5 : 15;
        const selectionSet = this.state.selectedIcons instanceof Set ? this.state.selectedIcons : new Set();
        const hoveredIconId = this.state.hoveredIconId;
        const marqueeSelection = this.state.marqueeSelection;

        const icons = desktopApps.map((appId, index) => {
            const app = this.getAppById(appId);
            if (!app) return null;

            const props = {
                name: app.title,
                id: app.id,
                icon: app.icon,
                openApp: this.openApp,
                disabled: this.state.disabled_apps[app.id],
                prefetch: app.screen?.prefetch,
                style: this.desktopIconVariables,
                accentVariables: this.desktopAccentVariables,
            };

            const position = (keyboardMoveState && keyboardMoveState.id === appId && keyboardMoveState.position)
                ? keyboardMoveState.position
                : (positions[appId] || this.computeGridPosition(index));
            const isKeyboardMoving = Boolean(keyboardMoveState && keyboardMoveState.id === appId);
            const isDragging = draggingIconId === appId || isKeyboardMoving;
            const isSelected = selectionSet.has(appId);
            const isHovered = hoveredIconId === appId;
            const assistiveHint = this.buildKeyboardMoveHint(app, isKeyboardMoving, position);
            const wrapperStyle = {
                position: 'absolute',
                left: `${position.x}px`,
                top: `${position.y}px`,
                touchAction: 'none',
                cursor: isDragging ? 'grabbing' : 'pointer',
                zIndex: isDragging ? 60 : iconBaseZIndex,
            };

            return (
                <div
                    key={app.id}
                    style={wrapperStyle}
                    onPointerDown={(event) => this.handleIconPointerDown(event, app.id)}
                    onPointerMove={this.handleIconPointerMove}
                    onPointerUp={this.handleIconPointerUp}
                    onPointerCancel={this.handleIconPointerCancel}
                    onClickCapture={this.handleIconClickCapture}
                    onPointerEnter={() => this.handleIconPointerEnter(app.id)}
                    onPointerLeave={() => this.handleIconPointerLeave(app.id)}
                >
                    <UbuntuApp
                        {...props}
                        draggable={false}
                        isBeingDragged={isDragging}
                        onKeyDown={(event) => this.handleIconKeyDown(event, app)}
                        onBlur={(event) => this.handleIconBlur(event, app.id)}
                        assistiveHint={assistiveHint}
                        isSelected={isSelected}
                        isHovered={isHovered}
                    />
                </div>
            );
        }).filter(Boolean);

        if (!icons.length) return null;

        return (
            <div
                className="absolute inset-0"
                aria-hidden={blockIcons ? 'true' : 'false'}
                style={{
                    pointerEvents: 'auto',
                    zIndex: containerZIndex,
                }}
                onPointerDown={this.handleDesktopPointerDown}
                onPointerMove={this.handleDesktopPointerMove}
                onPointerUp={this.handleDesktopPointerUp}
                onPointerCancel={this.handleDesktopPointerCancel}
            >
                {icons}
                {marqueeSelection ? (
                    <div
                        className="absolute pointer-events-none rounded-sm border border-sky-300/80 bg-sky-400/10 shadow-[0_0_0_1px_rgba(56,189,248,0.35)]"
                        style={{
                            left: `${marqueeSelection.left}px`,
                            top: `${marqueeSelection.top}px`,
                            width: `${marqueeSelection.width}px`,
                            height: `${marqueeSelection.height}px`,
                        }}
                    />
                ) : null}
            </div>
        );
    }

    renderWindows = () => {
        const { closed_windows = {}, minimized_windows = {}, focused_windows = {} } = this.state;
        const safeTopOffset = measureWindowTopOffset();
        const stack = this.getActiveStack();
        const orderedIds = [];
        const seen = new Set();

        stack.slice().reverse().forEach((id) => {
            if (closed_windows[id] === false && !seen.has(id)) {
                orderedIds.push(id);
                seen.add(id);
            }
        });

        apps.forEach((app) => {
            if (closed_windows[app.id] === false && !seen.has(app.id)) {
                orderedIds.push(app.id);
                seen.add(app.id);
            }
        });

        if (!orderedIds.length) return null;

        const appMap = new Map(apps.map((app) => [app.id, app]));
        const snapGrid = this.getSnapGrid();

        return orderedIds.map((id, index) => {
            const app = appMap.get(id);
            if (!app) return null;
            const pos = this.state.window_positions[id];
            const size = this.state.window_sizes?.[id];
            const defaultWidth = size && typeof size.width === 'number' ? size.width : app.defaultWidth;
            const defaultHeight = size && typeof size.height === 'number' ? size.height : app.defaultHeight;
            const props = {
                title: app.title,
                id: app.id,
                screen: app.screen,
                addFolder: this.addToDesktop,
                closed: this.closeApp,
                openApp: this.openApp,
                focus: this.focus,
                isFocused: focused_windows[id],
                hasMinimised: this.hasMinimised,
                minimized: minimized_windows[id],
                resizable: app.resizable,
                allowMaximize: app.allowMaximize,
                defaultWidth,
                defaultHeight,
                initialX: pos ? pos.x : undefined,
                initialY: pos ? clampWindowTopPosition(pos.y, safeTopOffset) : safeTopOffset,
                onPositionChange: (x, y) => this.updateWindowPosition(id, x, y),
                onSizeChange: (width, height) => this.updateWindowSize(id, width, height),
                snapEnabled: this.props.snapEnabled,
                snapGrid,
                context: this.state.window_context[id],
                zIndex: 200 + index,
            };

            return <Window key={id} {...props} />;
        }).filter(Boolean);
    }

    updateWindowSize = (id, width, height) => {
        if (!id || typeof width !== 'number' || !Number.isFinite(width) || typeof height !== 'number' || !Number.isFinite(height)) {
            return;
        }
        this.setWorkspaceState((prev) => {
            const current = prev.window_sizes || {};
            const existing = current[id];
            if (existing && existing.width === width && existing.height === height) {
                this.persistWindowSizes(current);
                return null;
            }
            const next = { ...current, [id]: { width, height } };
            this.persistWindowSizes(next);
            return { window_sizes: next };
        });
    }

    updateWindowPosition = (id, x, y) => {
        const [gridX, gridY] = this.getSnapGrid();
        const snapValue = (value, size) => {
            if (!this.props.snapEnabled) return value;
            if (typeof size !== 'number' || !Number.isFinite(size) || size <= 0) return value;
            return Math.round(value / size) * size;
        };
        const safeTopOffset = measureWindowTopOffset();
        const nextX = snapValue(x, gridX);
        const nextY = clampWindowTopPosition(snapValue(y, gridY), safeTopOffset);
        this.setWorkspaceState(prev => ({
            window_positions: { ...prev.window_positions, [id]: { x: nextX, y: nextY } }
        }), () => {
            this.persistWindowSizes(this.state.window_sizes || {});
            this.saveSession();
        });
    }

    getSnapGrid = () => {
        const fallback = [8, 8];
        if (!Array.isArray(this.props.snapGrid)) {
            return [...fallback];
        }
        const [gridX, gridY] = this.props.snapGrid;
        const normalize = (size, fallbackSize) => {
            if (typeof size !== 'number') return fallbackSize;
            if (!Number.isFinite(size)) return fallbackSize;
            if (size <= 0) return fallbackSize;
            return size;
        };
        return [normalize(gridX, fallback[0]), normalize(gridY, fallback[1])];
    }

    saveSession = () => {
        if (!this.props.setSession) return;
        const openWindows = Object.keys(this.state.closed_windows).filter(id => this.state.closed_windows[id] === false);
        const safeTopOffset = measureWindowTopOffset();
        const windows = openWindows.map(id => {
            const position = this.state.window_positions[id] || {};
            const nextX = typeof position.x === 'number' ? position.x : 60;
            const nextY = clampWindowTopPosition(position.y, safeTopOffset);
            return { id, x: nextX, y: nextY };
        });

        const nextSession = { ...this.props.session, windows };
        if ('dock' in nextSession) {
            delete nextSession.dock;
        }
        this.props.setSession(nextSession);
    }

    hasMinimised = (objId) => {
        let minimized_windows = this.state.minimized_windows;
        var focused_windows = this.state.focused_windows;

        // remove focus and minimise this window
        minimized_windows[objId] = true;
        focused_windows[objId] = false;
        this.setWorkspaceState({ minimized_windows, focused_windows });

        this.giveFocusToLastApp();
    }

    giveFocusToLastApp = () => {
        // if there is atleast one app opened, give it focus
        if (!this.checkAllMinimised()) {
            const stack = this.getActiveStack();
            for (let index = 0; index < stack.length; index++) {
                if (!this.state.minimized_windows[stack[index]]) {
                    this.focus(stack[index]);
                    break;
                }
            }
        }
    }

    checkAllMinimised = () => {
        let result = true;
        for (const key in this.state.minimized_windows) {
            if (!this.state.closed_windows[key]) { // if app is opened
                result = result & this.state.minimized_windows[key];
            }
        }
        return result;
    }

    handleOpenAppEvent = (e) => {
        const detail = e.detail;
        if (!detail) return;
        if (typeof detail === 'string') {
            this.openApp(detail);
            return;
        }
        if (typeof detail === 'object' && detail.id) {
            const { id, ...context } = detail;
            this.openApp(id, context);
        }
    }

    openApp = (objId, params) => {
        if (!this.validAppIds.has(objId)) {
            console.warn(`Attempted to open unknown app: ${objId}`);
            return;
        }
        const baseContext = params && typeof params === 'object'
            ? {
                ...params,
                ...(params.path && !params.initialPath ? { initialPath: params.path } : {}),
            }
            : undefined;
        const folderContext = this.isFolderApp(objId) ? this.getFolderContext(objId) : null;
        const context = folderContext || baseContext
            ? { ...(folderContext || {}), ...(baseContext || {}) }
            : undefined;
        const contextState = context
            ? { ...this.state.window_context, [objId]: context }
            : this.state.window_context;


        // google analytics
        ReactGA.event({
            category: `Open App`,
            action: `Opened ${objId} window`
        });

        // if the app is disabled
        if (this.state.disabled_apps[objId]) return;

        // if app is already open, focus it instead of spawning a new window
        if (this.state.closed_windows[objId] === false) {
            // if it's minimised, restore its last position
            if (this.state.minimized_windows[objId]) {
                this.focus(objId);
                var r = document.querySelector("#" + objId);
                r.style.transform = `translate(${r.style.getPropertyValue("--window-transform-x")},${r.style.getPropertyValue("--window-transform-y")}) scale(1)`;
                let minimized_windows = this.state.minimized_windows;
                minimized_windows[objId] = false;
                this.setWorkspaceState({ minimized_windows }, this.saveSession);

            }

            const reopen = () => {
                // if it's minimised, restore its last position
                if (this.state.minimized_windows[objId]) {
                    this.focus(objId);
                    var r = document.querySelector("#" + objId);
                    r.style.transform = `translate(${r.style.getPropertyValue("--window-transform-x")},${r.style.getPropertyValue("--window-transform-y")}) scale(1)`;
                    let minimized_windows = this.state.minimized_windows;
                    minimized_windows[objId] = false;
                    this.setState({ minimized_windows: minimized_windows }, this.saveSession);
                } else {
                    this.focus(objId);
                    this.saveSession();
                }
            };
            if (context) {
                this.setState({ window_context: contextState }, reopen);
            } else {
                reopen();
            }
            return;
        } else {
            let closed_windows = this.state.closed_windows;
            let favourite_apps = this.state.favourite_apps;
            let frequentApps = [];
            try { frequentApps = JSON.parse(safeLocalStorage?.getItem('frequentApps') || '[]'); } catch (e) { frequentApps = []; }
            var currentApp = frequentApps.find(app => app.id === objId);
            if (currentApp) {
                frequentApps.forEach((app) => {
                    if (app.id === currentApp.id) {
                        app.frequency += 1; // increase the frequency if app is found 
                    }
                });
            } else {
                frequentApps.push({ id: objId, frequency: 1 }); // new app opened
            }

            frequentApps.sort((a, b) => {
                if (a.frequency < b.frequency) {
                    return 1;
                }
                if (a.frequency > b.frequency) {
                    return -1;
                }
                return 0; // sort according to decreasing frequencies
            });

            safeLocalStorage?.setItem('frequentApps', JSON.stringify(frequentApps));

            addRecentApp(objId);

            this.closeAllAppsOverlay();

            setTimeout(() => {
                favourite_apps[objId] = true; // adds opened app to sideBar
                closed_windows[objId] = false; // openes app's window
                this.setWorkspaceState({ closed_windows, favourite_apps }, () => {
                    const nextState = { closed_windows, favourite_apps };
                    if (context) {
                        nextState.window_context = contextState;
                    }
                    this.setState(nextState, () => {
                        this.focus(objId);
                        this.saveSession();
                    });
                });
            }, 200);
        }
    }

    closeApp = async (objId) => {

        // capture window snapshot
        let image = null;
        const node = document.getElementById(objId);
        if (node) {
            try {
                image = await toPng(node);
            } catch (e) {
                // ignore snapshot errors
            }
        }

        // persist in trash with autopurge
        const appMeta = apps.find(a => a.id === objId) || {};
        const purgeDays = parseInt(safeLocalStorage?.getItem('trash-purge-days') || '30', 10);
        const ms = purgeDays * 24 * 60 * 60 * 1000;
        const now = Date.now();
        let trash = [];
        try { trash = JSON.parse(safeLocalStorage?.getItem('window-trash') || '[]'); } catch (e) { trash = []; }
        trash = trash.filter(item => now - item.closedAt <= ms);
        trash.push({
            id: objId,
            title: appMeta.title || objId,
            icon: appMeta.icon,
            image,
            closedAt: now,
        });
        safeLocalStorage?.setItem('window-trash', JSON.stringify(trash));
        this.updateTrashIcon();

        // remove app from the app stack
        const stack = this.getActiveStack();
        const index = stack.indexOf(objId);
        if (index !== -1) {
            stack.splice(index, 1);
        }

        if (this.windowPreviewCache?.has(objId)) {
            this.windowPreviewCache.delete(objId);
        }

        this.giveFocusToLastApp();

        // close window
        let closed_windows = this.state.closed_windows;
        let favourite_apps = this.state.favourite_apps;

        if (this.initFavourite[objId] === false) favourite_apps[objId] = false; // if user default app is not favourite, remove from sidebar
        closed_windows[objId] = true; // closes the app's window

        this.setWorkspaceState({ closed_windows, favourite_apps }, this.saveSession);

        const window_context = { ...this.state.window_context };
        delete window_context[objId];
        this.setState({ closed_windows, favourite_apps, window_context }, this.saveSession);
    }

    pinApp = (id) => {
        let favourite_apps = { ...this.state.favourite_apps }
        favourite_apps[id] = true
        this.initFavourite[id] = true
        const app = apps.find(a => a.id === id)
        if (app) app.favourite = true
        let pinnedApps = [];
        try { pinnedApps = JSON.parse(safeLocalStorage?.getItem('pinnedApps') || '[]'); } catch (e) { pinnedApps = []; }
        if (!pinnedApps.includes(id)) pinnedApps.push(id)
        safeLocalStorage?.setItem('pinnedApps', JSON.stringify(pinnedApps))
        this.setState({ favourite_apps }, () => { this.saveSession(); })
        this.hideAllContextMenu()
    }

    unpinApp = (id) => {
        let favourite_apps = { ...this.state.favourite_apps }
        if (this.state.closed_windows[id]) favourite_apps[id] = false
        this.initFavourite[id] = false
        const app = apps.find(a => a.id === id)
        if (app) app.favourite = false
        let pinnedApps = [];
        try { pinnedApps = JSON.parse(safeLocalStorage?.getItem('pinnedApps') || '[]'); } catch (e) { pinnedApps = []; }
        pinnedApps = pinnedApps.filter(appId => appId !== id)
        safeLocalStorage?.setItem('pinnedApps', JSON.stringify(pinnedApps))
        this.setState({ favourite_apps }, () => { this.saveSession(); })
        this.hideAllContextMenu()
    }

    focus = (objId) => {
        // removes focus from all window and
        // gives focus to window with 'id = objId'
        this.promoteWindowInStack(objId);
        var focused_windows = this.state.focused_windows;
        focused_windows[objId] = true;
        for (let key in focused_windows) {
            if (focused_windows.hasOwnProperty(key)) {
                if (key !== objId) {
                    focused_windows[key] = false;
                }
            }
        }
        this.setWorkspaceState({ focused_windows });
    }

    addNewFolder = () => {
        this.setState({ showNameBar: true });
    }

    openShortcutSelector = () => {
        this.openOverlay('shortcutSelector');
    }

    addShortcutToDesktop = (app_id) => {
        const appIndex = apps.findIndex(app => app.id === app_id);
        if (appIndex === -1) return;
        apps[appIndex].desktop_shortcut = true;
        let shortcuts = [];
        try { shortcuts = JSON.parse(safeLocalStorage?.getItem('app_shortcuts') || '[]'); } catch (e) { shortcuts = []; }
        if (!shortcuts.includes(app_id)) {
            shortcuts.push(app_id);
            safeLocalStorage?.setItem('app_shortcuts', JSON.stringify(shortcuts));
        }
        this.closeOverlay('shortcutSelector', {}, this.updateAppsData);
    }

    checkForAppShortcuts = () => {
        const shortcuts = safeLocalStorage?.getItem('app_shortcuts');
        if (!shortcuts) {
            safeLocalStorage?.setItem('app_shortcuts', JSON.stringify([]));
        } else {
            try {
                JSON.parse(shortcuts).forEach(id => {
                    const appIndex = apps.findIndex(app => app.id === id);
                    if (appIndex !== -1) {
                        apps[appIndex].desktop_shortcut = true;
                    }
                });
            } catch (e) {
                safeLocalStorage?.setItem('app_shortcuts', JSON.stringify([]));
            }
            this.updateAppsData();
        }
    }

    updateTrashIcon = () => {
        let trash = [];
        try { trash = JSON.parse(safeLocalStorage?.getItem('window-trash') || '[]'); } catch (e) { trash = []; }
        const appIndex = apps.findIndex(app => app.id === 'trash');
        if (appIndex !== -1) {
            const icon = trash.length
                ? '/themes/Yaru/status/user-trash-full-symbolic.svg'
                : '/themes/Yaru/status/user-trash-symbolic.svg';
            if (apps[appIndex].icon !== icon) {
                apps[appIndex].icon = icon;
                this.forceUpdate();
            }
        }
    }

    addToDesktop = (folder_name) => {
        folder_name = folder_name.trim();
        let folder_id = folder_name.replace(/\s+/g, '-').toLowerCase();
        const folderAppId = `new-folder-${folder_id}`;
        apps.push({
            id: folderAppId,
            title: folder_name,
            icon: '/themes/Yaru/system/folder.png',
            disabled: false,
            favourite: false,
            desktop_shortcut: true,
            isFolder: true,
            screen: () => null,
        });
        this.ensureFolderEntry(folderAppId);
        // store in local storage
        let new_folders = [];
        try { new_folders = JSON.parse(safeLocalStorage?.getItem('new_folders') || '[]'); } catch (e) { new_folders = []; }
        new_folders.push({ id: folderAppId, name: folder_name });
        safeLocalStorage?.setItem('new_folders', JSON.stringify(new_folders));

        this.setState({ showNameBar: false }, this.updateAppsData);
    };

    showAllApps = () => {
        const launcher = this.getOverlayState('launcher');
        if (launcher.open && !launcher.minimized) {
            this.closeAllAppsOverlay();
        } else {
            this.openAllAppsOverlay();
        }
    };

    renderNameBar = () => {
        const handleSubmit = (event) => {
            event.preventDefault();
            const input = this.folderNameInputRef.current;
            const folder_name = input?.value ?? "";
            if (!folder_name.trim()) {
                input?.focus();
                return;
            }
            this.addToDesktop(folder_name);
        };

        const removeCard = () => {
            this.setState({ showNameBar: false });
        };

        return (
            <div className="absolute rounded-md top-1/2 left-1/2 text-center text-white font-light text-sm bg-ub-cool-grey transform -translate-y-1/2 -translate-x-1/2 sm:w-96 w-3/4 z-50">
                <form onSubmit={handleSubmit} className="flex flex-col">
                    <div className="w-full flex flex-col justify-around items-start pl-6 pb-8 pt-6">
                        <label htmlFor="folder-name-input">New folder name</label>
                        <input
                            className="outline-none mt-5 px-1 w-10/12 context-menu-bg border-2 border-blue-700 rounded py-0.5"
                            id="folder-name-input"
                            type="text"
                            autoComplete="off"
                            spellCheck="false"
                            autoFocus={true}
                            aria-label="Folder name"
                            ref={this.folderNameInputRef}
                        />
                    </div>
                    <div className="flex">
                        <button
                            type="submit"
                            aria-label="Create folder"
                            className="w-1/2 px-4 py-2 border border-gray-900 border-opacity-50 border-r-0 hover:bg-ub-warm-grey hover:bg-opacity-10 hover:border-opacity-50"
                        >
                            Create
                        </button>
                        <button
                            type="button"
                            onClick={removeCard}
                            aria-label="Cancel folder creation"
                            className="w-1/2 px-4 py-2 border border-gray-900 border-opacity-50 hover:bg-ub-warm-grey hover:bg-opacity-10 hover:border-opacity-50"
                        >
                            Cancel
                        </button>
                    </div>
                </form>
            </div>
        );
    };

    render() {
        const theme = this.state.currentTheme || this.normalizeTheme(this.props.desktopTheme);
        const accentColor = theme && theme.accent ? theme.accent : '#1793d1';
        const wallpaperSource = (theme && (theme.wallpaperUrl || theme.fallbackWallpaperUrl)) || '';
        const wallpaperCss = wallpaperSource ? `url("${wallpaperSource}")` : 'none';
        const blurValue = theme && typeof theme.blur === 'number' ? `${theme.blur}px` : '0px';
        const overlayValue = theme && theme.overlay ? theme.overlay : 'none';
        const desktopStyle = {
            paddingTop: DESKTOP_TOP_PADDING,
            minHeight: '100dvh',
            '--desktop-accent': accentColor,
            '--desktop-wallpaper': wallpaperCss,
            '--desktop-blur': blurValue,
            '--desktop-overlay': overlayValue,
        };
        const overlayWindows = this.state.overlayWindows || {};
        const launcherOverlay = overlayWindows.launcher || { open: false, minimized: false, maximized: false, transitionState: 'exited' };
        const shortcutOverlay = overlayWindows.shortcutSelector || { open: false, minimized: false, maximized: false };
        const windowSwitcherOverlay = overlayWindows.windowSwitcher || { open: false, minimized: false, maximized: false };
        return (
            <main
                id="desktop"
                role="main"
                ref={this.desktopRef}
                className={" min-h-screen h-full w-full flex flex-col items-end justify-start content-start flex-wrap-reverse bg-transparent relative overflow-hidden overscroll-none window-parent"}
                style={desktopStyle}
            >

                {/* Window Area */}
                <div
                    id="window-area"
                    className="absolute h-full w-full bg-transparent"
                    data-context="desktop-area"
                >
                    {this.renderWindows()}
                </div>

                {/* Background Image */}
                <BackgroundImage theme={theme} />

                {/* Desktop Apps */}
                {this.renderDesktopApps()}

                {/* Context Menus */}
                <DesktopMenu
                    active={this.state.context_menus.desktop}
                    openApp={this.openApp}
                    addNewFolder={this.addNewFolder}
                    openShortcutSelector={this.openShortcutSelector}
                    iconSizePreset={this.state.iconSizePreset}
                    setIconSizePreset={this.setIconSizePreset}
                    clearSession={() => { this.props.clearSession(); window.location.reload(); }}
                />
                <DefaultMenu active={this.state.context_menus.default} onClose={this.hideAllContextMenu} />
                <AppMenu
                    active={this.state.context_menus.app}
                    pinned={this.initFavourite[this.state.context_app]}
                    pinApp={() => this.pinApp(this.state.context_app)}
                    unpinApp={() => this.unpinApp(this.state.context_app)}
                    onClose={this.hideAllContextMenu}
                />
                <TaskbarMenu
                    active={this.state.context_menus.taskbar}
                    minimized={this.state.context_app ? this.state.minimized_windows[this.state.context_app] : false}
                    onMinimize={() => {
                        const id = this.state.context_app;
                        if (!id) return;
                        if (this.state.minimized_windows[id]) {
                            this.openApp(id);
                        } else {
                            this.hasMinimised(id);
                        }
                    }}
                    onClose={() => {
                        const id = this.state.context_app;
                        if (!id) return;
                        this.closeApp(id);
                    }}
                    onCloseMenu={this.hideAllContextMenu}
                />

                {/* Folder Input Name Bar */}
                {
                    (this.state.showNameBar
                        ? this.renderNameBar()
                        : null
                    )
                }

                {
                    (() => {
                        const transitionState = launcherOverlay.transitionState || 'exited';
                        const shouldRenderLauncher = launcherOverlay.open || ['entering', 'exiting'].includes(transitionState);
                        if (!shouldRenderLauncher) return null;
                        const launcherActive = launcherOverlay.open && !launcherOverlay.minimized;
                        const panelClasses = [
                            'w-full max-w-6xl bg-slate-900/80 text-white shadow-2xl transition-all duration-200 ease-out focus:outline-none',
                            launcherOverlay.maximized ? 'max-w-none h-full' : 'max-h-[90vh]',
                            launcherActive ? 'scale-100 opacity-100 translate-y-0' : 'scale-95 opacity-0 -translate-y-2',
                        ].join(' ');

                        return (
                            <SystemOverlayWindow
                                id="overlay-launcher"
                                title="All applications"
                                open={launcherOverlay.open}
                                minimized={launcherOverlay.minimized}
                                maximized={launcherOverlay.maximized}
                                onMinimize={() => this.toggleOverlayMinimize('launcher')}
                                onMaximize={() => this.toggleOverlayMaximize('launcher')}
                                onClose={this.closeAllAppsOverlay}
                                overlayRef={this.allAppsOverlayRef}
                                overlayClassName="bg-slate-950/70 backdrop-blur-xl transition-opacity duration-200 ease-out overflow-y-auto"
                                frameClassName={panelClasses}
                                bodyClassName="flex-1 overflow-y-auto"
                                ariaLabelledBy="all-apps-overlay-title"
                            >
                                <AllApplications
                                    apps={apps}
                                    games={games}
                                    recentApps={this.getActiveStack()}
                                    openApp={this.openApp}
                                    searchInputRef={this.allAppsSearchRef}
                                    headingId="all-apps-overlay-title"
                                />
                            </SystemOverlayWindow>
                        );
                    })()
                }

                {shortcutOverlay.open ? (
                    <SystemOverlayWindow
                        id="overlay-shortcut-selector"
                        title="Add to desktop"
                        open={shortcutOverlay.open}
                        minimized={shortcutOverlay.minimized}
                        maximized={shortcutOverlay.maximized}
                        onMinimize={() => this.toggleOverlayMinimize('shortcutSelector')}
                        onMaximize={() => this.toggleOverlayMaximize('shortcutSelector')}
                        onClose={() => this.closeOverlay('shortcutSelector')}
                        overlayClassName="bg-slate-950/70 backdrop-blur-xl transition-opacity duration-200 ease-out"
                        frameClassName={[
                            'w-full max-w-3xl bg-slate-900/85 text-white shadow-xl transition-all duration-200 ease-out focus:outline-none',
                            shortcutOverlay.maximized ? 'max-w-none h-full' : 'max-h-[80vh]',
                            shortcutOverlay.open && !shortcutOverlay.minimized ? 'scale-100 opacity-100 translate-y-0' : 'scale-95 opacity-0 -translate-y-2',
                        ].join(' ')}
                        bodyClassName="flex-1 overflow-y-auto px-6 py-6"
                        allowMaximize={false}
                        ariaLabel="Add to desktop"
                    >
                        <ShortcutSelector
                            apps={apps}
                            games={games}
                            onSelect={this.addShortcutToDesktop}
                            onRequestClose={() => this.closeOverlay('shortcutSelector')}
                        />
                    </SystemOverlayWindow>
                ) : null}

                {windowSwitcherOverlay.open ? (
                    <SystemOverlayWindow
                        id="overlay-window-switcher"
                        title="Switch windows"
                        open={windowSwitcherOverlay.open}
                        minimized={windowSwitcherOverlay.minimized}
                        maximized={windowSwitcherOverlay.maximized}
                        onMinimize={() => this.toggleOverlayMinimize('windowSwitcher')}
                        onMaximize={() => this.toggleOverlayMaximize('windowSwitcher')}
                        onClose={this.closeWindowSwitcher}
                        overlayClassName="bg-slate-950/70 backdrop-blur-xl transition-opacity duration-200 ease-out"
                        frameClassName={[
                            'w-full max-w-5xl bg-slate-900/85 text-white shadow-2xl transition-all duration-200 ease-out focus:outline-none',
                            windowSwitcherOverlay.maximized ? 'max-w-none h-full' : 'max-h-[80vh]',
                            windowSwitcherOverlay.open && !windowSwitcherOverlay.minimized ? 'scale-100 opacity-100 translate-y-0' : 'scale-95 opacity-0 -translate-y-2',
                        ].join(' ')}
                        bodyClassName="flex-1 overflow-y-auto px-6 py-6"
                        allowMaximize={false}
                        contentRef={this.windowSwitcherContentRef}
                        ariaLabel="Switch windows"
                    >
                        <WindowSwitcher
                            windows={this.state.switcherWindows}
                            onSelect={this.selectWindow}
                            onClose={this.closeWindowSwitcher}
                            containerRef={this.windowSwitcherContentRef}
                        />
                    </SystemOverlayWindow>
                ) : null}

                <div className="sr-only" role="status" aria-live="polite" aria-atomic="true">
                    {this.state.liveRegionMessage}
                </div>

            </main>
        );
    }
}

export default function DesktopWithSnap(props) {
    const [snapEnabled] = useSnapSetting();
    const [snapGrid] = useSnapGridSetting();
    const { density, fontScale, largeHitAreas, desktopTheme } = useSettings();
    return (
        <Desktop
            {...props}
            snapEnabled={snapEnabled}
            snapGrid={snapGrid}
            density={density}
            fontScale={fontScale}
            largeHitAreas={largeHitAreas}
            desktopTheme={desktopTheme}
        />
    );
}<|MERGE_RESOLUTION|>--- conflicted
+++ resolved
@@ -186,11 +186,7 @@
             hoveredIconId: null,
             currentTheme: initialTheme,
             iconSizePreset: initialIconSizePreset,
-<<<<<<< HEAD
             taskbarOrder: this.loadTaskbarOrder(),
-=======
-            folder_contents: initialFolderContents,
->>>>>>> a277bd6c
         }
 
         this.workspaceSnapshots = Array.from({ length: this.workspaceCount }, () => ({
@@ -263,7 +259,6 @@
         window_sizes: { ...(state.window_sizes || {}) },
     });
 
-<<<<<<< HEAD
     getActiveUserId = () => {
         const { user } = this.props || {};
         if (user && typeof user === 'object') {
@@ -363,71 +358,6 @@
         return apps
             .filter((app) => closed_windows[app.id] === false)
             .map((app) => app.id);
-=======
-    getOverlayState = (key) => {
-        const overlays = this.state.overlayWindows || {};
-        const current = overlays[key];
-        if (current) return current;
-        return { open: false, minimized: false, maximized: false };
-    };
-
-    updateOverlayState = (key, updater, callback) => {
-        this.setState((state) => {
-            const overlays = state.overlayWindows || {};
-            const current = overlays[key] || { open: false, minimized: false, maximized: false };
-            const next = typeof updater === 'function' ? updater(current) : { ...current, ...updater };
-            if (next === current) {
-                return null;
-            }
-            return {
-                overlayWindows: {
-                    ...overlays,
-                    [key]: next,
-                },
-            };
-        }, callback);
-    };
-
-    openOverlay = (key, extra = {}, callback) => {
-        this.updateOverlayState(key, (current) => ({
-            ...current,
-            ...extra,
-            open: true,
-            minimized: false,
-        }), callback);
-    };
-
-    restoreOverlay = (key, extra = {}, callback) => {
-        this.updateOverlayState(key, (current) => ({
-            ...current,
-            ...extra,
-            open: true,
-            minimized: false,
-        }), callback);
-    };
-
-    closeOverlay = (key, extra = {}, callback) => {
-        this.updateOverlayState(key, () => ({
-            open: false,
-            minimized: false,
-            maximized: false,
-            ...extra,
-        }), callback);
-    };
-
-    toggleOverlayMinimize = (key) => {
-        this.updateOverlayState(key, (current) => ({
-            ...current,
-            minimized: !current.minimized,
-        }));
-    };
-
-    toggleOverlayMaximize = (key) => {
-        this.updateOverlayState(key, (current) => ({
-            ...current,
-            maximized: !current.maximized,
-        }));
->>>>>>> a277bd6c
     };
 
     normalizeTheme(theme) {
