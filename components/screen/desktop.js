--- conflicted
+++ resolved
@@ -3821,7 +3821,9 @@
         } else if (e.ctrlKey && e.shiftKey && e.key.toLowerCase() === 'v') {
             e.preventDefault();
             this.openApp('clipboard-manager');
-<<<<<<< HEAD
+        } else if (e.ctrlKey && !e.shiftKey && !e.altKey && !e.metaKey && e.key === '.') {
+            e.preventDefault();
+            this.openApp('emoji-picker');
         }
         else if (e.altKey && e.key === 'Tab') {
             e.preventDefault();
@@ -3958,11 +3960,6 @@
                     transitionState: 'entered',
                 }),
             }));
-=======
-        } else if (e.ctrlKey && !e.shiftKey && !e.altKey && !e.metaKey && e.key === '.') {
-            e.preventDefault();
-            this.openApp('emoji-picker');
->>>>>>> 597c4c39
         }
 
         this.allAppsTriggerKey = triggerKey;
