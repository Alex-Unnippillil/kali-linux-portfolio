--- conflicted
+++ resolved
@@ -434,16 +434,7 @@
         this.hideSideBar(null, false);
 
         // close window
-<<<<<<< HEAD
-        this.setState(prev => {
-            const update = {
-                closed_windows: { ...prev.closed_windows, [objId]: true }
-            };
-            if (this.initFavourite[objId] === false) {
-                update.favourite_apps = { ...prev.favourite_apps, [objId]: false };
-            }
-            return update;
-=======
+
         this.setState((state) => {
             const favourite_updates =
                 this.initFavourite[objId] === false ? { [objId]: false } : {};
@@ -455,7 +446,6 @@
                     ...favourite_updates,
                 },
             };
->>>>>>> aafe3d1e
         });
     }
 
