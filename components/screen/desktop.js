import React, { Component } from 'react';
import BackgroundImage from '../util-components/background-image';
import SideBar from './side_bar';
import apps, { games, sys } from '../../apps.config';
import Window from '../base/window';
import UbuntuApp from '../base/ubuntu_app';
import AllApplications from '../screen/all-applications';
import DesktopMenu from '../context-menus/desktop-menu';
import DefaultMenu from '../context-menus/default';
import ReactGA from 'react-ga4';

export class Desktop extends Component {
  constructor() {
    super();
    this.app_stack = [];
    this.initFavourite = {};
    this.allWindowClosed = false;
    this.zoomLevel = 1;
    this.reduceMotion = false;
    this.state = {
      focused_windows: {},
      closed_windows: {},
      allAppsView: false,
      overlapped_windows: {},
      disabled_apps: {},
      favourite_apps: {},
      hideSideBar: false,
      minimized_windows: {},
      desktop_apps: [],
      context_menus: {
        desktop: false,
        default: false,
      },
      showNameBar: false,
    };
  }

  componentDidMount() {
    // google analytics
    ReactGA.send({
      hitType: 'pageview',
      page: '/desktop',
      title: 'Custom Title',
    });

    this.fetchAppsData();
    this.setContextListeners();
    this.setEventListeners();
    this.checkForNewFolders();

    this.reduceMotion = window.matchMedia(
      '(prefers-reduced-motion: reduce)'
    ).matches;
    document.addEventListener('keydown', this.handleShortcuts);

    const introDelay = this.reduceMotion ? 0 : 500;
    setTimeout(() => {
      this.openApp('about-alex');
    }, introDelay);
  }

  componentWillUnmount() {
    this.removeContextListeners();
    document.removeEventListener('keydown', this.handleShortcuts);
  }

  checkForNewFolders = () => {
    var new_folders = localStorage.getItem('new_folders');
    if (new_folders === null && new_folders !== undefined) {
      localStorage.setItem('new_folders', JSON.stringify([]));
    } else {
      new_folders = JSON.parse(new_folders);
      new_folders.forEach((folder) => {
        apps.push({
          id: `new-folder-${folder.id}`,
          title: folder.name,
          icon: sys('folder.png'),
          disabled: true,
          favourite: false,
          desktop_shortcut: true,
          screen: () => {},
        });
      });
      this.updateAppsData();
    }
  };

  setEventListeners = () => {
    const openSettings = document.getElementById('open-settings');
    if (openSettings) {
      openSettings.addEventListener('click', () => {
        this.openApp('settings');
      });
    }
  };

  setContextListeners = () => {
    document.addEventListener('contextmenu', this.checkContextMenu);
    // on click, anywhere, hide all menus
    document.addEventListener('click', this.hideAllContextMenu);
  };

  removeContextListeners = () => {
    document.removeEventListener('contextmenu', this.checkContextMenu);
    document.removeEventListener('click', this.hideAllContextMenu);
  };

  handleShortcuts = (e) => {
    if (e.target instanceof HTMLElement) {
      const tag = e.target.tagName;
      if (tag === 'INPUT' || tag === 'TEXTAREA' || e.target.isContentEditable)
        return;
    }
    if (e.altKey && e.key === 'Tab') {
      e.preventDefault();
      if (this.app_stack.length > 1) {
        const first = this.app_stack.shift();
        this.app_stack.push(first);
        this.focus(this.app_stack[0]);
      }
    } else if (e.ctrlKey && (e.key === 'w' || e.key === 'W')) {
      e.preventDefault();
      const focused = Object.keys(this.state.focused_windows).find(
        (id) => this.state.focused_windows[id]
      );
      if (focused) this.closeApp(focused);
    } else if (e.ctrlKey && (e.key === '=' || e.key === '+')) {
      e.preventDefault();
      this.setZoom(this.zoomLevel + 0.1);
    } else if (e.ctrlKey && e.key === '-') {
      e.preventDefault();
      this.setZoom(this.zoomLevel - 0.1);
    } else if (e.key === 'F11') {
      e.preventDefault();
      if (!document.fullscreenElement) {
        document.documentElement.requestFullscreen?.();
      } else {
        document.exitFullscreen?.();
      }
    }
  };

  setZoom = (level) => {
    this.zoomLevel = Math.min(Math.max(level, 0.5), 2);
    document.body.style.zoom = this.zoomLevel;
  };

  checkContextMenu = (e) => {
    e.preventDefault();
    this.hideAllContextMenu();
    switch (e.target.dataset.context) {
      case 'desktop-area':
        ReactGA.event({
          category: `Context Menu`,
          action: `Opened Desktop Context Menu`,
        });
        this.showContextMenu(e, 'desktop');
        break;
      default:
        ReactGA.event({
          category: `Context Menu`,
          action: `Opened Default Context Menu`,
        });
        this.showContextMenu(e, 'default');
    }
  };

  showContextMenu = (e, menuName /* context menu name */) => {
    let { posx, posy } = this.getMenuPosition(e);
    let contextMenu = document.getElementById(`${menuName}-menu`);

    const menuWidth = contextMenu.offsetWidth;
    const menuHeight = contextMenu.offsetHeight;
    if (posx + menuWidth > window.innerWidth) posx -= menuWidth;
    if (posy + menuHeight > window.innerHeight) posy -= menuHeight;

    posx = posx.toString() + 'px';
    posy = posy.toString() + 'px';

    contextMenu.style.left = posx;
    contextMenu.style.top = posy;

    this.setState((prev) => ({
      context_menus: { ...prev.context_menus, [menuName]: true },
    }));
  };

  hideAllContextMenu = () => {
    this.setState((prev) => {
      const menus = {};
      Object.keys(prev.context_menus).forEach((key) => {
        menus[key] = false;
      });
      return { context_menus: menus };
    });
  };

  getMenuPosition = (e) => {
    var posx = 0;
    var posy = 0;

    if (!e) e = window.event;

    if (e.pageX || e.pageY) {
      posx = e.pageX;
      posy = e.pageY;
    } else if (e.clientX || e.clientY) {
      posx =
        e.clientX +
        document.body.scrollLeft +
        document.documentElement.scrollLeft;
      posy =
        e.clientY +
        document.body.scrollTop +
        document.documentElement.scrollTop;
    }
    return {
      posx,
      posy,
    };
  };

  fetchAppsData = () => {
    let focused_windows = {},
      closed_windows = {},
      disabled_apps = {},
      favourite_apps = {},
      overlapped_windows = {},
      minimized_windows = {};
    let desktop_apps = [];
    apps.forEach((app) => {
      focused_windows = {
        ...focused_windows,
        [app.id]: false,
      };
      closed_windows = {
        ...closed_windows,
        [app.id]: true,
      };
      disabled_apps = {
        ...disabled_apps,
        [app.id]: app.disabled,
      };
      favourite_apps = {
        ...favourite_apps,
        [app.id]: app.favourite,
      };
      overlapped_windows = {
        ...overlapped_windows,
        [app.id]: false,
      };
      minimized_windows = {
        ...minimized_windows,
        [app.id]: false,
      };
      if (app.desktop_shortcut) desktop_apps.push(app.id);
    });
    this.setState({
      focused_windows,
      closed_windows,
      disabled_apps,
      favourite_apps,
      overlapped_windows,
      minimized_windows,
      desktop_apps,
    });
    this.initFavourite = { ...favourite_apps };
  };

  updateAppsData = () => {
    let focused_windows = {},
      closed_windows = {},
      favourite_apps = {},
      minimized_windows = {},
      disabled_apps = {};
    let desktop_apps = [];
    apps.forEach((app) => {
      focused_windows = {
        ...focused_windows,
        [app.id]:
          this.state.focused_windows[app.id] !== undefined ||
          this.state.focused_windows[app.id] !== null
            ? this.state.focused_windows[app.id]
            : false,
      };
      minimized_windows = {
        ...minimized_windows,
        [app.id]:
          this.state.minimized_windows[app.id] !== undefined ||
          this.state.minimized_windows[app.id] !== null
            ? this.state.minimized_windows[app.id]
            : false,
      };
      disabled_apps = {
        ...disabled_apps,
        [app.id]: app.disabled,
      };
      closed_windows = {
        ...closed_windows,
        [app.id]:
          this.state.closed_windows[app.id] !== undefined ||
          this.state.closed_windows[app.id] !== null
            ? this.state.closed_windows[app.id]
            : true,
      };
      favourite_apps = {
        ...favourite_apps,
        [app.id]: app.favourite,
      };
      if (app.desktop_shortcut) desktop_apps.push(app.id);
    });
    this.setState({
      focused_windows,
      closed_windows,
      disabled_apps,
      minimized_windows,
      favourite_apps,
      desktop_apps,
    });
    this.initFavourite = { ...favourite_apps };
  };

  renderDesktopApps = () => {
    if (Object.keys(this.state.closed_windows).length === 0) return;
    let appsJsx = [];
    apps.forEach((app, index) => {
      if (this.state.desktop_apps.includes(app.id)) {
        const props = {
          name: app.title,
          id: app.id,
          icon: app.icon,
          openApp: this.openApp,
        };

        appsJsx.push(<UbuntuApp key={index} {...props} />);
      }
    });
    return appsJsx;
  };

  renderWindows = () => {
    let windowsJsx = [];
    apps.forEach((app, index) => {
      if (this.state.closed_windows[app.id] === false) {
        const props = {
          title: app.title,
          id: app.id,
          screen: app.screen,
          addFolder: this.addToDesktop,
          closed: this.closeApp,
          openApp: this.openApp,
          focus: this.focus,
          isFocused: this.state.focused_windows[app.id],
          hideSideBar: this.hideSideBar,
          hasMinimised: this.hasMinimised,
          minimized: this.state.minimized_windows[app.id],
          changeBackgroundImage: this.props.changeBackgroundImage,
          bg_image_name: this.props.bg_image_name,
          resizable: app.resizable,
          allowMaximize: app.allowMaximize,
          defaultWidth: app.defaultWidth,
          defaultHeight: app.defaultHeight,
        };

        windowsJsx.push(<Window key={index} {...props} />);
      }
    });
    return windowsJsx;
  };

  hideSideBar = (objId, hide) => {
    if (hide === this.state.hideSideBar) return;

    if (objId === null) {
      if (hide === false) {
        this.setState({ hideSideBar: false });
      } else {
        for (const key in this.state.overlapped_windows) {
          if (this.state.overlapped_windows[key]) {
            this.setState({ hideSideBar: true });
            return;
          } // if any window is overlapped then hide the SideBar
        }
      }
      return;
    }

    if (hide === false) {
      for (const key in this.state.overlapped_windows) {
        if (this.state.overlapped_windows[key] && key !== objId) return; // if any window is overlapped then don't show the SideBar
      }
    }

    this.setState((prev) => ({
      hideSideBar: hide,
      overlapped_windows: { ...prev.overlapped_windows, [objId]: hide },
    }));
  };

  hasMinimised = (objId) => {
    this.setState((prev) => ({
      minimized_windows: { ...prev.minimized_windows, [objId]: true },
      focused_windows: { ...prev.focused_windows, [objId]: false },
    }));

    this.hideSideBar(null, false);

    this.giveFocusToLastApp();
  };

  giveFocusToLastApp = () => {
    // if there is atleast one app opened, give it focus
    if (!this.checkAllMinimised()) {
      for (const index in this.app_stack) {
        if (!this.state.minimized_windows[this.app_stack[index]]) {
          this.focus(this.app_stack[index]);
          break;
        }
      }
    }
  };

  checkAllMinimised = () => {
    let result = true;
    for (const key in this.state.minimized_windows) {
      if (!this.state.closed_windows[key]) {
        // if app is opened
        result = result & this.state.minimized_windows[key];
      }
    }
<<<<<<< HEAD

    openApp = (objId) => {

        // google analytics
        ReactGA.event({
            category: `Open App`,
            action: `Opened ${objId} window`
        });

        // if the app is disabled
        if (this.state.disabled_apps[objId]) return;

        // ensure the window is created and not minimized on first open
        const closed_windows = { ...this.state.closed_windows };
        const minimized_windows = { ...this.state.minimized_windows };
        if (closed_windows[objId] === true) {
            closed_windows[objId] = false;
            minimized_windows[objId] = false;
        }
        this.setState({ closed_windows, minimized_windows });

        if (this.state.minimized_windows[objId]) {
            // focus this app's window
            this.focus(objId);

            // set window's last position
            var r = document.querySelector("#" + objId);
            r.style.transform = `translate(${r.style.getPropertyValue("--window-transform-x")},${r.style.getPropertyValue("--window-transform-y")}) scale(1)`;

            // tell childs that his app has been not minimised
            this.setState((s) => ({ minimized_windows: { ...s.minimized_windows, [objId]: false } }));
            return;
        }

        //if app is already opened
        if (this.app_stack.includes(objId)) this.focus(objId);
        else {
            var frequentApps = localStorage.getItem('frequentApps') ? JSON.parse(localStorage.getItem('frequentApps')) : [];
            var currentApp = frequentApps.find(app => app.id === objId);
            if (currentApp) {
                frequentApps.forEach((app) => {
                    if (app.id === currentApp.id) {
                        app.frequency += 1; // increase the frequency if app is found 
                    }
                });
            } else {
                frequentApps.push({ id: objId, frequency: 1 }); // new app opened
            }

            frequentApps.sort((a, b) => {
                if (a.frequency < b.frequency) {
                    return 1;
                }
                if (a.frequency > b.frequency) {
                    return -1;
                }
                return 0; // sort according to decreasing frequencies
            });

            localStorage.setItem("frequentApps", JSON.stringify(frequentApps));

            setTimeout(() => {
                this.setState(
                    (s) => ({
                        closed_windows: { ...s.closed_windows, [objId]: false },
                        favourite_apps: { ...s.favourite_apps, [objId]: true },
                        allAppsView: false,
                    }),
                    () => this.focus(objId)
                );
                this.app_stack.push(objId);
            }, 200);
        }
=======
    return result;
  };

  openApp = (objId) => {
    // google analytics
    ReactGA.event({
      category: `Open App`,
      action: `Opened ${objId} window`,
    });

    // if the app is disabled
    if (this.state.disabled_apps[objId]) return;

    // ensure the window is created and not minimized on first open
    const closed_windows = { ...this.state.closed_windows };
    const minimized_windows = { ...this.state.minimized_windows };
    if (closed_windows[objId] === true) {
      closed_windows[objId] = false;
      minimized_windows[objId] = false;
>>>>>>> a07a9477
    }
    this.setState({ closed_windows, minimized_windows });

    if (this.state.minimized_windows[objId]) {
      // focus this app's window
      this.focus(objId);

<<<<<<< HEAD
        // close window
        this.setState((s) => {
            const closed_windows = { ...s.closed_windows, [objId]: true };
            const favourite_apps = { ...s.favourite_apps };
            if (this.initFavourite[objId] === false) favourite_apps[objId] = false; // if user default app is not favourite, remove from sidebar
            return { closed_windows, favourite_apps };
        });
    }

    focus = (objId) => {
        // removes focus from all window and 
        // gives focus to window with 'id = objId'
        this.setState((s) => {
            const focused_windows = { ...s.focused_windows };
            focused_windows[objId] = true;
            for (let key in focused_windows) {
                if (focused_windows.hasOwnProperty(key) && key !== objId) {
                    focused_windows[key] = false;
                }
            }
            return { focused_windows };
        });
    }
=======
      // set window's last position
      var r = document.querySelector('#' + objId);
      r.style.transform = `translate(${r.style.getPropertyValue('--window-transform-x')},${r.style.getPropertyValue('--window-transform-y')}) scale(1)`;

      // tell childs that his app has been not minimised
      this.setState((s) => ({
        minimized_windows: { ...s.minimized_windows, [objId]: false },
      }));
>>>>>>> a07a9477

      return;
    }

    //if app is already opened
    if (this.app_stack.includes(objId)) this.focus(objId);
    else {
      var frequentApps = localStorage.getItem('frequentApps')
        ? JSON.parse(localStorage.getItem('frequentApps'))
        : [];
      var currentApp = frequentApps.find((app) => app.id === objId);
      if (currentApp) {
        frequentApps.forEach((app) => {
          if (app.id === currentApp.id) {
            app.frequency += 1; // increase the frequency if app is found
          }
        });
      } else {
        frequentApps.push({ id: objId, frequency: 1 }); // new app opened
      }

      frequentApps.sort((a, b) => {
        if (a.frequency < b.frequency) {
          return 1;
        }
        if (a.frequency > b.frequency) {
          return -1;
        }
        return 0; // sort according to decreasing frequencies
      });

      localStorage.setItem('frequentApps', JSON.stringify(frequentApps));

      const delay = this.reduceMotion ? 0 : 200;
      setTimeout(() => {
        this.setState(
          (s) => ({
            closed_windows: { ...s.closed_windows, [objId]: false },
            favourite_apps: { ...s.favourite_apps, [objId]: true },
            allAppsView: false,
          }),
          () => this.focus(objId)
        );
        this.app_stack.push(objId);
      }, delay);
    }
  };

  closeApp = (objId) => {
    // remove app from the app stack
    this.app_stack.splice(this.app_stack.indexOf(objId), 1);

    this.giveFocusToLastApp();

    this.hideSideBar(null, false);

    // close window
    this.setState((s) => {
      const closed_windows = { ...s.closed_windows, [objId]: true };
      const favourite_apps = { ...s.favourite_apps };
      if (this.initFavourite[objId] === false) favourite_apps[objId] = false; // if user default app is not favourite, remove from sidebar
      return { closed_windows, favourite_apps };
    });
  };

  focus = (objId) => {
    // removes focus from all window and
    // gives focus to window with 'id = objId'
    this.setState((s) => {
      const focused_windows = { ...s.focused_windows };

      focused_windows[objId] = true;
      for (let key in focused_windows) {
        if (focused_windows.hasOwnProperty(key) && key !== objId) {
          focused_windows[key] = false;
        }
      }
      return { focused_windows };
    });
  };

  addNewFolder = () => {
    this.setState({ showNameBar: true });
  };

  addToDesktop = (folder_name) => {
    folder_name = folder_name.trim();
    let folder_id = folder_name.replace(/\s+/g, '-').toLowerCase();
    apps.push({
      id: `new-folder-${folder_id}`,
      title: folder_name,
      icon: sys('folder.png'),
      disabled: true,
      favourite: false,
      desktop_shortcut: true,
      screen: () => {},
    });
    // store in local storage
    var new_folders = JSON.parse(localStorage.getItem('new_folders'));
    new_folders.push({ id: `new-folder-${folder_id}`, name: folder_name });
    localStorage.setItem('new_folders', JSON.stringify(new_folders));

    this.setState({ showNameBar: false }, this.updateAppsData);
  };

  showAllApps = () => {
    this.setState((prev) => ({ allAppsView: !prev.allAppsView }));
  };

  renderNameBar = () => {
    let addFolder = () => {
      let folder_name = document.getElementById('folder-name-input').value;
      this.addToDesktop(folder_name);
    };

    let removeCard = () => {
      this.setState({ showNameBar: false });
    };

    return (
      <div className="absolute rounded-md top-1/2 left-1/2 text-center text-white font-light text-sm bg-panel transform -translate-y-1/2 -translate-x-1/2 sm:w-96 w-3/4 z-50">
        <div className="w-full flex flex-col justify-around items-start pl-6 pb-8 pt-6">
          <span>New folder name</span>
          <input
            className="outline-none mt-5 px-1 w-10/12  context-menu-bg border-2 border-blue-700 rounded py-0.5"
            id="folder-name-input"
            type="text"
            autoComplete="off"
            spellCheck="false"
            autoFocus={true}
          />
        </div>
        <div className="flex">
          <div
            onClick={addFolder}
            className="w-1/2 px-4 py-2 border border-gray-900 border-opacity-50 border-r-0 hover:bg-warm hover:bg-opacity-10 hover:border-opacity-50"
          >
            Create
          </div>
          <div
            onClick={removeCard}
            className="w-1/2 px-4 py-2 border border-gray-900 border-opacity-50 hover:bg-warm hover:bg-opacity-10 hover:border-opacity-50"
          >
            Cancel
          </div>
        </div>
      </div>
    );
  };

  render() {
    return (
      <div
        className={
          ' h-full w-full flex flex-col items-end justify-start content-start flex-wrap-reverse pt-8 bg-transparent relative overflow-hidden overscroll-none window-parent'
        }
      >
        {/* Window Area */}
        <div
          className="pointer-events-none absolute h-full w-full bg-transparent"
          data-context="desktop-area"
        >
          {this.renderWindows()}
        </div>

        {/* Background Image */}
        <BackgroundImage img={this.props.bg_image_name} />

        {/* Ubuntu Side Menu Bar */}
        <SideBar
          apps={apps}
          hide={this.state.hideSideBar}
          hideSideBar={this.hideSideBar}
          favourite_apps={this.state.favourite_apps}
          showAllApps={this.showAllApps}
          allAppsView={this.state.allAppsView}
          closed_windows={this.state.closed_windows}
          focused_windows={this.state.focused_windows}
          isMinimized={this.state.minimized_windows}
          openAppByAppId={this.openApp}
        />

        {/* Desktop Apps */}
        {this.renderDesktopApps()}

        {/* Context Menus */}
        <DesktopMenu
          active={this.state.context_menus.desktop}
          openApp={this.openApp}
          addNewFolder={this.addNewFolder}
        />
        <DefaultMenu active={this.state.context_menus.default} />

        {/* Folder Input Name Bar */}
        {this.state.showNameBar ? this.renderNameBar() : null}

        {this.state.allAppsView ? (
          <AllApplications
            apps={apps}
            games={games}
            recentApps={this.app_stack}
            openApp={this.openApp}
            closeAllApps={this.showAllApps}
          />
        ) : null}
      </div>
    );
  }
}

export default Desktop;<|MERGE_RESOLUTION|>--- conflicted
+++ resolved
@@ -428,7 +428,6 @@
         result = result & this.state.minimized_windows[key];
       }
     }
-<<<<<<< HEAD
 
     openApp = (objId) => {
 
@@ -502,27 +501,7 @@
                 this.app_stack.push(objId);
             }, 200);
         }
-=======
-    return result;
-  };
-
-  openApp = (objId) => {
-    // google analytics
-    ReactGA.event({
-      category: `Open App`,
-      action: `Opened ${objId} window`,
-    });
-
-    // if the app is disabled
-    if (this.state.disabled_apps[objId]) return;
-
-    // ensure the window is created and not minimized on first open
-    const closed_windows = { ...this.state.closed_windows };
-    const minimized_windows = { ...this.state.minimized_windows };
-    if (closed_windows[objId] === true) {
-      closed_windows[objId] = false;
-      minimized_windows[objId] = false;
->>>>>>> a07a9477
+
     }
     this.setState({ closed_windows, minimized_windows });
 
@@ -530,7 +509,6 @@
       // focus this app's window
       this.focus(objId);
 
-<<<<<<< HEAD
         // close window
         this.setState((s) => {
             const closed_windows = { ...s.closed_windows, [objId]: true };
@@ -554,16 +532,7 @@
             return { focused_windows };
         });
     }
-=======
-      // set window's last position
-      var r = document.querySelector('#' + objId);
-      r.style.transform = `translate(${r.style.getPropertyValue('--window-transform-x')},${r.style.getPropertyValue('--window-transform-y')}) scale(1)`;
-
-      // tell childs that his app has been not minimised
-      this.setState((s) => ({
-        minimized_windows: { ...s.minimized_windows, [objId]: false },
-      }));
->>>>>>> a07a9477
+
 
       return;
     }
