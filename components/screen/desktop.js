"use client";

import React, { Component } from 'react';
import dynamic from 'next/dynamic';

const BackgroundImage = dynamic(
    () => import('../util-components/background-image'),
    { ssr: false }
);
import apps, { games } from '../../apps.config';
import Window from '../desktop/Window';
import UbuntuApp from '../base/ubuntu_app';
import SystemOverlayWindow from '../base/SystemOverlayWindow';
import AllApplications from '../screen/all-applications'
import ShortcutSelector from '../screen/shortcut-selector'
import WindowSwitcher from '../screen/window-switcher'
import DesktopMenu from '../context-menus/desktop-menu';
import DefaultMenu from '../context-menus/default';
import AppMenu from '../context-menus/app-menu';
import TaskbarMenu from '../context-menus/taskbar-menu';
import ReactGA from 'react-ga4';
import { toPng } from 'html-to-image';
import { safeLocalStorage } from '../../utils/safeStorage';
import { addRecentApp } from '../../utils/recentStorage';
import { DESKTOP_TOP_PADDING } from '../../utils/uiConstants';
import { useSnapSetting, useSnapGridSetting } from '../../hooks/usePersistentState';
import { useSettings } from '../../hooks/useSettings';
import {
    clampWindowPositionWithinViewport,
    clampWindowTopPosition,
    getSafeAreaInsets,
    measureWindowTopOffset,
} from '../../utils/windowLayout';

const FOLDER_CONTENTS_STORAGE_KEY = 'desktop_folder_contents';

const sanitizeFolderItem = (item) => {
    if (!item) return null;
    if (typeof item === 'string') {
        return { id: item, title: item };
    }
    if (typeof item === 'object' && typeof item.id === 'string') {
        const title = typeof item.title === 'string' ? item.title : item.id;
        const icon = typeof item.icon === 'string' ? item.icon : undefined;
        return { id: item.id, title, icon };
    }
    return null;
};

const loadStoredFolderContents = () => {
    if (!safeLocalStorage) return {};
    try {
        const raw = safeLocalStorage.getItem(FOLDER_CONTENTS_STORAGE_KEY);
        if (!raw) return {};
        const parsed = JSON.parse(raw);
        if (!parsed || typeof parsed !== 'object') return {};
        const normalized = {};
        Object.entries(parsed).forEach(([folderId, value]) => {
            if (!folderId || !Array.isArray(value)) return;
            const items = value
                .map((entry) => sanitizeFolderItem(entry))
                .filter(Boolean);
            normalized[folderId] = items;
        });
        return normalized;
    } catch (e) {
        return {};
    }
};

const persistStoredFolderContents = (contents) => {
    if (!safeLocalStorage) return;
    try {
        safeLocalStorage.setItem(
            FOLDER_CONTENTS_STORAGE_KEY,
            JSON.stringify(contents || {}),
        );
    } catch (e) {
        // ignore storage errors
    }
};


export class Desktop extends Component {
    static defaultProps = {
        snapGrid: [8, 8],
    };

    constructor(props) {
        super(props);
        this.workspaceCount = 4;
        this.workspaceStacks = Array.from({ length: this.workspaceCount }, () => []);
        this.workspaceKeys = new Set([
            'focused_windows',
            'closed_windows',
            'minimized_windows',
            'window_positions',
            'window_sizes',
        ]);
        this.windowSizeStorageKey = 'desktop_window_sizes';
        this.defaultThemeConfig = {
            id: 'default',
            accent: (props.desktopTheme && props.desktopTheme.accent) || '#1793d1',
            wallpaperUrl: props.desktopTheme && props.desktopTheme.wallpaperUrl,
            fallbackWallpaperUrl: (props.desktopTheme && props.desktopTheme.fallbackWallpaperUrl) || '/wallpapers/wall-2.webp',
            wallpaperName: (props.desktopTheme && props.desktopTheme.wallpaperName) || 'wall-2',
            blur: (props.desktopTheme && typeof props.desktopTheme.blur === 'number') ? props.desktopTheme.blur : 18,
            overlay: props.desktopTheme ? props.desktopTheme.overlay : undefined,
            useKaliWallpaper: Boolean(props.desktopTheme && props.desktopTheme.useKaliWallpaper),
        };
        const initialTheme = this.normalizeTheme(props.desktopTheme);
        this.workspaceThemes = Array.from({ length: this.workspaceCount }, () => ({ ...initialTheme }));
        this.initFavourite = {};
        this.allWindowClosed = false;

        this.iconSizePresetKey = 'desktop_icon_size_preset';
        this.iconSizePresets = {
            small: {
                dimensions: { width: 84, height: 76 },
                spacing: { row: 100, column: 116 },
                padding: { top: DESKTOP_TOP_PADDING, right: 20, bottom: 112, left: 20 },
            },
            medium: {
                dimensions: { width: 96, height: 88 },
                spacing: { row: 112, column: 128 },
                padding: { top: DESKTOP_TOP_PADDING, right: 24, bottom: 120, left: 24 },
            },
            large: {
                dimensions: { width: 112, height: 104 },
                spacing: { row: 132, column: 148 },
                padding: { top: DESKTOP_TOP_PADDING + 8, right: 28, bottom: 136, left: 28 },
            },
        };

        const initialIconSizePreset = this.getStoredIconSizePreset();
        const initialPresetConfig = this.getIconSizePresetConfig(initialIconSizePreset);

        this.baseIconDimensions = { ...initialPresetConfig.dimensions };
        this.baseIconGridSpacing = { ...initialPresetConfig.spacing };
        this.baseDesktopPadding = { ...initialPresetConfig.padding };

        this.iconDimensions = { ...this.baseIconDimensions };
        this.iconGridSpacing = { ...this.baseIconGridSpacing };
        this.desktopPadding = { ...this.baseDesktopPadding };

<<<<<<< HEAD
        const initialWindowSizes = this.loadWindowSizes();
=======
        const initialFolderContents = loadStoredFolderContents();
>>>>>>> 84031689

        this.state = {
            focused_windows: {},
            closed_windows: {},
            overlayWindows: {
                launcher: { open: false, minimized: false, maximized: false, transitionState: 'exited' },
                shortcutSelector: { open: false, minimized: false, maximized: false },
                windowSwitcher: { open: false, minimized: false, maximized: false },
            },
            disabled_apps: {},
            favourite_apps: {},
            minimized_windows: {},
            window_positions: {},
            window_sizes: initialWindowSizes,
            desktop_apps: [],
            desktop_icon_positions: {},
            window_context: {},
            context_menus: {
                desktop: false,
                default: false,
                app: false,
                taskbar: false,
            },
            context_app: null,
            showNameBar: false,
            switcherWindows: [],
            activeWorkspace: 0,
            workspaces: Array.from({ length: this.workspaceCount }, (_, index) => ({
                id: index,
                label: `Workspace ${index + 1}`,
            })),
            draggingIconId: null,
            keyboardMoveState: null,
            liveRegionMessage: '',
            selectedIcons: new Set(),
            selectionAnchorId: null,
            marqueeSelection: null,
            hoveredIconId: null,
            currentTheme: initialTheme,
            iconSizePreset: initialIconSizePreset,
            folder_contents: initialFolderContents,
        }

        this.workspaceSnapshots = Array.from({ length: this.workspaceCount }, () => ({
            focused_windows: {},
            closed_windows: {},
            minimized_windows: {},
            window_positions: {},
            window_sizes: { ...initialWindowSizes },
        }));

        this.desktopRef = React.createRef();
        this.folderNameInputRef = React.createRef();
        this.allAppsSearchRef = React.createRef();
        this.allAppsOverlayRef = React.createRef();
        this.windowSwitcherContentRef = React.createRef();
        this.iconDragState = null;
        this.preventNextIconClick = false;
        this.savedIconPositions = {};

        this.gestureState = { pointer: null, overview: null };

        this.currentPointerIsCoarse = false;

        this.desktopIconVariables = {};
        this.desktopAccentVariables = {
            '--desktop-icon-selection-bg': 'rgba(56, 189, 248, 0.2)',
            '--desktop-icon-selection-border': 'rgba(165, 243, 252, 0.9)',
            '--desktop-icon-selection-glow': '0 0 0 1px rgba(56,189,248,0.7), 0 6px 24px rgba(8,47,73,0.55)',
            '--desktop-icon-hover-bg': 'rgba(56, 189, 248, 0.12)',
            '--desktop-icon-hover-border': 'rgba(165, 243, 252, 0.35)',
        };

        this.applyIconLayoutFromSettings(props);

        this.validAppIds = new Set();
        this.appMap = new Map();
        this.windowPreviewCache = new Map();
        this.windowSwitcherRequestId = 0;
        this.refreshAppRegistry();

        this.openSettingsTarget = null;
        this.openSettingsClickHandler = null;
        this.openSettingsListenerAttached = false;

        this.liveRegionTimeout = null;

        this.previousFocusElement = null;
        this.allAppsTriggerKey = null;
        this.allAppsCloseTimeout = null;
        this.allAppsEnterRaf = null;
        this.allAppsFocusTrapHandler = null;

        this.desktopSelectionState = null;

    }

    createEmptyWorkspaceState = () => ({
        focused_windows: {},
        closed_windows: {},
        minimized_windows: {},
        window_positions: {},
        window_sizes: {},
    });

    cloneWorkspaceState = (state) => ({
        focused_windows: { ...state.focused_windows },
        closed_windows: { ...state.closed_windows },
        minimized_windows: { ...state.minimized_windows },
        window_positions: { ...state.window_positions },
        window_sizes: { ...(state.window_sizes || {}) },
    });

    getOverlayState = (key) => {
        const overlays = this.state.overlayWindows || {};
        const current = overlays[key];
        if (current) return current;
        return { open: false, minimized: false, maximized: false };
    };

    updateOverlayState = (key, updater, callback) => {
        this.setState((state) => {
            const overlays = state.overlayWindows || {};
            const current = overlays[key] || { open: false, minimized: false, maximized: false };
            const next = typeof updater === 'function' ? updater(current) : { ...current, ...updater };
            if (next === current) {
                return null;
            }
            return {
                overlayWindows: {
                    ...overlays,
                    [key]: next,
                },
            };
        }, callback);
    };

    openOverlay = (key, extra = {}, callback) => {
        this.updateOverlayState(key, (current) => ({
            ...current,
            ...extra,
            open: true,
            minimized: false,
        }), callback);
    };

    restoreOverlay = (key, extra = {}, callback) => {
        this.updateOverlayState(key, (current) => ({
            ...current,
            ...extra,
            open: true,
            minimized: false,
        }), callback);
    };

    closeOverlay = (key, extra = {}, callback) => {
        this.updateOverlayState(key, () => ({
            open: false,
            minimized: false,
            maximized: false,
            ...extra,
        }), callback);
    };

    toggleOverlayMinimize = (key) => {
        this.updateOverlayState(key, (current) => ({
            ...current,
            minimized: !current.minimized,
        }));
    };

    toggleOverlayMaximize = (key) => {
        this.updateOverlayState(key, (current) => ({
            ...current,
            maximized: !current.maximized,
        }));
    };

    normalizeTheme(theme) {
        const fallback = this.defaultThemeConfig || {};
        if (!theme) {
            return { ...fallback };
        }
        const normalized = {
            id: theme.id || fallback.id || 'default',
            accent: theme.accent || fallback.accent || '#1793d1',
            wallpaperUrl: theme.useKaliWallpaper
                ? null
                : theme.wallpaperUrl || theme.fallbackWallpaperUrl || fallback.wallpaperUrl || fallback.fallbackWallpaperUrl || null,
            fallbackWallpaperUrl: theme.fallbackWallpaperUrl || fallback.fallbackWallpaperUrl || null,
            wallpaperName: theme.wallpaperName || fallback.wallpaperName || null,
            blur: typeof theme.blur === 'number' ? theme.blur : (fallback.blur || 18),
            overlay: theme.overlay !== undefined ? theme.overlay : fallback.overlay,
            useKaliWallpaper: typeof theme.useKaliWallpaper === 'boolean'
                ? theme.useKaliWallpaper
                : Boolean(fallback.useKaliWallpaper),
        };
        if (!normalized.wallpaperUrl && !normalized.useKaliWallpaper) {
            normalized.wallpaperUrl = normalized.fallbackWallpaperUrl || null;
        }
        return normalized;
    }

    themesAreEqual(themeA, themeB) {
        if (!themeA || !themeB) return false;
        return (
            themeA.id === themeB.id &&
            themeA.accent === themeB.accent &&
            themeA.wallpaperUrl === themeB.wallpaperUrl &&
            themeA.fallbackWallpaperUrl === themeB.fallbackWallpaperUrl &&
            themeA.wallpaperName === themeB.wallpaperName &&
            themeA.blur === themeB.blur &&
            themeA.overlay === themeB.overlay &&
            themeA.useKaliWallpaper === themeB.useKaliWallpaper
        );
    }

    getWorkspaceTheme(index) {
        const stored = this.workspaceThemes && this.workspaceThemes[index];
        return stored ? { ...stored } : this.normalizeTheme(this.props.desktopTheme);
    }

    setWorkspaceTheme(index, theme) {
        if (!this.workspaceThemes) {
            this.workspaceThemes = [];
        }
        this.workspaceThemes[index] = this.normalizeTheme(theme);
    }
    getIconSizePresetConfig = (preset) => {
        if (preset && this.iconSizePresets && this.iconSizePresets[preset]) {
            return this.iconSizePresets[preset];
        }
        return this.iconSizePresets?.medium || {
            dimensions: { width: 96, height: 88 },
            spacing: { row: 112, column: 128 },
            padding: { top: DESKTOP_TOP_PADDING, right: 24, bottom: 120, left: 24 },
        };
    };

    getStoredIconSizePreset = () => {
        const fallback = 'medium';
        if (!safeLocalStorage) return fallback;
        try {
            const stored = safeLocalStorage.getItem(this.iconSizePresetKey);
            if (stored && this.iconSizePresets?.[stored]) {
                return stored;
            }
        } catch (e) {
            // ignore read errors
        }
        return fallback;
    };

    persistIconSizePreset = (preset) => {
        if (!safeLocalStorage) return;
        try {
            safeLocalStorage.setItem(this.iconSizePresetKey, preset);
        } catch (e) {
            // ignore write errors
        }
    };

    broadcastIconSizePreset = (preset) => {
        if (typeof window === 'undefined') return;
        window.dispatchEvent(new CustomEvent('desktop-icon-size', { detail: { preset } }));
    };

    commitWorkspacePartial = (partial, index) => {
        const targetIndex = typeof index === 'number' ? index : this.state.activeWorkspace;
        const snapshot = this.workspaceSnapshots[targetIndex] || this.createEmptyWorkspaceState();
        const nextSnapshot = { ...snapshot };
        Object.entries(partial).forEach(([key, value]) => {
            if (this.workspaceKeys.has(key)) {
                nextSnapshot[key] = value;
            }
        });
        this.workspaceSnapshots[targetIndex] = nextSnapshot;
    };

    mergeWorkspaceMaps = (current = {}, base = {}, validKeys = null) => {
        const keys = validKeys
            ? Array.from(validKeys)
            : Array.from(new Set([...Object.keys(base), ...Object.keys(current)]));
        const merged = {};
        keys.forEach((key) => {
            if (Object.prototype.hasOwnProperty.call(current, key)) {
                merged[key] = current[key];
            } else if (Object.prototype.hasOwnProperty.call(base, key)) {
                merged[key] = base[key];
            }
        });
        return merged;
    };

    setupPointerMediaWatcher = () => {
        if (typeof window === 'undefined' || typeof window.matchMedia !== 'function') {
            this.configureTouchTargets(false);
            return;
        }
        const query = window.matchMedia('(pointer: coarse)');
        this.pointerMedia = query;
        const listener = (event) => {
            this.configureTouchTargets(event.matches);
        };
        this.pointerMediaListener = listener;
        this.configureTouchTargets(query.matches);
        if (typeof query.addEventListener === 'function') {
            query.addEventListener('change', listener);
        } else if (typeof query.addListener === 'function') {
            query.addListener(listener);
        }
    };

    teardownPointerMediaWatcher = () => {
        if (!this.pointerMedia) return;
        const listener = this.pointerMediaListener;
        if (listener) {
            if (typeof this.pointerMedia.removeEventListener === 'function') {
                this.pointerMedia.removeEventListener('change', listener);
            } else if (typeof this.pointerMedia.removeListener === 'function') {
                this.pointerMedia.removeListener(listener);
            }
        }
        this.pointerMedia = null;
        this.pointerMediaListener = null;
    };

    configureTouchTargets = (isCoarse) => {
        this.currentPointerIsCoarse = Boolean(isCoarse);
        const presetConfig = this.getIconSizePresetConfig(this.state.iconSizePreset);
        this.baseIconDimensions = { ...presetConfig.dimensions };
        this.baseIconGridSpacing = { ...presetConfig.spacing };
        this.baseDesktopPadding = { ...presetConfig.padding };
        const layoutChanged = this.applyIconLayoutFromSettings(this.props);
        if (layoutChanged) {
            this.realignIconPositions();
        }
    };

    applyIconLayoutFromSettings = (props = this.props) => {
        const density = props?.density === 'compact' ? 'compact' : 'regular';
        const rawFontScale = typeof props?.fontScale === 'number' ? props.fontScale : 1;
        const fontScale = Number.isFinite(rawFontScale) ? rawFontScale : 1;
        const largeHitAreas = Boolean(props?.largeHitAreas);

        const clamp = (value, min, max) => {
            const safe = Number.isFinite(value) ? value : min;
            return Math.min(Math.max(safe, min), max);
        };

        const normalizedFont = clamp(fontScale, 0.85, 1.6);
        const pointerMultiplier = this.currentPointerIsCoarse ? 1.08 : 1;
        const densitySizeMultiplier = density === 'compact' ? 0.9 : 1;
        const densitySpacingMultiplier = density === 'compact' ? 0.88 : 1;
        const densityPaddingMultiplier = density === 'compact' ? 0.92 : 1;
        const hitAreaSizeMultiplier = largeHitAreas || this.currentPointerIsCoarse ? 1.12 : 1;
        const hitAreaSpacingMultiplier = largeHitAreas || this.currentPointerIsCoarse ? 1.15 : 1;

        const sizeMultiplier = normalizedFont * densitySizeMultiplier * hitAreaSizeMultiplier * pointerMultiplier;
        const spacingMultiplier = normalizedFont * densitySpacingMultiplier * hitAreaSpacingMultiplier * pointerMultiplier;
        const paddingMultiplier = normalizedFont * densityPaddingMultiplier * hitAreaSpacingMultiplier * pointerMultiplier;

        const baseDimensions = this.baseIconDimensions || this.iconSizePresets.medium.dimensions;
        const baseSpacing = this.baseIconGridSpacing || this.iconSizePresets.medium.spacing;
        const basePaddingConfig = this.baseDesktopPadding || this.iconSizePresets.medium.padding;

        const nextIconDimensions = {
            width: clamp(Math.round(baseDimensions.width * sizeMultiplier), 72, 192),
            height: clamp(Math.round(baseDimensions.height * sizeMultiplier), 64, 176),
        };

        const nextIconGridSpacing = {
            row: clamp(Math.round(baseSpacing.row * spacingMultiplier), 96, 256),
            column: clamp(Math.round(baseSpacing.column * spacingMultiplier), 108, 288),
        };

        const safeArea = getSafeAreaInsets();
        const basePadding = {
            top: clamp(Math.round(basePaddingConfig.top * paddingMultiplier), 40, 256),
            right: clamp(Math.round(basePaddingConfig.right * paddingMultiplier), 16, 220),
            bottom: clamp(Math.round(basePaddingConfig.bottom * paddingMultiplier), 72, 384),
            left: clamp(Math.round(basePaddingConfig.left * paddingMultiplier), 16, 220),
        };

        const nextDesktopPadding = {
            top: basePadding.top + safeArea.top,
            right: basePadding.right + safeArea.right,
            bottom: basePadding.bottom + safeArea.bottom,
            left: basePadding.left + safeArea.left,
        };

        const mediumDimensions = this.iconSizePresets.medium.dimensions;
        const dimensionScale = mediumDimensions?.width ? baseDimensions.width / mediumDimensions.width : 1;
        const fontBase = normalizedFont * (density === 'compact' ? 0.95 : 1);
        const iconPaddingRem = (0.25 * dimensionScale * hitAreaSpacingMultiplier).toFixed(3);
        const iconGapRem = (0.375 * dimensionScale * hitAreaSpacingMultiplier).toFixed(3);
        const fontSizeRem = (0.75 * dimensionScale * fontBase).toFixed(3);
        const lineHeightRem = Math.max(1.05, 1.1 * dimensionScale * fontBase).toFixed(3);
        const baseImageSize = Math.round((baseDimensions.width || 96) * 0.5);
        const imageSize = clamp(Math.round(baseImageSize * sizeMultiplier), 32, 128);

        const cssVariables = {
            '--desktop-icon-width': `${nextIconDimensions.width}px`,
            '--desktop-icon-height': `${nextIconDimensions.height}px`,
            '--desktop-icon-padding': `${iconPaddingRem}rem`,
            '--desktop-icon-gap': `${iconGapRem}rem`,
            '--desktop-icon-font-size': `${fontSizeRem}rem`,
            '--desktop-icon-image': `${imageSize}px`,
            '--desktop-icon-line-height': `${lineHeightRem}rem`,
        };

        const changed =
            nextIconDimensions.width !== this.iconDimensions.width ||
            nextIconDimensions.height !== this.iconDimensions.height ||
            nextIconGridSpacing.row !== this.iconGridSpacing.row ||
            nextIconGridSpacing.column !== this.iconGridSpacing.column ||
            nextDesktopPadding.top !== this.desktopPadding.top ||
            nextDesktopPadding.right !== this.desktopPadding.right ||
            nextDesktopPadding.bottom !== this.desktopPadding.bottom ||
            nextDesktopPadding.left !== this.desktopPadding.left;

        this.desktopIconVariables = cssVariables;

        if (changed) {
            this.iconDimensions = nextIconDimensions;
            this.iconGridSpacing = nextIconGridSpacing;
            this.desktopPadding = nextDesktopPadding;
        }

        return changed;
    };

    handleViewportResize = () => {
        this.configureTouchTargets(this.currentPointerIsCoarse);
        this.realignIconPositions();

        if (typeof window === 'undefined') return;

        const viewportWidth = typeof window.innerWidth === 'number' ? window.innerWidth : 0;
        const viewportHeight = typeof window.innerHeight === 'number' ? window.innerHeight : 0;
        const topOffset = measureWindowTopOffset();
        const closedWindows = this.state.closed_windows || {};
        const storedPositions = this.state.window_positions || {};
        const nextPositions = { ...storedPositions };
        let changed = false;

        const extractPositionFromNode = (node) => {
            if (!node || !node.style) return null;
            const parse = (value) => {
                if (typeof value !== 'string') return null;
                const parsed = parseFloat(value);
                return Number.isFinite(parsed) ? parsed : null;
            };
            if (typeof node.style.getPropertyValue === 'function') {
                const xVar = parse(node.style.getPropertyValue('--window-transform-x'));
                const yVar = parse(node.style.getPropertyValue('--window-transform-y'));
                if (xVar !== null && yVar !== null) {
                    return { x: xVar, y: yVar };
                }
            }
            if (typeof node.style.transform === 'string') {
                const match = /translate\(([-\d.]+)px,\s*([-\d.]+)px\)/.exec(node.style.transform);
                if (match) {
                    const parsedX = parseFloat(match[1]);
                    const parsedY = parseFloat(match[2]);
                    if (Number.isFinite(parsedX) && Number.isFinite(parsedY)) {
                        return { x: parsedX, y: parsedY };
                    }
                }
            }
            return null;
        };

        Object.keys(closedWindows).forEach((id) => {
            if (closedWindows[id] !== false) return;
            const node = typeof document !== 'undefined' ? document.getElementById(id) : null;
            let position = nextPositions[id];
            if (!position && node) {
                const extracted = extractPositionFromNode(node);
                if (extracted) {
                    position = extracted;
                    nextPositions[id] = { ...extracted };
                }
            }
            if (!position) return;

            const rect = node && typeof node.getBoundingClientRect === 'function'
                ? node.getBoundingClientRect()
                : null;
            const clamped = clampWindowPositionWithinViewport(position, rect, {
                viewportWidth,
                viewportHeight,
                topOffset,
            });
            if (!clamped) return;
            if (clamped.x !== position.x || clamped.y !== position.y) {
                nextPositions[id] = { x: clamped.x, y: clamped.y };
                changed = true;
            }
        });

        if (changed) {
            this.setWorkspaceState({ window_positions: nextPositions }, this.saveSession);
        }
    };

    computeTouchCentroid = (touchList) => {
        if (!touchList || touchList.length === 0) return null;
        const touches = Array.from(touchList);
        const total = touches.reduce(
            (acc, touch) => {
                acc.x += touch.clientX;
                acc.y += touch.clientY;
                return acc;
            },
            { x: 0, y: 0 }
        );
        return {
            x: total.x / touches.length,
            y: total.y / touches.length,
        };
    };

    setupGestureListeners = () => {
        const node = this.desktopRef && this.desktopRef.current ? this.desktopRef.current : null;
        if (!node) return;
        if (this.gestureRoot && this.gestureRoot !== node) {
            this.teardownGestureListeners();
        }
        if (this.gestureListenersAttached) return;
        this.gestureListenersAttached = true;
        this.gestureRoot = node;
        const options = { passive: true };
        node.addEventListener('pointerdown', this.handleShellPointerDown, options);
        node.addEventListener('pointermove', this.handleShellPointerMove, options);
        node.addEventListener('pointerup', this.handleShellPointerUp, options);
        node.addEventListener('pointercancel', this.handleShellPointerCancel, options);
        node.addEventListener('touchstart', this.handleShellTouchStart, options);
        node.addEventListener('touchmove', this.handleShellTouchMove, options);
        node.addEventListener('touchend', this.handleShellTouchEnd, options);
        node.addEventListener('touchcancel', this.handleShellTouchCancel, options);
    };

    teardownGestureListeners = () => {
        const node = this.gestureRoot;
        if (!node || !this.gestureListenersAttached) return;
        this.gestureListenersAttached = false;
        node.removeEventListener('pointerdown', this.handleShellPointerDown);
        node.removeEventListener('pointermove', this.handleShellPointerMove);
        node.removeEventListener('pointerup', this.handleShellPointerUp);
        node.removeEventListener('pointercancel', this.handleShellPointerCancel);
        node.removeEventListener('touchstart', this.handleShellTouchStart);
        node.removeEventListener('touchmove', this.handleShellTouchMove);
        node.removeEventListener('touchend', this.handleShellTouchEnd);
        node.removeEventListener('touchcancel', this.handleShellTouchCancel);
        this.gestureRoot = null;
        this.gestureState.pointer = null;
        this.gestureState.overview = null;
    };

    handleShellPointerDown = (event) => {
        if (event.pointerType !== 'touch' || event.isPrimary === false) return;
        const targetWindow = event.target && event.target.closest ? event.target.closest('.opened-window') : null;
        if (!targetWindow || !targetWindow.id) return;
        this.gestureState.pointer = {
            pointerId: event.pointerId,
            windowId: targetWindow.id,
            startX: event.clientX,
            startY: event.clientY,
            lastX: event.clientX,
            lastY: event.clientY,
            startTime: typeof performance !== 'undefined' ? performance.now() : Date.now(),
        };
    };

    handleShellPointerMove = (event) => {
        const gesture = this.gestureState.pointer;
        if (!gesture || gesture.pointerId !== event.pointerId) return;
        gesture.lastX = event.clientX;
        gesture.lastY = event.clientY;
    };

    handleShellPointerUp = (event) => {
        const gesture = this.gestureState.pointer;
        if (!gesture || gesture.pointerId !== event.pointerId) {
            return;
        }
        this.gestureState.pointer = null;
        if (!gesture.windowId) return;
        const deltaX = gesture.lastX - gesture.startX;
        const deltaY = gesture.lastY - gesture.startY;
        const distance = Math.abs(deltaX);
        const verticalDrift = Math.abs(deltaY);
        const now = typeof performance !== 'undefined' ? performance.now() : Date.now();
        const duration = now - gesture.startTime;
        if (distance < 120 || verticalDrift > 90 || duration > 600) {
            return;
        }
        const velocity = distance / Math.max(duration, 1);
        if (velocity < 0.35) {
            return;
        }
        const direction = deltaX > 0 ? 'ArrowRight' : 'ArrowLeft';
        const dispatched = this.dispatchWindowCommand(gesture.windowId, direction);
        if (dispatched) {
            this.focus(gesture.windowId);
        }
    };

    handleShellPointerCancel = (event) => {
        const gesture = this.gestureState.pointer;
        if (gesture && gesture.pointerId === event.pointerId) {
            this.gestureState.pointer = null;
        }
    };

    handleShellTouchStart = (event) => {
        if (event.touches && event.touches.length > 1) {
            this.gestureState.pointer = null;
        }
        if (!event.touches || event.touches.length !== 3) return;
        const centroid = this.computeTouchCentroid(event.touches);
        if (!centroid) return;
        this.gestureState.overview = {
            startY: centroid.y,
            lastY: centroid.y,
            startTime: typeof performance !== 'undefined' ? performance.now() : Date.now(),
            triggered: false,
        };
    };

    handleShellTouchMove = (event) => {
        const gesture = this.gestureState.overview;
        if (!gesture) return;
        const centroid = this.computeTouchCentroid(event.touches);
        if (!centroid) return;
        gesture.lastY = centroid.y;
    };

    handleShellTouchEnd = (event) => {
        const gesture = this.gestureState.overview;
        if (!gesture) {
            return;
        }
        if (event.touches && event.touches.length > 0) {
            return;
        }
        const deltaY = gesture.startY - (gesture.lastY ?? gesture.startY);
        const now = typeof performance !== 'undefined' ? performance.now() : Date.now();
        const duration = now - gesture.startTime;
        const shouldTrigger = deltaY > 60 || (deltaY > 40 && duration < 400);
        if (shouldTrigger && !gesture.triggered) {
            const switcher = this.getOverlayState('windowSwitcher');
            if (!switcher.open || switcher.minimized) {
                this.openWindowSwitcher();
            }
            gesture.triggered = true;
        }
        this.gestureState.overview = null;
    };

    handleShellTouchCancel = () => {
        this.gestureState.overview = null;
    };

    dispatchWindowCommand = (windowId, key) => {
        if (!windowId) return false;
        const node = typeof document !== 'undefined' ? document.getElementById(windowId) : null;
        if (!node) return false;
        const event = new CustomEvent('super-arrow', { detail: key, bubbles: true });
        node.dispatchEvent(event);
        return true;
    };

    updateWorkspaceSnapshots = (baseState) => {
        const validKeys = new Set(Object.keys(baseState.closed_windows || {}));
        this.workspaceSnapshots = this.workspaceSnapshots.map((snapshot, index) => {
            const existing = snapshot || this.createEmptyWorkspaceState();
            if (index === this.state.activeWorkspace) {
                return this.cloneWorkspaceState(baseState);
            }
            return {
                focused_windows: this.mergeWorkspaceMaps(existing.focused_windows, baseState.focused_windows, validKeys),
                closed_windows: this.mergeWorkspaceMaps(existing.closed_windows, baseState.closed_windows, validKeys),
                minimized_windows: this.mergeWorkspaceMaps(existing.minimized_windows, baseState.minimized_windows, validKeys),
                window_positions: this.mergeWorkspaceMaps(existing.window_positions, baseState.window_positions, validKeys),
                window_sizes: this.mergeWorkspaceMaps(existing.window_sizes, baseState.window_sizes, validKeys),
            };
        });
    };

    getWorkspaceSummaries = () => {
        return this.state.workspaces.map((workspace) => {
            const snapshot = this.workspaceSnapshots[workspace.id] || this.createEmptyWorkspaceState();
            const openWindows = Object.values(snapshot.closed_windows || {}).filter((value) => value === false).length;
            return {
                id: workspace.id,
                label: workspace.label,
                openWindows,
            };
        });
    };

    getRunningAppSummaries = () => {
        const { closed_windows = {}, minimized_windows = {}, focused_windows = {} } = this.state;
        return apps
            .filter((app) => closed_windows[app.id] === false)
            .map((app) => ({
                id: app.id,
                title: app.title,
                icon: app.icon.replace('./', '/'),
                isFocused: Boolean(focused_windows[app.id]),
                isMinimized: Boolean(minimized_windows[app.id]),
            }));
    };

    setWorkspaceState = (updater, callback) => {
        if (typeof updater === 'function') {
            this.setState((prevState) => {
                const partial = updater(prevState);
                this.commitWorkspacePartial(partial, prevState.activeWorkspace);
                return partial;
            }, callback);
        } else {
            this.commitWorkspacePartial(updater);
            this.setState(updater, callback);
        }
    };

    setIconSizePreset = (preset) => {
        const normalized = preset && this.iconSizePresets?.[preset] ? preset : 'medium';
        const presetConfig = this.getIconSizePresetConfig(normalized);
        this.baseIconDimensions = { ...presetConfig.dimensions };
        this.baseIconGridSpacing = { ...presetConfig.spacing };
        this.baseDesktopPadding = { ...presetConfig.padding };
        this.persistIconSizePreset(normalized);

        if (normalized === this.state.iconSizePreset) {
            this.applyIconLayoutFromSettings(this.props);
            this.realignIconPositions();
            this.broadcastIconSizePreset(normalized);
            this.broadcastWorkspaceState();
            return;
        }

        this.setState({ iconSizePreset: normalized }, () => {
            this.applyIconLayoutFromSettings(this.props);
            this.realignIconPositions();
            this.broadcastIconSizePreset(normalized);
            this.broadcastWorkspaceState();
        });
    };

    loadDesktopIconPositions = () => {
        if (!safeLocalStorage) return {};
        try {
            const stored = safeLocalStorage.getItem('desktop_icon_positions');
            return stored ? JSON.parse(stored) : {};
        } catch (e) {
            return {};
        }
    };

    persistIconPositions = () => {
        if (!safeLocalStorage) return;
        const positions = this.state.desktop_icon_positions || {};
        try {
            safeLocalStorage.setItem('desktop_icon_positions', JSON.stringify(positions));
            this.savedIconPositions = { ...positions };
        } catch (e) {
            // ignore write errors (storage may be unavailable)
        }
    };

<<<<<<< HEAD
    loadWindowSizes = () => {
        if (!safeLocalStorage) return {};
        try {
            const stored = safeLocalStorage.getItem(this.windowSizeStorageKey);
            if (!stored) return {};
            const parsed = JSON.parse(stored);
            if (!parsed || typeof parsed !== 'object') return {};
            const normalized = {};
            Object.entries(parsed).forEach(([key, value]) => {
                if (!value || typeof value !== 'object') return;
                const width = Number(value.width);
                const height = Number(value.height);
                if (Number.isFinite(width) && Number.isFinite(height)) {
                    normalized[key] = { width, height };
                }
            });
            return normalized;
        } catch (e) {
            return {};
        }
    };

    persistWindowSizes = (sizes) => {
        if (!safeLocalStorage) return;
        try {
            safeLocalStorage.setItem(this.windowSizeStorageKey, JSON.stringify(sizes));
        } catch (e) {
            // ignore write errors (storage may be unavailable)
        }
=======
    persistFolderContents = () => {
        const contents = this.state.folder_contents || {};
        persistStoredFolderContents(contents);
>>>>>>> 84031689
    };

    ensureIconPositions = (desktopApps = []) => {
        if (!Array.isArray(desktopApps)) return;
        this.setState((prevState) => {
            const current = prevState.desktop_icon_positions || {};
            const layout = this.resolveIconLayout(desktopApps, current);
            if (this.areIconLayoutsEqual(current, layout)) {
                return null;
            }
            return { desktop_icon_positions: layout };
        }, () => {
            this.persistIconPositions();
        });
    };

    getAllFolderItemIds = (contents = this.state.folder_contents) => {
        const ids = new Set();
        if (!contents || typeof contents !== 'object') return ids;
        Object.values(contents).forEach((items) => {
            if (!Array.isArray(items)) return;
            items.forEach((item) => {
                if (!item) return;
                if (typeof item === 'string') {
                    ids.add(item);
                    return;
                }
                if (typeof item === 'object' && typeof item.id === 'string') {
                    ids.add(item.id);
                }
            });
        });
        return ids;
    };

    isFolderApp = (appOrId, fallbackId = null) => {
        if (!appOrId && !fallbackId) return false;
        const id = typeof appOrId === 'string' ? appOrId : (appOrId?.id || fallbackId);
        if (!id) return false;
        if (appOrId && typeof appOrId === 'object' && appOrId.isFolder) return true;
        const contents = this.state.folder_contents || {};
        return Object.prototype.hasOwnProperty.call(contents, id);
    };

    ensureFolderEntry = (folderId) => {
        if (!folderId) return;
        this.setState((prevState) => {
            const current = prevState.folder_contents || {};
            if (Object.prototype.hasOwnProperty.call(current, folderId)) {
                return null;
            }
            return { folder_contents: { ...current, [folderId]: [] } };
        }, this.persistFolderContents);
    };

    getFolderDropTarget = (event, dragState) => {
        if (!event || !Number.isFinite(event.clientX) || !Number.isFinite(event.clientY)) {
            return null;
        }
        const rect = this.getDesktopRect();
        if (!rect) return null;
        const localX = event.clientX - rect.left;
        const localY = event.clientY - rect.top;
        if (!Number.isFinite(localX) || !Number.isFinite(localY)) return null;
        const desktopApps = this.state.desktop_apps || [];
        for (let index = 0; index < desktopApps.length; index += 1) {
            const appId = desktopApps[index];
            if (!appId || appId === dragState?.id) continue;
            const app = this.getAppById(appId);
            if (!this.isFolderApp(app, appId)) continue;
            const bounds = this.getIconBounds(appId, index);
            if (!bounds) continue;
            const withinX = localX >= bounds.left && localX <= bounds.left + bounds.width;
            const withinY = localY >= bounds.top && localY <= bounds.top + bounds.height;
            if (withinX && withinY) {
                return { type: 'folder', id: appId };
            }
        }
        return null;
    };

    moveIconIntoFolder = (iconId, folderId) => {
        if (!iconId || !folderId) return;
        const app = this.getAppById(iconId);
        if (!app) return;
        this.setState((prevState) => {
            const desktopApps = Array.isArray(prevState.desktop_apps)
                ? prevState.desktop_apps.filter((id) => id !== iconId)
                : [];
            const positions = { ...(prevState.desktop_icon_positions || {}) };
            if (positions[iconId]) {
                delete positions[iconId];
            }
            const currentContents = prevState.folder_contents || {};
            const folderItems = Array.isArray(currentContents[folderId])
                ? currentContents[folderId].slice()
                : [];
            const exists = folderItems.some((item) => {
                if (!item) return false;
                if (typeof item === 'string') return item === iconId;
                return item.id === iconId;
            });
            if (!exists) {
                folderItems.push({
                    id: iconId,
                    title: app.title || app.name || iconId,
                    icon: app.icon,
                });
            }
            const nextContents = { ...currentContents, [folderId]: folderItems };
            const nextSelected = prevState.selectedIcons instanceof Set
                ? new Set(prevState.selectedIcons)
                : new Set();
            nextSelected.delete(iconId);
            let nextAnchor = prevState.selectionAnchorId;
            if (!nextSelected.size) {
                nextAnchor = null;
            } else if (nextAnchor === iconId) {
                const first = nextSelected.values().next().value;
                nextAnchor = first ?? null;
            }
            return {
                desktop_apps: desktopApps,
                desktop_icon_positions: positions,
                folder_contents: nextContents,
                selectedIcons: nextSelected,
                selectionAnchorId: nextAnchor,
                draggingIconId: null,
            };
        }, () => {
            this.persistIconPositions();
            this.persistFolderContents();
        });
    };

    getFolderContext = (folderId) => {
        if (!folderId) return null;
        const contents = this.state.folder_contents?.[folderId];
        if (!Array.isArray(contents)) {
            return { folderId, folderItems: [] };
        }
        const items = contents.map((item) => {
            if (!item) return null;
            if (typeof item === 'string') {
                return { id: item, title: item };
            }
            return {
                id: item.id,
                title: item.title || item.id,
                icon: item.icon,
            };
        }).filter(Boolean);
        return { folderId, folderItems: items };
    };

    getDesktopRect = () => {
        if (this.desktopRef && this.desktopRef.current) {
            return this.desktopRef.current.getBoundingClientRect();
        }
        return null;
    };

    getDesktopBounds = () => {
        const rect = this.getDesktopRect();
        if (rect) {
            return { width: rect.width, height: rect.height };
        }
        if (typeof window !== 'undefined') {
            return { width: window.innerWidth, height: window.innerHeight };
        }
        return { width: 1280, height: 720 };
    };

    computeGridMetrics = () => {
        const { width, height } = this.getDesktopBounds();
        const usableHeight = Math.max(
            this.iconDimensions.height,
            height - (this.desktopPadding.top + this.desktopPadding.bottom)
        );
        const iconsPerColumn = Math.max(1, Math.floor(usableHeight / this.iconGridSpacing.row));
        return {
            iconsPerColumn,
            offsetX: this.desktopPadding.left,
            offsetY: this.desktopPadding.top,
            columnSpacing: this.iconGridSpacing.column,
            rowSpacing: this.iconGridSpacing.row,
        };
    };

    computeGridPosition = (index = 0) => {
        const { iconsPerColumn, offsetX, offsetY, columnSpacing, rowSpacing } = this.computeGridMetrics();
        const column = Math.floor(index / iconsPerColumn);
        const row = index % iconsPerColumn;
        const x = offsetX + column * columnSpacing;
        const y = offsetY + row * rowSpacing;
        return this.clampIconPosition(x, y);
    };

    refreshAppRegistry() {
        const nextAppMap = new Map();
        const nextValidAppIds = new Set();
        apps.forEach((app) => {
            nextAppMap.set(app.id, app);
            nextValidAppIds.add(app.id);
        });
        this.appMap = nextAppMap;
        this.validAppIds = nextValidAppIds;
    }

    getAppById = (id) => {
        if (!this.appMap?.has(id)) {
            const match = apps.find((app) => app.id === id);
            if (match) {
                this.appMap.set(id, match);
                this.validAppIds.add(id);
            }
        }
        return this.appMap.get(id);
    };

    getDesktopAppIndex = (id) => {
        const appsOnDesktop = this.state.desktop_apps || [];
        return appsOnDesktop.indexOf(id);
    };

    describeKeyboardIconPosition = (position) => {
        if (!this.isValidIconPosition(position)) {
            return { column: null, row: null };
        }
        const metrics = this.computeGridMetrics();
        const columnSpacing = Math.max(metrics.columnSpacing || 0, 1);
        const rowSpacing = Math.max(metrics.rowSpacing || 0, 1);
        const column = Math.max(1, Math.round((position.x - metrics.offsetX) / columnSpacing) + 1);
        const row = Math.max(1, Math.round((position.y - metrics.offsetY) / rowSpacing) + 1);
        return { column, row };
    };

    buildKeyboardMoveHint = (app, isMoving, position) => {
        if (!app || this.state.disabled_apps?.[app.id]) {
            return undefined;
        }
        const title = app.title || app.name || 'app';
        if (isMoving) {
            let location = '';
            if (this.isValidIconPosition(position)) {
                const { column, row } = this.describeKeyboardIconPosition(position);
                if (column && row) {
                    location = ` Current position column ${column}, row ${row}.`;
                }
            }
            return `Move mode active for ${title}. Use the arrow keys to reposition. Press Enter to place or Escape to cancel.${location}`;
        }
        let location = '';
        if (this.isValidIconPosition(position)) {
            const { column, row } = this.describeKeyboardIconPosition(position);
            if (column && row) {
                location = ` It is currently in column ${column}, row ${row}.`;
            }
        }
        return `Press Enter to move ${title} with the keyboard. Press Space to open it.${location}`;
    };

    isValidIconPosition = (position) => {
        if (!position) return false;
        const { x, y } = position;
        return Number.isFinite(x) && Number.isFinite(y);
    };

    getIconPositionKey = (position) => {
        if (!this.isValidIconPosition(position)) return null;
        return `${Math.round(position.x)}:${Math.round(position.y)}`;
    };

    areIconLayoutsEqual = (a = {}, b = {}) => {
        const aKeys = Object.keys(a);
        const bKeys = Object.keys(b);
        if (aKeys.length !== bKeys.length) return false;
        return aKeys.every((key) => {
            const first = a[key];
            const second = b[key];
            if (!this.isValidIconPosition(first) || !this.isValidIconPosition(second)) {
                return false;
            }
            return first.x === second.x && first.y === second.y;
        });
    };

    areSetsEqual = (first, second) => {
        if (first === second) return true;
        const a = first instanceof Set ? first : new Set(first || []);
        const b = second instanceof Set ? second : new Set(second || []);
        if (a.size !== b.size) return false;
        for (const value of a) {
            if (!b.has(value)) {
                return false;
            }
        }
        return true;
    };

    areRectsEqual = (a, b) => {
        if (!a && !b) return true;
        if (!a || !b) return false;
        return a.left === b.left && a.top === b.top && a.width === b.width && a.height === b.height;
    };

    rectsOverlap = (a, b) => {
        if (!a || !b) return false;
        if (a.width <= 0 || a.height <= 0 || b.width <= 0 || b.height <= 0) return false;
        return (
            a.left < b.left + b.width &&
            a.left + a.width > b.left &&
            a.top < b.top + b.height &&
            a.top + a.height > b.top
        );
    };

    getIconBounds = (appId, index, state = this.state) => {
        if (!appId) return null;
        const positions = state.desktop_icon_positions || {};
        const keyboardMoveState = state.keyboardMoveState;
        const basePosition = (keyboardMoveState && keyboardMoveState.id === appId && keyboardMoveState.position)
            ? keyboardMoveState.position
            : (positions[appId] || this.computeGridPosition(index));
        if (!this.isValidIconPosition(basePosition)) return null;
        const width = this.iconDimensions?.width ?? this.defaultIconDimensions.width;
        const height = this.iconDimensions?.height ?? this.defaultIconDimensions.height;
        return {
            left: basePosition.x,
            top: basePosition.y,
            width,
            height,
        };
    };

    calculateSelectionForState = (state, appId, modifiers = {}) => {
        if (!appId) return null;
        const desktopApps = Array.isArray(state.desktop_apps) ? state.desktop_apps : [];
        const prevSelected = state.selectedIcons instanceof Set ? state.selectedIcons : new Set();
        const prevAnchor = state.selectionAnchorId ?? null;
        const multi = Boolean(modifiers.multi);
        const range = Boolean(modifiers.range);

        let anchorId = prevAnchor;
        let nextSelected = null;

        if (!multi && !range) {
            nextSelected = new Set([appId]);
            anchorId = appId;
        } else if (range) {
            const order = desktopApps;
            if (!order.length) {
                nextSelected = new Set(prevSelected);
            } else {
                let anchor = anchorId;
                if (!anchor || !order.includes(anchor)) {
                    const fallback = Array.from(prevSelected).find((id) => order.includes(id));
                    anchor = fallback || order[0] || appId;
                }
                if (!order.includes(appId) || !order.includes(anchor)) {
                    nextSelected = new Set(prevSelected);
                } else {
                    const startIndex = order.indexOf(anchor);
                    const endIndex = order.indexOf(appId);
                    const [start, end] = startIndex <= endIndex ? [startIndex, endIndex] : [endIndex, startIndex];
                    nextSelected = multi ? new Set(prevSelected) : new Set();
                    for (let i = start; i <= end; i += 1) {
                        nextSelected.add(order[i]);
                    }
                    anchorId = anchor;
                }
            }
        } else if (multi) {
            nextSelected = new Set(prevSelected);
            if (nextSelected.has(appId)) {
                nextSelected.delete(appId);
                if (anchorId === appId) {
                    const remaining = nextSelected.values().next().value;
                    anchorId = remaining ?? null;
                }
            } else {
                nextSelected.add(appId);
                anchorId = appId;
            }
        }

        if (!nextSelected) {
            nextSelected = new Set(prevSelected);
        }

        if (!nextSelected.size) {
            anchorId = null;
        }

        const changed = !this.areSetsEqual(prevSelected, nextSelected);
        const anchorChanged = anchorId !== prevAnchor && !(anchorId === null && prevAnchor === null);

        return {
            nextSelected,
            anchorId,
            changed,
            shouldUpdate: changed || anchorChanged,
        };
    };

    applyKeyboardSelection = (appId, modifiers = {}) => {
        const selection = this.calculateSelectionForState(this.state, appId, modifiers);
        if (!selection) return;
        if (!selection.shouldUpdate) return;
        this.setState({
            selectedIcons: selection.nextSelected,
            selectionAnchorId: selection.nextSelected.size ? selection.anchorId : null,
        });
    };

    buildMarqueeSelection = (state, rect, selectionState) => {
        if (!rect) return null;
        const desktopApps = Array.isArray(state.desktop_apps) ? state.desktop_apps : [];
        const base = selectionState?.mode === 'add'
            ? new Set(selectionState?.baseSelection || [])
            : new Set();
        if (!desktopApps.length) {
            return { nextSelected: base };
        }
        desktopApps.forEach((appId, index) => {
            const bounds = this.getIconBounds(appId, index, state);
            if (bounds && this.rectsOverlap(rect, bounds)) {
                base.add(appId);
            }
        });
        return { nextSelected: base };
    };

    updateMarqueeSelection = (rect, selectionState) => {
        this.setState((prevState) => {
            const changes = {};
            if (!this.areRectsEqual(prevState.marqueeSelection, rect)) {
                changes.marqueeSelection = rect;
            }
            const result = this.buildMarqueeSelection(prevState, rect, selectionState);
            if (result) {
                const prevSelected = prevState.selectedIcons instanceof Set ? prevState.selectedIcons : new Set();
                const nextSelected = result.nextSelected;
                if (!this.areSetsEqual(prevSelected, nextSelected)) {
                    changes.selectedIcons = nextSelected;
                }
                if (nextSelected && nextSelected.size) {
                    const anchorCandidate = selectionState?.anchor;
                    let nextAnchor = null;
                    if (anchorCandidate && nextSelected.has(anchorCandidate)) {
                        nextAnchor = anchorCandidate;
                    } else if (prevState.selectionAnchorId && nextSelected.has(prevState.selectionAnchorId)) {
                        nextAnchor = prevState.selectionAnchorId;
                    } else {
                        nextAnchor = nextSelected.values().next().value ?? null;
                    }
                    if (prevState.selectionAnchorId !== nextAnchor && (nextAnchor || prevState.selectionAnchorId !== null)) {
                        changes.selectionAnchorId = nextAnchor;
                    }
                } else if (prevState.selectionAnchorId !== null) {
                    changes.selectionAnchorId = null;
                }
            }
            return Object.keys(changes).length ? changes : null;
        });
    };

    resolveIconLayout = (desktopApps = [], current = {}, options = {}) => {
        const next = {};
        const taken = new Set();
        const clampOnly = options?.clampOnly === true;

        const claimPosition = (position) => {
            if (!this.isValidIconPosition(position)) return null;
            const base = this.clampIconPosition(position.x, position.y);
            const key = this.getIconPositionKey(base);
            if (!key || taken.has(key)) return null;
            taken.add(key);
            return base;
        };

        let fallbackIndex = 0;
        const assignFallback = (startIndex) => {
            let index = Math.max(startIndex, fallbackIndex);
            while (index < startIndex + 1000) {
                const candidate = this.computeGridPosition(index);
                const key = this.getIconPositionKey(candidate);
                if (key && !taken.has(key)) {
                    taken.add(key);
                    fallbackIndex = index + 1;
                    return candidate;
                }
                index += 1;
            }
            const fallback = this.computeGridPosition(startIndex);
            const fallbackKey = this.getIconPositionKey(fallback);
            if (fallbackKey && !taken.has(fallbackKey)) {
                taken.add(fallbackKey);
            }
            return fallback;
        };

        desktopApps.forEach((id, orderIndex) => {
            const candidates = [];
            if (current[id]) {
                candidates.push(current[id]);
            }
            if (!clampOnly) {
                const saved = this.savedIconPositions?.[id];
                if (saved) {
                    candidates.push(saved);
                }
            }

            let assigned = null;
            for (let i = 0; i < candidates.length; i += 1) {
                const candidate = claimPosition(candidates[i]);
                if (candidate) {
                    assigned = candidate;
                    break;
                }
            }

            if (!assigned) {
                assigned = assignFallback(orderIndex);
            }

            next[id] = assigned;
        });

        return next;
    };

    clampIconPosition = (x, y) => {
        const { width, height } = this.getDesktopBounds();
        const minX = this.desktopPadding.left;
        const maxX = Math.max(minX, width - this.iconDimensions.width - this.desktopPadding.right);
        const minY = this.desktopPadding.top;
        const maxY = Math.max(minY, height - this.iconDimensions.height - this.desktopPadding.bottom);
        const clampedX = Math.min(Math.max(x, minX), maxX);
        const clampedY = Math.min(Math.max(y, minY), maxY);
        return { x: Math.round(clampedX), y: Math.round(clampedY) };
    };

    snapIconPosition = (x, y) => {
        const metrics = this.computeGridMetrics();
        const snapAxis = (value, offset, spacing) => {
            if (!Number.isFinite(value) || !Number.isFinite(offset) || !Number.isFinite(spacing) || spacing <= 0) {
                return value;
            }
            const relative = value - offset;
            const snappedRelative = Math.round(relative / spacing) * spacing;
            return offset + snappedRelative;
        };

        const snappedX = snapAxis(x, metrics.offsetX, metrics.columnSpacing);
        const snappedY = snapAxis(y, metrics.offsetY, metrics.rowSpacing);

        return { x: snappedX, y: snappedY };
    };

    calculateIconPosition = (clientX, clientY, dragState = this.iconDragState) => {
        if (!dragState) return { x: 0, y: 0 };
        const rect = this.getDesktopRect();
        if (!rect) {
            const snapped = this.snapIconPosition(clientX - dragState.offsetX, clientY - dragState.offsetY);
            return this.clampIconPosition(snapped.x, snapped.y);
        }
        const x = clientX - rect.left - dragState.offsetX;
        const y = clientY - rect.top - dragState.offsetY;
        const snapped = this.snapIconPosition(x, y);
        return this.clampIconPosition(snapped.x, snapped.y);
    };

    updateIconPosition = (id, x, y, persist = false) => {
        this.setState((prevState) => {
            const current = prevState.desktop_icon_positions || {};
            const nextPosition = this.clampIconPosition(x, y);
            const previous = current[id];
            if (previous && previous.x === nextPosition.x && previous.y === nextPosition.y && !persist) {
                return null;
            }
            return {
                desktop_icon_positions: { ...current, [id]: nextPosition },
                draggingIconId: persist ? null : prevState.draggingIconId,
            };
        }, () => {
            if (persist) {
                this.persistIconPositions();
            }
        });
    };

    startKeyboardIconMove = (appId) => {
        if (!this.validAppIds.has(appId)) return;
        if (this.state.disabled_apps?.[appId]) return;
        const positions = this.state.desktop_icon_positions || {};
        const currentIndex = this.getDesktopAppIndex(appId);
        const fallback = currentIndex >= 0 ? this.computeGridPosition(currentIndex) : this.computeGridPosition(0);
        const currentPosition = positions[appId] || fallback;
        const basePosition = this.clampIconPosition(currentPosition.x, currentPosition.y);
        this.setState({
            keyboardMoveState: {
                id: appId,
                origin: basePosition,
                position: basePosition,
            },
        }, () => {
            this.announceKeyboardMoveStart(appId, basePosition);
        });
    };

    moveIconWithKeyboard = (appId, deltaX, deltaY) => {
        const metrics = this.computeGridMetrics();
        const stepX = (deltaX || 0) * (metrics.columnSpacing || 0);
        const stepY = (deltaY || 0) * (metrics.rowSpacing || 0);
        if (stepX === 0 && stepY === 0) return;
        this.setState((prevState) => {
            const moveState = prevState.keyboardMoveState;
            if (!moveState || moveState.id !== appId || !this.isValidIconPosition(moveState.position)) {
                return null;
            }
            const current = moveState.position;
            const next = this.clampIconPosition(current.x + stepX, current.y + stepY);
            if (next.x === current.x && next.y === current.y) {
                return null;
            }
            return {
                keyboardMoveState: { ...moveState, position: next },
            };
        }, () => {
            const moveState = this.state.keyboardMoveState;
            if (!moveState || moveState.id !== appId || !this.isValidIconPosition(moveState.position)) {
                return;
            }
            const { position } = moveState;
            this.updateIconPosition(appId, position.x, position.y, false);
            this.announceKeyboardPosition(appId, position);
        });
    };

    completeKeyboardIconMove = () => {
        const moveState = this.state.keyboardMoveState;
        if (!moveState) return;
        const { id, position } = moveState;
        this.setState({ keyboardMoveState: null }, () => {
            if (this.isValidIconPosition(position)) {
                this.updateIconPosition(id, position.x, position.y, true);
                this.announceKeyboardPlacement(id, position);
            } else {
                this.announceKeyboardPlacement(id, null);
            }
        });
    };

    cancelKeyboardIconMove = () => {
        const moveState = this.state.keyboardMoveState;
        if (!moveState) return;
        const { id, origin } = moveState;
        this.setState({ keyboardMoveState: null }, () => {
            if (this.isValidIconPosition(origin)) {
                this.updateIconPosition(id, origin.x, origin.y, false);
            }
            this.announceKeyboardCancel(id);
        });
    };

    handleIconKeyDown = (event, app) => {
        if (!app) return;
        const appId = app.id;
        if (!appId || this.state.disabled_apps?.[appId]) return;

        const moveState = this.state.keyboardMoveState;
        const isMoving = moveState && moveState.id === appId;
        const key = event.key;
        const multi = event.ctrlKey || event.metaKey;
        const range = event.shiftKey;

        if (isMoving) {
            switch (key) {
                case 'ArrowUp':
                    event.preventDefault();
                    this.moveIconWithKeyboard(appId, 0, -1);
                    return;
                case 'ArrowDown':
                    event.preventDefault();
                    this.moveIconWithKeyboard(appId, 0, 1);
                    return;
                case 'ArrowLeft':
                    event.preventDefault();
                    this.moveIconWithKeyboard(appId, -1, 0);
                    return;
                case 'ArrowRight':
                    event.preventDefault();
                    this.moveIconWithKeyboard(appId, 1, 0);
                    return;
                case 'Enter':
                    event.preventDefault();
                    this.completeKeyboardIconMove();
                    return;
                case 'Escape':
                    event.preventDefault();
                    this.cancelKeyboardIconMove();
                    return;
                case ' ':
                case 'Spacebar':
                    event.preventDefault();
                    return;
                default:
                    return;
            }
        }

        if (key === 'Enter') {
            event.preventDefault();
            this.startKeyboardIconMove(appId);
            return;
        }

        if (key === ' ' || key === 'Spacebar') {
            event.preventDefault();
            if (multi || range) {
                this.applyKeyboardSelection(appId, { multi, range });
            } else {
                this.openApp(appId);
            }
        }
    };

    handleIconBlur = (_event, appId) => {
        const moveState = this.state.keyboardMoveState;
        if (moveState && moveState.id === appId) {
            this.completeKeyboardIconMove();
        }
    };

    announce = (message) => {
        if (this.liveRegionTimeout) {
            clearTimeout(this.liveRegionTimeout);
            this.liveRegionTimeout = null;
        }
        this.setState({ liveRegionMessage: '' });
        if (!message) return;
        this.liveRegionTimeout = setTimeout(() => {
            this.setState({ liveRegionMessage: message });
            this.liveRegionTimeout = null;
        }, 75);
    };

    announceKeyboardMoveStart = (appId, position) => {
        const app = this.getAppById(appId);
        if (!app) return;
        const title = app.title || app.name || 'app';
        let location = '';
        if (this.isValidIconPosition(position)) {
            const { column, row } = this.describeKeyboardIconPosition(position);
            if (column && row) {
                location = ` Starting position column ${column}, row ${row}.`;
            }
        }
        this.announce(`Moving ${title}. Use arrow keys to reposition. Press Enter to place or Escape to cancel.${location}`);
    };

    announceKeyboardPosition = (appId, position) => {
        const app = this.getAppById(appId);
        if (!app || !this.isValidIconPosition(position)) return;
        const { column, row } = this.describeKeyboardIconPosition(position);
        if (!column || !row) return;
        const title = app.title || app.name || 'app';
        this.announce(`${title} moved to column ${column}, row ${row}.`);
    };

    announceKeyboardPlacement = (appId, position) => {
        const app = this.getAppById(appId);
        if (!app) return;
        const title = app.title || app.name || 'app';
        if (this.isValidIconPosition(position)) {
            const { column, row } = this.describeKeyboardIconPosition(position);
            if (column && row) {
                this.announce(`${title} placed at column ${column}, row ${row}.`);
                return;
            }
        }
        this.announce(`${title} position unchanged.`);
    };

    announceKeyboardCancel = (appId) => {
        const app = this.getAppById(appId);
        if (!app) return;
        const title = app.title || app.name || 'app';
        this.announce(`Cancelled moving ${title}.`);
    };

    handleIconPointerEnter = (appId) => {
        this.setState((prevState) => {
            if (prevState.hoveredIconId === appId) return null;
            return { hoveredIconId: appId };
        });
    };

    handleIconPointerLeave = (appId) => {
        this.setState((prevState) => {
            if (prevState.hoveredIconId !== appId) return null;
            return { hoveredIconId: null };
        });
    };

    handleDesktopPointerDown = (event) => {
        if (event.button !== 0) return;
        if (event.target !== event.currentTarget) return;
        event.stopPropagation();

        const container = event.currentTarget;
        container.setPointerCapture?.(event.pointerId);

        const baseSelectionArray = Array.from(this.state.selectedIcons instanceof Set ? this.state.selectedIcons : []);
        const selectionAnchor = this.state.selectionAnchorId ?? null;
        const isAdditive = event.metaKey || event.ctrlKey;
        const isRange = event.shiftKey;

        this.desktopSelectionState = {
            pointerId: event.pointerId,
            container,
            rect: container.getBoundingClientRect(),
            startClientX: event.clientX,
            startClientY: event.clientY,
            moved: false,
            baseSelection: baseSelectionArray,
            mode: isAdditive ? 'add' : 'replace',
            anchor: selectionAnchor,
        };

        if (!isAdditive && !isRange) {
            if (baseSelectionArray.length > 0) {
                this.setState({ selectedIcons: new Set(), selectionAnchorId: null });
            }
        }

        if (this.state.keyboardMoveState) {
            this.setState({ keyboardMoveState: null });
        }
        if (this.state.hoveredIconId !== null) {
            this.setState({ hoveredIconId: null });
        }
    };

    handleDesktopPointerMove = (event) => {
        const selectionState = this.desktopSelectionState;
        if (!selectionState || event.pointerId !== selectionState.pointerId) return;
        event.stopPropagation();

        const deltaX = event.clientX - selectionState.startClientX;
        const deltaY = event.clientY - selectionState.startClientY;
        if (!selectionState.moved) {
            const threshold = 4;
            if (Math.abs(deltaX) < threshold && Math.abs(deltaY) < threshold) {
                return;
            }
            selectionState.moved = true;
        }

        event.preventDefault();

        const rect = selectionState.rect;
        const clampX = (value) => {
            const relative = value - rect.left;
            if (!Number.isFinite(relative)) return 0;
            return Math.min(Math.max(relative, 0), Math.max(rect.width, 0));
        };
        const clampY = (value) => {
            const relative = value - rect.top;
            if (!Number.isFinite(relative)) return 0;
            return Math.min(Math.max(relative, 0), Math.max(rect.height, 0));
        };

        const originX = clampX(selectionState.startClientX);
        const originY = clampY(selectionState.startClientY);
        const currentX = clampX(event.clientX);
        const currentY = clampY(event.clientY);

        const marqueeRect = {
            left: Math.min(originX, currentX),
            top: Math.min(originY, currentY),
            width: Math.abs(currentX - originX),
            height: Math.abs(currentY - originY),
        };

        this.updateMarqueeSelection(marqueeRect, selectionState);
    };

    handleDesktopPointerUp = (event) => {
        const selectionState = this.desktopSelectionState;
        if (!selectionState || event.pointerId !== selectionState.pointerId) return;
        event.stopPropagation();

        selectionState.container?.releasePointerCapture?.(selectionState.pointerId);

        this.desktopSelectionState = null;

        this.setState((prevState) => {
            if (!prevState.marqueeSelection) return null;
            return { marqueeSelection: null };
        });
    };

    handleDesktopPointerCancel = (event) => {
        const selectionState = this.desktopSelectionState;
        if (!selectionState) return;
        event?.stopPropagation?.();

        selectionState.container?.releasePointerCapture?.(selectionState.pointerId);
        this.desktopSelectionState = null;

        const restoreSelection = new Set(selectionState.baseSelection || []);
        this.setState((prevState) => {
            const updates = {};
            if (prevState.marqueeSelection) {
                updates.marqueeSelection = null;
            }
            updates.selectedIcons = restoreSelection;
            updates.selectionAnchorId = restoreSelection.size ? (restoreSelection.values().next().value ?? null) : null;
            return Object.keys(updates).length ? updates : null;
        });
    };

    handleIconPointerDown = (event, appId) => {
        if (event.button !== 0) return;
        event.stopPropagation();
        const container = event.currentTarget;
        const rect = container.getBoundingClientRect();
        const offsetX = event.clientX - rect.left;
        const offsetY = event.clientY - rect.top;
        container.setPointerCapture?.(event.pointerId);
        this.preventNextIconClick = false;
        const modifiers = {
            multi: event.metaKey || event.ctrlKey,
            range: event.shiftKey,
        };
        let selectionChangedFlag = false;
        this.setState((prevState) => {
            const partial = { draggingIconId: appId };
            if (prevState.keyboardMoveState) {
                partial.keyboardMoveState = null;
            }
            const selection = this.calculateSelectionForState(prevState, appId, modifiers);
            if (selection) {
                selectionChangedFlag = selection.changed;
                if (selection.shouldUpdate) {
                    partial.selectedIcons = selection.nextSelected;
                    partial.selectionAnchorId = selection.nextSelected.size ? selection.anchorId : null;
                }
            }
            return partial;
        });
        let startPosition = null;
        const positions = this.state.desktop_icon_positions || {};
        if (positions[appId]) {
            startPosition = { ...positions[appId] };
        } else if (typeof window !== 'undefined') {
            const style = window.getComputedStyle(container);
            const left = parseFloat(style.left) || 0;
            const top = parseFloat(style.top) || 0;
            startPosition = { x: left, y: top };
        }
        this.iconDragState = {
            id: appId,
            pointerId: event.pointerId,
            offsetX,
            offsetY,
            startX: event.clientX,
            startY: event.clientY,
            moved: false,
            container,
            startPosition,
            lastPosition: startPosition,
            selectionChangedOnPointerDown: selectionChangedFlag,
            multiSelectIntent: modifiers.multi || modifiers.range,
        };
        this.attachIconKeyboardListeners();
    };

    handleIconPointerMove = (event) => {
        if (!this.iconDragState || event.pointerId !== this.iconDragState.pointerId) return;
        const dragState = this.iconDragState;
        const deltaX = event.clientX - dragState.startX;
        const deltaY = event.clientY - dragState.startY;
        if (!dragState.moved) {
            const threshold = 4;
            if (Math.abs(deltaX) < threshold && Math.abs(deltaY) < threshold) {
                return;
            }
            dragState.moved = true;
        }
        event.preventDefault();
        const position = this.calculateIconPosition(event.clientX, event.clientY, dragState);
        dragState.lastPosition = position;
        this.updateIconPosition(dragState.id, position.x, position.y, false);
    };

    handleIconPointerUp = (event) => {
        if (!this.iconDragState || event.pointerId !== this.iconDragState.pointerId) return;
        event.stopPropagation();
        const dragState = this.iconDragState;
        const moved = dragState.moved;
        const selectionChanged = Boolean(dragState.selectionChangedOnPointerDown);
        const hadMultiIntent = Boolean(dragState.multiSelectIntent);
        this.iconDragState = null;
        dragState.container?.releasePointerCapture?.(event.pointerId);
        this.detachIconKeyboardListeners();
        if (moved) {
            event.preventDefault();
            this.preventNextIconClick = true;
            const dropTarget = this.getFolderDropTarget(event, dragState);
            if (dropTarget && dropTarget.type === 'folder') {
                this.moveIconIntoFolder(dragState.id, dropTarget.id);
            } else {
                const position = this.resolveDropPosition(event, dragState);
                this.updateIconPosition(dragState.id, position.x, position.y, true);
                this.setState({ draggingIconId: null });
            }
            return;
        }

        event.preventDefault();
        const isTouch = event.pointerType === 'touch';
        const shouldActivate = isTouch || (!selectionChanged && !hadMultiIntent && !(event.ctrlKey || event.metaKey || event.shiftKey));
        this.setState({ draggingIconId: null }, () => {
            if (shouldActivate) {
                this.openApp(dragState.id);
            }
        });
    };

    handleIconPointerCancel = (event) => {
        if (!this.iconDragState || event.pointerId !== this.iconDragState.pointerId) return;
        event.preventDefault();
        this.cancelIconDrag(true);
    };

    handleIconClickCapture = (event) => {
        if (this.preventNextIconClick) {
            event.stopPropagation();
            event.preventDefault();
            this.preventNextIconClick = false;
        }
    };

    realignIconPositions = () => {
        const desktopApps = this.state.desktop_apps || [];
        if (!desktopApps.length) return;
        this.setState((prevState) => {
            const current = prevState.desktop_icon_positions || {};
            const layout = this.resolveIconLayout(desktopApps, current, { clampOnly: true });
            if (this.areIconLayoutsEqual(current, layout)) {
                return null;
            }
            return { desktop_icon_positions: layout };
        }, () => {
            this.persistIconPositions();
        });
    };

    switchWorkspace = (workspaceId) => {
        if (workspaceId === this.state.activeWorkspace) return;
        if (workspaceId < 0 || workspaceId >= this.state.workspaces.length) return;
        const snapshot = this.workspaceSnapshots[workspaceId] || this.createEmptyWorkspaceState();
        const nextTheme = this.getWorkspaceTheme(workspaceId);
        this.closeOverlay('windowSwitcher');
        this.setState({
            activeWorkspace: workspaceId,
            focused_windows: { ...snapshot.focused_windows },
            closed_windows: { ...snapshot.closed_windows },
            minimized_windows: { ...snapshot.minimized_windows },
            window_positions: { ...snapshot.window_positions },
<<<<<<< HEAD
            window_sizes: { ...(snapshot.window_sizes || {}) },
            showWindowSwitcher: false,
=======
>>>>>>> 84031689
            switcherWindows: [],
            currentTheme: nextTheme,
        }, () => {
            this.broadcastWorkspaceState();
            this.giveFocusToLastApp();
        });
    };

    shiftWorkspace = (direction) => {
        const { activeWorkspace, workspaces } = this.state;
        const count = workspaces.length;
        const next = (activeWorkspace + direction + count) % count;
        this.switchWorkspace(next);
    };

    getActiveStack = () => {
        const { activeWorkspace } = this.state;
        if (!this.workspaceStacks[activeWorkspace]) {
            this.workspaceStacks[activeWorkspace] = [];
        }
        return this.workspaceStacks[activeWorkspace];
    };

    promoteWindowInStack = (id) => {
        if (!id) return;
        const stack = this.getActiveStack();
        const index = stack.indexOf(id);
        if (index !== -1) {
            stack.splice(index, 1);
        }
        stack.unshift(id);
    };

    handleExternalWorkspaceSelect = (event) => {
        const workspaceId = event?.detail?.workspaceId;
        if (typeof workspaceId === 'number') {
            this.switchWorkspace(workspaceId);
        }
    };

    broadcastWorkspaceState = () => {
        if (typeof window === 'undefined') return;
        const detail = {
            workspaces: this.getWorkspaceSummaries(),
            activeWorkspace: this.state.activeWorkspace,
            runningApps: this.getRunningAppSummaries(),
            iconSizePreset: this.state.iconSizePreset,
        };
        window.dispatchEvent(new CustomEvent('workspace-state', { detail }));
    };

    componentDidMount() {
        // google analytics
        ReactGA.send({ hitType: "pageview", page: "/desktop", title: "Custom Title" });

        if (typeof window !== 'undefined') {
            window.addEventListener('workspace-select', this.handleExternalWorkspaceSelect);
            window.addEventListener('workspace-request', this.broadcastWorkspaceState);
            window.addEventListener('taskbar-command', this.handleExternalTaskbarCommand);
            this.broadcastWorkspaceState();
            this.broadcastIconSizePreset(this.state.iconSizePreset);
        }

        this.savedIconPositions = this.loadDesktopIconPositions();
        this.fetchAppsData(() => {
            const session = this.props.session || {};
            const positions = {};
            if (session.windows && session.windows.length) {
                const safeTopOffset = measureWindowTopOffset();
                session.windows.forEach(({ id, x, y }) => {
                    positions[id] = {
                        x,
                        y: clampWindowTopPosition(y, safeTopOffset),
                    };
                });
                this.setWorkspaceState({ window_positions: positions }, () => {
                    session.windows.forEach(({ id }) => this.openApp(id));
                });
            } else {
                this.openApp('about');
            }
        });
        this.setContextListeners();
        this.setEventListeners();
        this.checkForNewFolders();
        this.checkForAppShortcuts();
        this.updateTrashIcon();
        window.addEventListener('trash-change', this.updateTrashIcon);
        window.addEventListener('resize', this.handleViewportResize);
        document.addEventListener('keydown', this.handleGlobalShortcut);
        document.addEventListener('keyup', this.handleGlobalShortcutKeyup);
        window.addEventListener('open-app', this.handleOpenAppEvent);
        this.setupPointerMediaWatcher();
        this.setupGestureListeners();
    }

    componentDidUpdate(prevProps, prevState) {
        if (
            prevProps?.density !== this.props.density ||
            prevProps?.fontScale !== this.props.fontScale ||
            prevProps?.largeHitAreas !== this.props.largeHitAreas
        ) {
            const layoutChanged = this.applyIconLayoutFromSettings(this.props);
            if (layoutChanged) {
                this.realignIconPositions();
            }
        }
        if (
            prevState.activeWorkspace !== this.state.activeWorkspace ||
            prevState.closed_windows !== this.state.closed_windows ||
            prevState.focused_windows !== this.state.focused_windows ||
            prevState.minimized_windows !== this.state.minimized_windows ||
            prevState.workspaces !== this.state.workspaces
        ) {
            this.broadcastWorkspaceState();
        }

        const nextTheme = this.normalizeTheme(this.props.desktopTheme);
        const storedTheme = (this.workspaceThemes && this.workspaceThemes[this.state.activeWorkspace]) || null;
        const themeChanged = !this.themesAreEqual(storedTheme, nextTheme);
        const stateThemeChanged = !this.themesAreEqual(this.state.currentTheme, nextTheme);
        if (themeChanged) {
            this.setWorkspaceTheme(this.state.activeWorkspace, nextTheme);
        }
        if (stateThemeChanged) {
            this.setState({ currentTheme: nextTheme });
        }
        if (themeChanged || stateThemeChanged) {
            this.defaultThemeConfig = { ...this.defaultThemeConfig, ...nextTheme };
        }

        const prevLauncher = (prevState.overlayWindows && prevState.overlayWindows.launcher) || { open: false, minimized: false };
        const currentLauncher = this.getOverlayState('launcher');
        const prevVisible = prevLauncher.open && !prevLauncher.minimized;
        const currentVisible = currentLauncher.open && !currentLauncher.minimized;

        if (!prevVisible && currentVisible) {
            this.activateAllAppsFocusTrap();
            this.focusAllAppsSearchInput();
        } else if (prevVisible && !currentVisible) {
            this.deactivateAllAppsFocusTrap();
            this.restoreFocusToPreviousElement();
        }
    }

    componentWillUnmount() {
        this.removeEventListeners();
        this.removeContextListeners();
        document.removeEventListener('keydown', this.handleGlobalShortcut);
        document.removeEventListener('keyup', this.handleGlobalShortcutKeyup);
        window.removeEventListener('trash-change', this.updateTrashIcon);
        window.removeEventListener('open-app', this.handleOpenAppEvent);
        window.removeEventListener('resize', this.handleViewportResize);
        this.detachIconKeyboardListeners();
        if (typeof window !== 'undefined') {
            window.removeEventListener('workspace-select', this.handleExternalWorkspaceSelect);
            window.removeEventListener('workspace-request', this.broadcastWorkspaceState);
            window.removeEventListener('taskbar-command', this.handleExternalTaskbarCommand);
        }
        this.teardownGestureListeners();
        this.teardownPointerMediaWatcher();
        if (this.liveRegionTimeout) {
            clearTimeout(this.liveRegionTimeout);
            this.liveRegionTimeout = null;
        }
        if (this.allAppsCloseTimeout) {
            clearTimeout(this.allAppsCloseTimeout);
            this.allAppsCloseTimeout = null;
        }
        if (this.allAppsEnterRaf && typeof cancelAnimationFrame === 'function') {
            cancelAnimationFrame(this.allAppsEnterRaf);
            this.allAppsEnterRaf = null;
        }
        this.deactivateAllAppsFocusTrap();
    }

    handleExternalTaskbarCommand = (event) => {
        const detail = event?.detail || {};
        const appId = detail.appId;
        const action = detail.action || 'toggle';
        if (!appId || !this.validAppIds.has(appId)) return;

        switch (action) {
            case 'minimize':
                if (!this.state.minimized_windows[appId]) {
                    this.hasMinimised(appId);
                }
                break;
            case 'focus':
                this.focus(appId);
                break;
            case 'open':
                this.openApp(appId);
                break;
            case 'toggle':
            default:
                if (this.state.minimized_windows[appId]) {
                    this.openApp(appId);
                } else if (this.state.focused_windows[appId]) {
                    this.hasMinimised(appId);
                } else {
                    this.openApp(appId);
                }
        }
    };

    attachIconKeyboardListeners = () => {
        if (this.iconKeyListenerAttached || typeof document === 'undefined') return;
        document.addEventListener('keydown', this.handleIconKeyboardCancel, true);
        this.iconKeyListenerAttached = true;
    };

    detachIconKeyboardListeners = () => {
        if (!this.iconKeyListenerAttached || typeof document === 'undefined') return;
        document.removeEventListener('keydown', this.handleIconKeyboardCancel, true);
        this.iconKeyListenerAttached = false;
    };

    handleIconKeyboardCancel = (event) => {
        if (!this.iconDragState) return;
        if (event.key === 'Escape') {
            event.preventDefault();
            event.stopPropagation();
            this.cancelIconDrag(true);
        }
    };

    cancelIconDrag = (revert = false) => {
        const dragState = this.iconDragState;
        if (!dragState) return;

        dragState.container?.releasePointerCapture?.(dragState.pointerId);
        this.iconDragState = null;
        this.detachIconKeyboardListeners();

        if (revert && dragState.startPosition) {
            const original = this.clampIconPosition(dragState.startPosition.x, dragState.startPosition.y);
            this.setState((prevState) => {
                const current = prevState.desktop_icon_positions || {};
                const previous = current[dragState.id];
                if (previous && previous.x === original.x && previous.y === original.y && prevState.draggingIconId === null) {
                    return { draggingIconId: null };
                }
                return {
                    desktop_icon_positions: { ...current, [dragState.id]: original },
                    draggingIconId: null,
                };
            });
        } else {
            this.setState({ draggingIconId: null });
        }

        this.preventNextIconClick = false;
    };

    resolveDropPosition = (event, dragState) => {
        const hasValidCoordinates = Number.isFinite(event?.clientX) && Number.isFinite(event?.clientY);
        if (hasValidCoordinates) {
            return this.calculateIconPosition(event.clientX, event.clientY, dragState);
        }
        const fallback = dragState?.lastPosition || dragState?.startPosition || { x: 0, y: 0 };
        const snapped = this.snapIconPosition(fallback.x, fallback.y);
        return this.clampIconPosition(snapped.x, snapped.y);
    };

    checkForNewFolders = () => {
        const stored = safeLocalStorage?.getItem('new_folders');
        if (!stored) {
            safeLocalStorage?.setItem('new_folders', JSON.stringify([]));
            return;
        }
        try {
            const new_folders = JSON.parse(stored);
            const addedIds = [];
            new_folders.forEach((folder) => {
                const rawId = typeof folder?.id === 'string' ? folder.id : '';
                const nameFallback = typeof folder?.name === 'string' ? folder.name : rawId;
                const baseId = rawId || (nameFallback ? nameFallback.replace(/\s+/g, '-').toLowerCase() : '');
                const normalizedId = baseId
                    ? (baseId.startsWith('new-folder-') ? baseId : `new-folder-${baseId}`)
                    : '';
                if (!normalizedId) return;
                const title = typeof folder?.name === 'string' ? folder.name : (nameFallback || 'New Folder');
                const exists = apps.some((app) => app.id === normalizedId);
                if (!exists) {
                    apps.push({
                        id: normalizedId,
                        title,
                        icon: '/themes/Yaru/system/folder.png',
                        disabled: false,
                        favourite: false,
                        desktop_shortcut: true,
                        isFolder: true,
                        screen: () => null,
                    });
                }
                addedIds.push(normalizedId);
            });
            addedIds.forEach((id) => this.ensureFolderEntry(id));
            if (addedIds.length) {
                this.updateAppsData();
            }
        } catch (e) {
            safeLocalStorage?.setItem('new_folders', JSON.stringify([]));
        }
    }

    setEventListeners = () => {
        const openSettings = document.getElementById("open-settings");
        if (!openSettings) {
            this.removeEventListeners();
            return;
        }

        if (!this.openSettingsClickHandler) {
            this.openSettingsClickHandler = () => {
                this.openApp("settings");
            };
        }

        if (this.openSettingsTarget && this.openSettingsTarget !== openSettings && this.openSettingsClickHandler) {
            this.openSettingsTarget.removeEventListener('click', this.openSettingsClickHandler);
            this.openSettingsListenerAttached = false;
        }

        this.openSettingsTarget = openSettings;

        if (!this.openSettingsListenerAttached && this.openSettingsClickHandler) {
            this.openSettingsTarget.addEventListener('click', this.openSettingsClickHandler);
            this.openSettingsListenerAttached = true;
        }
    }

    removeEventListeners = () => {
        if (this.openSettingsTarget && this.openSettingsClickHandler) {
            this.openSettingsTarget.removeEventListener('click', this.openSettingsClickHandler);
        }
        this.openSettingsTarget = null;
        this.openSettingsListenerAttached = false;
    }

    setContextListeners = () => {
        document.addEventListener('contextmenu', this.checkContextMenu);
        // on click, anywhere, hide all menus
        document.addEventListener('click', this.hideAllContextMenu);
        // allow keyboard activation of context menus
        document.addEventListener('keydown', this.handleContextKey);
    }

    removeContextListeners = () => {
        document.removeEventListener("contextmenu", this.checkContextMenu);
        document.removeEventListener("click", this.hideAllContextMenu);
        document.removeEventListener('keydown', this.handleContextKey);
    }

    handleGlobalShortcut = (e) => {
        if (e.altKey && e.key === 'Tab') {
            e.preventDefault();
            const switcher = this.getOverlayState('windowSwitcher');
            if (!switcher.open || switcher.minimized) {
                this.openWindowSwitcher();
            }
        } else if (e.ctrlKey && e.shiftKey && e.key.toLowerCase() === 'v') {
            e.preventDefault();
            this.openApp('clipboard-manager');
        }
        else if (e.altKey && e.key === 'Tab') {
            e.preventDefault();
            this.cycleApps(e.shiftKey ? -1 : 1);
        }
        else if (e.altKey && (e.key === '`' || e.key === '~')) {
            e.preventDefault();
            this.cycleAppWindows(e.shiftKey ? -1 : 1);
        }
        else if (e.metaKey && ['ArrowLeft', 'ArrowRight', 'ArrowUp', 'ArrowDown'].includes(e.key)) {
            e.preventDefault();
            const id = this.getFocusedWindowId();
            if (id) {
                const event = new CustomEvent('super-arrow', { detail: e.key });
                document.getElementById(id)?.dispatchEvent(event);
            }
        }
        else if (e.key === 'Meta' && !e.repeat) {
            if (typeof e.preventDefault === 'function') {
                e.preventDefault();
            }
            this.openAllAppsOverlay('Meta');
        }
        else if (e.ctrlKey && e.key === 'Escape' && !e.repeat) {
            e.preventDefault();
            const launcher = this.getOverlayState('launcher');
            if (launcher.open && !launcher.minimized) {
                this.closeAllAppsOverlay();
            } else {
                this.openAllAppsOverlay('Ctrl+Escape');
            }
        }
    }

    handleGlobalShortcutKeyup = (event) => {
        const launcher = this.getOverlayState('launcher');
        if (!launcher.open || launcher.minimized) return;

        if (event.key === 'Escape') {
            event.preventDefault();
            this.closeAllAppsOverlay();
            return;
        }

        if (this.allAppsTriggerKey === 'Meta' && event.key === 'Meta') {
            event.preventDefault();
            this.closeAllAppsOverlay();
            return;
        }

        if (this.allAppsTriggerKey === 'Ctrl+Escape' && event.key === 'Control') {
            event.preventDefault();
            this.closeAllAppsOverlay();
        }
    }

    focusAllAppsSearchInput = () => {
        const focusInput = () => {
            const input = this.allAppsSearchRef?.current;
            if (input && typeof input.focus === 'function') {
                try {
                    input.focus({ preventScroll: true });
                } catch (e) {
                    input.focus();
                }
                if (typeof input.select === 'function') {
                    input.select();
                }
            }
        };

        if (typeof window !== 'undefined' && typeof window.requestAnimationFrame === 'function') {
            window.requestAnimationFrame(focusInput);
        } else {
            focusInput();
        }
    }

    restoreFocusToPreviousElement = () => {
        const target = this.previousFocusElement;
        this.previousFocusElement = null;
        this.allAppsTriggerKey = null;

        if (target && typeof target.focus === 'function') {
            try {
                target.focus();
            } catch (e) {
                // ignore focus errors
            }
        }
    }

    openAllAppsOverlay = (triggerKey = null) => {
        if (this.allAppsCloseTimeout) {
            clearTimeout(this.allAppsCloseTimeout);
            this.allAppsCloseTimeout = null;
        }

        const enter = () => {
            this.updateOverlayState('launcher', (current) => {
                if (!current.open || current.transitionState === 'entered') return current;
                return { ...current, transitionState: 'entered' };
            });
            this.allAppsEnterRaf = null;
        };

        const scheduleEnter = () => {
            if (typeof window !== 'undefined' && typeof window.requestAnimationFrame === 'function') {
                this.allAppsEnterRaf = window.requestAnimationFrame(enter);
            } else {
                enter();
            }
        };

        const launcher = this.getOverlayState('launcher');
        if (!launcher.open) {
            if (typeof document !== 'undefined') {
                const activeElement = document.activeElement;
                if (activeElement && activeElement !== document.body) {
                    this.previousFocusElement = activeElement;
                } else {
                    this.previousFocusElement = null;
                }
            }

            this.openOverlay('launcher', { transitionState: 'entering' }, scheduleEnter);
        } else if (launcher.minimized) {
            this.restoreOverlay('launcher', { transitionState: 'entering' }, scheduleEnter);
        } else {
            this.updateOverlayState('launcher', (current) => ({ ...current, transitionState: 'entered' }));
        }

        this.allAppsTriggerKey = triggerKey;
    }

    closeAllAppsOverlay = () => {
        const launcher = this.getOverlayState('launcher');
        const transitionState = launcher.transitionState || 'exited';
        if (!launcher.open && transitionState === 'exited') {
            this.allAppsTriggerKey = null;
            return;
        }

        if (this.allAppsCloseTimeout) {
            clearTimeout(this.allAppsCloseTimeout);
            this.allAppsCloseTimeout = null;
        }

        this.closeOverlay('launcher', { transitionState: 'exiting' }, () => {
            this.allAppsCloseTimeout = setTimeout(() => {
                this.updateOverlayState('launcher', (current) => ({ ...current, transitionState: 'exited' }));
                this.allAppsCloseTimeout = null;
            }, 220);
        });
        this.allAppsTriggerKey = null;
    }

    activateAllAppsFocusTrap = () => {
        if (this.allAppsFocusTrapHandler || typeof document === 'undefined') return;

        this.allAppsFocusTrapHandler = (event) => {
            if (event.key !== 'Tab') return;
            const launcher = this.getOverlayState('launcher');
            if (!launcher.open || launcher.minimized) return;

            const overlay = this.allAppsOverlayRef?.current;
            if (!overlay) return;

            const focusableSelectors = [
                'a[href]',
                'button:not([disabled])',
                'textarea:not([disabled])',
                'input:not([type="hidden"]):not([disabled])',
                'select:not([disabled])',
                '[tabindex]:not([tabindex="-1"])',
            ];

            const focusable = Array.from(
                overlay.querySelectorAll(focusableSelectors.join(','))
            ).filter((element) => {
                if (!(element instanceof HTMLElement)) return false;
                if (element.hasAttribute('disabled')) return false;
                if (element.getAttribute('aria-hidden') === 'true') return false;
                if (!overlay.contains(element)) return false;
                const rect = element.getBoundingClientRect();
                return rect.width > 0 && rect.height > 0;
            });

            if (!focusable.length) {
                event.preventDefault();
                return;
            }

            const first = focusable[0];
            const last = focusable[focusable.length - 1];
            const active = document.activeElement instanceof HTMLElement ? document.activeElement : null;

            if (event.shiftKey) {
                if (!active || active === first || !overlay.contains(active)) {
                    event.preventDefault();
                    last.focus();
                }
                return;
            }

            if (!active || active === last || !overlay.contains(active)) {
                event.preventDefault();
                first.focus();
            }
        };

        document.addEventListener('keydown', this.allAppsFocusTrapHandler, true);
    }

    deactivateAllAppsFocusTrap = () => {
        if (this.allAppsFocusTrapHandler && typeof document !== 'undefined') {
            document.removeEventListener('keydown', this.allAppsFocusTrapHandler, true);
            this.allAppsFocusTrapHandler = null;
        }
    }

    getFocusedWindowId = () => {
        for (const key in this.state.focused_windows) {
            if (this.state.focused_windows[key]) {
                return key;
            }
        }
        return null;
    }

    cycleApps = (direction) => {
        const stack = this.getActiveStack();
        if (!stack.length) return;
        const currentId = this.getFocusedWindowId();
        let index = stack.indexOf(currentId);
        if (index === -1) index = 0;
        let next = (index + direction + stack.length) % stack.length;
        // Skip minimized windows
        for (let i = 0; i < stack.length; i++) {
            const id = stack[next];
            if (!this.state.minimized_windows[id]) {
                this.focus(id);
                break;
            }
            next = (next + direction + stack.length) % stack.length;
        }
    }

    cycleAppWindows = (direction) => {
        const currentId = this.getFocusedWindowId();
        if (!currentId) return;
        const base = currentId.split('#')[0];
        const windows = this.getActiveStack().filter(id => id.startsWith(base));
        if (windows.length <= 1) return;
        let index = windows.indexOf(currentId);
        let next = (index + direction + windows.length) % windows.length;
        this.focus(windows[next]);
    }

    getWindowPreview = async (id) => {
        if (this.windowPreviewCache.has(id)) {
            return this.windowPreviewCache.get(id);
        }

        let preview = null;
        if (typeof document !== 'undefined') {
            const node = document.getElementById(id);
            if (node) {
                try {
                    preview = await toPng(node);
                } catch (error) {
                    preview = null;
                }
            }
        }

        this.windowPreviewCache.set(id, preview);
        return preview;
    };

    buildWindowSwitcherEntries = async (ids) => {
        const entries = [];
        for (const id of ids) {
            const app = this.getAppById(id) || {};
            const preview = await this.getWindowPreview(id);
            entries.push({
                id,
                title: app.title || app.name || id,
                icon: app.icon,
                preview,
            });
        }
        return entries;
    };

    openWindowSwitcher = () => {
        const stack = this.getActiveStack();
        const availableIds = stack.filter((id) => (
            this.state.closed_windows[id] === false && !this.state.minimized_windows[id]
        ));

        if (!availableIds.length) {
            return;
        }

        const requestId = ++this.windowSwitcherRequestId;
        this.openOverlay('windowSwitcher');
        this.setState({ switcherWindows: [] });

        Promise.resolve(this.buildWindowSwitcherEntries(availableIds))
            .then((windows) => {
                if (this.windowSwitcherRequestId !== requestId) {
                    return;
                }

                if (!windows.length) {
                    this.closeOverlay('windowSwitcher', {}, () => {
                        this.setState({ switcherWindows: [] });
                    });
                    return;
                }

                this.setState({ switcherWindows: windows });
            })
            .catch(() => {
                if (this.windowSwitcherRequestId === requestId) {
                    this.closeOverlay('windowSwitcher', {}, () => {
                        this.setState({ switcherWindows: [] });
                    });
                }
            });
    }

    closeWindowSwitcher = () => {
        this.closeOverlay('windowSwitcher', {}, () => {
            this.setState({ switcherWindows: [] });
        });
    }

    selectWindow = (id) => {
        this.closeOverlay('windowSwitcher', {}, () => {
            this.setState({ switcherWindows: [] }, () => {
                this.openApp(id);
            });
        });
    }

    checkContextMenu = (e) => {
        e.preventDefault();
        this.hideAllContextMenu();
        const target = e.target.closest('[data-context]');
        const context = target ? target.dataset.context : null;
        const appId = target ? target.dataset.appId : null;
        switch (context) {
            case "desktop-area":
                ReactGA.event({
                    category: `Context Menu`,
                    action: `Opened Desktop Context Menu`
                });
                this.showContextMenu(e, "desktop");
                break;
            case "app":
                ReactGA.event({
                    category: `Context Menu`,
                    action: `Opened App Context Menu`
                });
                this.setState({ context_app: appId }, () => this.showContextMenu(e, "app"));
                break;
            case "taskbar":
                ReactGA.event({
                    category: `Context Menu`,
                    action: `Opened Taskbar Context Menu`
                });
                this.setState({ context_app: appId }, () => this.showContextMenu(e, "taskbar"));
                break;
            default:
                ReactGA.event({
                    category: `Context Menu`,
                    action: `Opened Default Context Menu`
                });
                this.showContextMenu(e, "default");
        }
    }

    handleContextKey = (e) => {
        if (!(e.shiftKey && e.key === 'F10')) return;
        e.preventDefault();
        this.hideAllContextMenu();
        const target = e.target.closest('[data-context]');
        const context = target ? target.dataset.context : null;
        const appId = target ? target.dataset.appId : null;
        const rect = target ? target.getBoundingClientRect() : { left: 0, top: 0, height: 0 };
        const fakeEvent = { pageX: rect.left, pageY: rect.top + rect.height };
        switch (context) {
            case "desktop-area":
                ReactGA.event({ category: `Context Menu`, action: `Opened Desktop Context Menu` });
                this.showContextMenu(fakeEvent, "desktop");
                break;
            case "app":
                ReactGA.event({ category: `Context Menu`, action: `Opened App Context Menu` });
                this.setState({ context_app: appId }, () => this.showContextMenu(fakeEvent, "app"));
                break;
            case "taskbar":
                ReactGA.event({ category: `Context Menu`, action: `Opened Taskbar Context Menu` });
                this.setState({ context_app: appId }, () => this.showContextMenu(fakeEvent, "taskbar"));
                break;
            default:
                ReactGA.event({ category: `Context Menu`, action: `Opened Default Context Menu` });
                this.showContextMenu(fakeEvent, "default");
        }
    }

    showContextMenu = (e, menuName /* context menu name */) => {
        let { posx, posy } = this.getMenuPosition(e);
        let contextMenu = document.getElementById(`${menuName}-menu`);

        const menuWidth = contextMenu.offsetWidth;
        const menuHeight = contextMenu.offsetHeight;
        if (posx + menuWidth > window.innerWidth) posx -= menuWidth;
        if (posy + menuHeight > window.innerHeight) posy -= menuHeight;

        posx = posx.toString() + "px";
        posy = posy.toString() + "px";

        contextMenu.style.left = posx;
        contextMenu.style.top = posy;

        this.setState({ context_menus: { ...this.state.context_menus, [menuName]: true } });
    }

    hideAllContextMenu = () => {
        const menus = { ...this.state.context_menus };
        Object.keys(menus).forEach(key => {
            menus[key] = false;
        });
        this.setState({ context_menus: menus, context_app: null });
    }

    getMenuPosition = (e) => {
        var posx = 0;
        var posy = 0;

        if (!e) e = window.event;

        if (e.pageX || e.pageY) {
            posx = e.pageX;
            posy = e.pageY;
        } else if (e.clientX || e.clientY) {
            posx = e.clientX + document.body.scrollLeft +
                document.documentElement.scrollLeft;
            posy = e.clientY + document.body.scrollTop +
                document.documentElement.scrollTop;
        }
        return {
            posx, posy
        }
    }

    fetchAppsData = (callback) => {
        this.refreshAppRegistry();

        let pinnedApps = safeLocalStorage?.getItem('pinnedApps');
        if (pinnedApps) {
            pinnedApps = JSON.parse(pinnedApps);
            apps.forEach(app => { app.favourite = pinnedApps.includes(app.id); });
        } else {
            pinnedApps = apps.filter(app => app.favourite).map(app => app.id);
            safeLocalStorage?.setItem('pinnedApps', JSON.stringify(pinnedApps));
        }

        const focused_windows = {};
        const closed_windows = {};
        const disabled_apps = {};
        const favourite_apps = {};
        const minimized_windows = {};
        const desktop_apps = [];
        const hiddenIconIds = this.getAllFolderItemIds();

        apps.forEach((app) => {
            focused_windows[app.id] = false;
            closed_windows[app.id] = true;
            disabled_apps[app.id] = app.disabled;
            favourite_apps[app.id] = app.favourite;
            minimized_windows[app.id] = false;
            if (app.desktop_shortcut && !hiddenIconIds.has(app.id)) desktop_apps.push(app.id);
        });

        const workspaceState = {
            focused_windows,
            closed_windows,
            minimized_windows,
            window_positions: this.state.window_positions || {},
            window_sizes: this.state.window_sizes || {},
        };
        this.updateWorkspaceSnapshots(workspaceState);
        this.workspaceStacks = Array.from({ length: this.workspaceCount }, () => []);
        this.setWorkspaceState({
            ...workspaceState,
            disabled_apps,
            favourite_apps,
            desktop_apps,
        }, () => {
            this.ensureIconPositions(desktop_apps);
            if (typeof callback === 'function') callback();
        });
        this.initFavourite = { ...favourite_apps };
    }

    updateAppsData = () => {
        this.refreshAppRegistry();

        const focused_windows = {};
        const closed_windows = {};
        const favourite_apps = {};
        const minimized_windows = {};
        const disabled_apps = {};
        const desktop_apps = [];
        const hiddenIconIds = this.getAllFolderItemIds();

        apps.forEach((app) => {
            focused_windows[app.id] = this.state.focused_windows[app.id] ?? false;
            minimized_windows[app.id] = this.state.minimized_windows[app.id] ?? false;
            disabled_apps[app.id] = app.disabled;
            closed_windows[app.id] = this.state.closed_windows[app.id] ?? true;
            favourite_apps[app.id] = app.favourite;
            if (app.desktop_shortcut && !hiddenIconIds.has(app.id)) desktop_apps.push(app.id);
        });

        const workspaceState = {
            focused_windows,
            closed_windows,
            minimized_windows,
            window_positions: this.state.window_positions || {},
            window_sizes: this.state.window_sizes || {},
        };
        this.updateWorkspaceSnapshots(workspaceState);
        this.setWorkspaceState({
            ...workspaceState,
            disabled_apps,
            favourite_apps,
            desktop_apps,
        }, () => {
            this.ensureIconPositions(desktop_apps);
        });
        this.initFavourite = { ...favourite_apps };
    }

    hasVisibleWindows = () => {
        const closed = this.state.closed_windows || {};
        const minimized = this.state.minimized_windows || {};
        return Object.keys(closed).some(
            (id) => this.validAppIds.has(id) && closed[id] === false && !minimized[id],
        );
    };

    renderDesktopApps = () => {
        const {
            desktop_apps: desktopApps,
            desktop_icon_positions: positions = {},
            draggingIconId,
            keyboardMoveState,
        } = this.state;
        if (!desktopApps || desktopApps.length === 0) return null;

        const hasOpenWindows = this.hasVisibleWindows();
        const blockIcons = hasOpenWindows && !draggingIconId;
        const iconBaseZIndex = 15;
        const containerZIndex = blockIcons ? 5 : 15;
        const selectionSet = this.state.selectedIcons instanceof Set ? this.state.selectedIcons : new Set();
        const hoveredIconId = this.state.hoveredIconId;
        const marqueeSelection = this.state.marqueeSelection;

        const icons = desktopApps.map((appId, index) => {
            const app = this.getAppById(appId);
            if (!app) return null;

            const props = {
                name: app.title,
                id: app.id,
                icon: app.icon,
                openApp: this.openApp,
                disabled: this.state.disabled_apps[app.id],
                prefetch: app.screen?.prefetch,
                style: this.desktopIconVariables,
                accentVariables: this.desktopAccentVariables,
            };

            const position = (keyboardMoveState && keyboardMoveState.id === appId && keyboardMoveState.position)
                ? keyboardMoveState.position
                : (positions[appId] || this.computeGridPosition(index));
            const isKeyboardMoving = Boolean(keyboardMoveState && keyboardMoveState.id === appId);
            const isDragging = draggingIconId === appId || isKeyboardMoving;
            const isSelected = selectionSet.has(appId);
            const isHovered = hoveredIconId === appId;
            const assistiveHint = this.buildKeyboardMoveHint(app, isKeyboardMoving, position);
            const wrapperStyle = {
                position: 'absolute',
                left: `${position.x}px`,
                top: `${position.y}px`,
                touchAction: 'none',
                cursor: isDragging ? 'grabbing' : 'pointer',
                zIndex: isDragging ? 60 : iconBaseZIndex,
            };

            return (
                <div
                    key={app.id}
                    style={wrapperStyle}
                    onPointerDown={(event) => this.handleIconPointerDown(event, app.id)}
                    onPointerMove={this.handleIconPointerMove}
                    onPointerUp={this.handleIconPointerUp}
                    onPointerCancel={this.handleIconPointerCancel}
                    onClickCapture={this.handleIconClickCapture}
                    onPointerEnter={() => this.handleIconPointerEnter(app.id)}
                    onPointerLeave={() => this.handleIconPointerLeave(app.id)}
                >
                    <UbuntuApp
                        {...props}
                        draggable={false}
                        isBeingDragged={isDragging}
                        onKeyDown={(event) => this.handleIconKeyDown(event, app)}
                        onBlur={(event) => this.handleIconBlur(event, app.id)}
                        assistiveHint={assistiveHint}
                        isSelected={isSelected}
                        isHovered={isHovered}
                    />
                </div>
            );
        }).filter(Boolean);

        if (!icons.length) return null;

        return (
            <div
                className="absolute inset-0"
                aria-hidden={blockIcons ? 'true' : 'false'}
                style={{
                    pointerEvents: 'auto',
                    zIndex: containerZIndex,
                }}
                onPointerDown={this.handleDesktopPointerDown}
                onPointerMove={this.handleDesktopPointerMove}
                onPointerUp={this.handleDesktopPointerUp}
                onPointerCancel={this.handleDesktopPointerCancel}
            >
                {icons}
                {marqueeSelection ? (
                    <div
                        className="absolute pointer-events-none rounded-sm border border-sky-300/80 bg-sky-400/10 shadow-[0_0_0_1px_rgba(56,189,248,0.35)]"
                        style={{
                            left: `${marqueeSelection.left}px`,
                            top: `${marqueeSelection.top}px`,
                            width: `${marqueeSelection.width}px`,
                            height: `${marqueeSelection.height}px`,
                        }}
                    />
                ) : null}
            </div>
        );
    }

    renderWindows = () => {
        const { closed_windows = {}, minimized_windows = {}, focused_windows = {} } = this.state;
        const safeTopOffset = measureWindowTopOffset();
        const stack = this.getActiveStack();
        const orderedIds = [];
        const seen = new Set();

        stack.slice().reverse().forEach((id) => {
            if (closed_windows[id] === false && !seen.has(id)) {
                orderedIds.push(id);
                seen.add(id);
            }
        });

        apps.forEach((app) => {
            if (closed_windows[app.id] === false && !seen.has(app.id)) {
                orderedIds.push(app.id);
                seen.add(app.id);
            }
        });

        if (!orderedIds.length) return null;

        const appMap = new Map(apps.map((app) => [app.id, app]));
        const snapGrid = this.getSnapGrid();

        return orderedIds.map((id, index) => {
            const app = appMap.get(id);
            if (!app) return null;
            const pos = this.state.window_positions[id];
            const size = this.state.window_sizes?.[id];
            const defaultWidth = size && typeof size.width === 'number' ? size.width : app.defaultWidth;
            const defaultHeight = size && typeof size.height === 'number' ? size.height : app.defaultHeight;
            const props = {
                title: app.title,
                id: app.id,
                screen: app.screen,
                addFolder: this.addToDesktop,
                closed: this.closeApp,
                openApp: this.openApp,
                focus: this.focus,
                isFocused: focused_windows[id],
                hasMinimised: this.hasMinimised,
                minimized: minimized_windows[id],
                resizable: app.resizable,
                allowMaximize: app.allowMaximize,
                defaultWidth,
                defaultHeight,
                initialX: pos ? pos.x : undefined,
                initialY: pos ? clampWindowTopPosition(pos.y, safeTopOffset) : safeTopOffset,
                onPositionChange: (x, y) => this.updateWindowPosition(id, x, y),
                onSizeChange: (width, height) => this.updateWindowSize(id, width, height),
                snapEnabled: this.props.snapEnabled,
                snapGrid,
                context: this.state.window_context[id],
                zIndex: 200 + index,
            };

            return <Window key={id} {...props} />;
        }).filter(Boolean);
    }

    updateWindowSize = (id, width, height) => {
        if (!id || typeof width !== 'number' || !Number.isFinite(width) || typeof height !== 'number' || !Number.isFinite(height)) {
            return;
        }
        this.setWorkspaceState((prev) => {
            const current = prev.window_sizes || {};
            const existing = current[id];
            if (existing && existing.width === width && existing.height === height) {
                this.persistWindowSizes(current);
                return null;
            }
            const next = { ...current, [id]: { width, height } };
            this.persistWindowSizes(next);
            return { window_sizes: next };
        });
    }

    updateWindowPosition = (id, x, y) => {
        const [gridX, gridY] = this.getSnapGrid();
        const snapValue = (value, size) => {
            if (!this.props.snapEnabled) return value;
            if (typeof size !== 'number' || !Number.isFinite(size) || size <= 0) return value;
            return Math.round(value / size) * size;
        };
        const safeTopOffset = measureWindowTopOffset();
        const nextX = snapValue(x, gridX);
        const nextY = clampWindowTopPosition(snapValue(y, gridY), safeTopOffset);
        this.setWorkspaceState(prev => ({
            window_positions: { ...prev.window_positions, [id]: { x: nextX, y: nextY } }
        }), () => {
            this.persistWindowSizes(this.state.window_sizes || {});
            this.saveSession();
        });
    }

    getSnapGrid = () => {
        const fallback = [8, 8];
        if (!Array.isArray(this.props.snapGrid)) {
            return [...fallback];
        }
        const [gridX, gridY] = this.props.snapGrid;
        const normalize = (size, fallbackSize) => {
            if (typeof size !== 'number') return fallbackSize;
            if (!Number.isFinite(size)) return fallbackSize;
            if (size <= 0) return fallbackSize;
            return size;
        };
        return [normalize(gridX, fallback[0]), normalize(gridY, fallback[1])];
    }

    saveSession = () => {
        if (!this.props.setSession) return;
        const openWindows = Object.keys(this.state.closed_windows).filter(id => this.state.closed_windows[id] === false);
        const safeTopOffset = measureWindowTopOffset();
        const windows = openWindows.map(id => {
            const position = this.state.window_positions[id] || {};
            const nextX = typeof position.x === 'number' ? position.x : 60;
            const nextY = clampWindowTopPosition(position.y, safeTopOffset);
            return { id, x: nextX, y: nextY };
        });

        const nextSession = { ...this.props.session, windows };
        if ('dock' in nextSession) {
            delete nextSession.dock;
        }
        this.props.setSession(nextSession);
    }

    hasMinimised = (objId) => {
        let minimized_windows = this.state.minimized_windows;
        var focused_windows = this.state.focused_windows;

        // remove focus and minimise this window
        minimized_windows[objId] = true;
        focused_windows[objId] = false;
        this.setWorkspaceState({ minimized_windows, focused_windows });

        this.giveFocusToLastApp();
    }

    giveFocusToLastApp = () => {
        // if there is atleast one app opened, give it focus
        if (!this.checkAllMinimised()) {
            const stack = this.getActiveStack();
            for (let index = 0; index < stack.length; index++) {
                if (!this.state.minimized_windows[stack[index]]) {
                    this.focus(stack[index]);
                    break;
                }
            }
        }
    }

    checkAllMinimised = () => {
        let result = true;
        for (const key in this.state.minimized_windows) {
            if (!this.state.closed_windows[key]) { // if app is opened
                result = result & this.state.minimized_windows[key];
            }
        }
        return result;
    }

    handleOpenAppEvent = (e) => {
        const detail = e.detail;
        if (!detail) return;
        if (typeof detail === 'string') {
            this.openApp(detail);
            return;
        }
        if (typeof detail === 'object' && detail.id) {
            const { id, ...context } = detail;
            this.openApp(id, context);
        }
    }

    openApp = (objId, params) => {
        if (!this.validAppIds.has(objId)) {
            console.warn(`Attempted to open unknown app: ${objId}`);
            return;
        }
        const baseContext = params && typeof params === 'object'
            ? {
                ...params,
                ...(params.path && !params.initialPath ? { initialPath: params.path } : {}),
            }
            : undefined;
        const folderContext = this.isFolderApp(objId) ? this.getFolderContext(objId) : null;
        const context = folderContext || baseContext
            ? { ...(folderContext || {}), ...(baseContext || {}) }
            : undefined;
        const contextState = context
            ? { ...this.state.window_context, [objId]: context }
            : this.state.window_context;


        // google analytics
        ReactGA.event({
            category: `Open App`,
            action: `Opened ${objId} window`
        });

        // if the app is disabled
        if (this.state.disabled_apps[objId]) return;

        // if app is already open, focus it instead of spawning a new window
        if (this.state.closed_windows[objId] === false) {
            // if it's minimised, restore its last position
            if (this.state.minimized_windows[objId]) {
                this.focus(objId);
                var r = document.querySelector("#" + objId);
                r.style.transform = `translate(${r.style.getPropertyValue("--window-transform-x")},${r.style.getPropertyValue("--window-transform-y")}) scale(1)`;
                let minimized_windows = this.state.minimized_windows;
                minimized_windows[objId] = false;
                this.setWorkspaceState({ minimized_windows }, this.saveSession);

            }

            const reopen = () => {
                // if it's minimised, restore its last position
                if (this.state.minimized_windows[objId]) {
                    this.focus(objId);
                    var r = document.querySelector("#" + objId);
                    r.style.transform = `translate(${r.style.getPropertyValue("--window-transform-x")},${r.style.getPropertyValue("--window-transform-y")}) scale(1)`;
                    let minimized_windows = this.state.minimized_windows;
                    minimized_windows[objId] = false;
                    this.setState({ minimized_windows: minimized_windows }, this.saveSession);
                } else {
                    this.focus(objId);
                    this.saveSession();
                }
            };
            if (context) {
                this.setState({ window_context: contextState }, reopen);
            } else {
                reopen();
            }
            return;
        } else {
            let closed_windows = this.state.closed_windows;
            let favourite_apps = this.state.favourite_apps;
            let frequentApps = [];
            try { frequentApps = JSON.parse(safeLocalStorage?.getItem('frequentApps') || '[]'); } catch (e) { frequentApps = []; }
            var currentApp = frequentApps.find(app => app.id === objId);
            if (currentApp) {
                frequentApps.forEach((app) => {
                    if (app.id === currentApp.id) {
                        app.frequency += 1; // increase the frequency if app is found 
                    }
                });
            } else {
                frequentApps.push({ id: objId, frequency: 1 }); // new app opened
            }

            frequentApps.sort((a, b) => {
                if (a.frequency < b.frequency) {
                    return 1;
                }
                if (a.frequency > b.frequency) {
                    return -1;
                }
                return 0; // sort according to decreasing frequencies
            });

            safeLocalStorage?.setItem('frequentApps', JSON.stringify(frequentApps));

            addRecentApp(objId);

            this.closeAllAppsOverlay();

            setTimeout(() => {
                favourite_apps[objId] = true; // adds opened app to sideBar
                closed_windows[objId] = false; // openes app's window
                this.setWorkspaceState({ closed_windows, favourite_apps }, () => {
                    const nextState = { closed_windows, favourite_apps };
                    if (context) {
                        nextState.window_context = contextState;
                    }
                    this.setState(nextState, () => {
                        this.focus(objId);
                        this.saveSession();
                    });
                });
            }, 200);
        }
    }

    closeApp = async (objId) => {

        // capture window snapshot
        let image = null;
        const node = document.getElementById(objId);
        if (node) {
            try {
                image = await toPng(node);
            } catch (e) {
                // ignore snapshot errors
            }
        }

        // persist in trash with autopurge
        const appMeta = apps.find(a => a.id === objId) || {};
        const purgeDays = parseInt(safeLocalStorage?.getItem('trash-purge-days') || '30', 10);
        const ms = purgeDays * 24 * 60 * 60 * 1000;
        const now = Date.now();
        let trash = [];
        try { trash = JSON.parse(safeLocalStorage?.getItem('window-trash') || '[]'); } catch (e) { trash = []; }
        trash = trash.filter(item => now - item.closedAt <= ms);
        trash.push({
            id: objId,
            title: appMeta.title || objId,
            icon: appMeta.icon,
            image,
            closedAt: now,
        });
        safeLocalStorage?.setItem('window-trash', JSON.stringify(trash));
        this.updateTrashIcon();

        // remove app from the app stack
        const stack = this.getActiveStack();
        const index = stack.indexOf(objId);
        if (index !== -1) {
            stack.splice(index, 1);
        }

        if (this.windowPreviewCache?.has(objId)) {
            this.windowPreviewCache.delete(objId);
        }

        this.giveFocusToLastApp();

        // close window
        let closed_windows = this.state.closed_windows;
        let favourite_apps = this.state.favourite_apps;

        if (this.initFavourite[objId] === false) favourite_apps[objId] = false; // if user default app is not favourite, remove from sidebar
        closed_windows[objId] = true; // closes the app's window

        this.setWorkspaceState({ closed_windows, favourite_apps }, this.saveSession);

        const window_context = { ...this.state.window_context };
        delete window_context[objId];
        this.setState({ closed_windows, favourite_apps, window_context }, this.saveSession);
    }

    pinApp = (id) => {
        let favourite_apps = { ...this.state.favourite_apps }
        favourite_apps[id] = true
        this.initFavourite[id] = true
        const app = apps.find(a => a.id === id)
        if (app) app.favourite = true
        let pinnedApps = [];
        try { pinnedApps = JSON.parse(safeLocalStorage?.getItem('pinnedApps') || '[]'); } catch (e) { pinnedApps = []; }
        if (!pinnedApps.includes(id)) pinnedApps.push(id)
        safeLocalStorage?.setItem('pinnedApps', JSON.stringify(pinnedApps))
        this.setState({ favourite_apps }, () => { this.saveSession(); })
        this.hideAllContextMenu()
    }

    unpinApp = (id) => {
        let favourite_apps = { ...this.state.favourite_apps }
        if (this.state.closed_windows[id]) favourite_apps[id] = false
        this.initFavourite[id] = false
        const app = apps.find(a => a.id === id)
        if (app) app.favourite = false
        let pinnedApps = [];
        try { pinnedApps = JSON.parse(safeLocalStorage?.getItem('pinnedApps') || '[]'); } catch (e) { pinnedApps = []; }
        pinnedApps = pinnedApps.filter(appId => appId !== id)
        safeLocalStorage?.setItem('pinnedApps', JSON.stringify(pinnedApps))
        this.setState({ favourite_apps }, () => { this.saveSession(); })
        this.hideAllContextMenu()
    }

    focus = (objId) => {
        // removes focus from all window and
        // gives focus to window with 'id = objId'
        this.promoteWindowInStack(objId);
        var focused_windows = this.state.focused_windows;
        focused_windows[objId] = true;
        for (let key in focused_windows) {
            if (focused_windows.hasOwnProperty(key)) {
                if (key !== objId) {
                    focused_windows[key] = false;
                }
            }
        }
        this.setWorkspaceState({ focused_windows });
    }

    addNewFolder = () => {
        this.setState({ showNameBar: true });
    }

    openShortcutSelector = () => {
        this.openOverlay('shortcutSelector');
    }

    addShortcutToDesktop = (app_id) => {
        const appIndex = apps.findIndex(app => app.id === app_id);
        if (appIndex === -1) return;
        apps[appIndex].desktop_shortcut = true;
        let shortcuts = [];
        try { shortcuts = JSON.parse(safeLocalStorage?.getItem('app_shortcuts') || '[]'); } catch (e) { shortcuts = []; }
        if (!shortcuts.includes(app_id)) {
            shortcuts.push(app_id);
            safeLocalStorage?.setItem('app_shortcuts', JSON.stringify(shortcuts));
        }
        this.closeOverlay('shortcutSelector', {}, this.updateAppsData);
    }

    checkForAppShortcuts = () => {
        const shortcuts = safeLocalStorage?.getItem('app_shortcuts');
        if (!shortcuts) {
            safeLocalStorage?.setItem('app_shortcuts', JSON.stringify([]));
        } else {
            try {
                JSON.parse(shortcuts).forEach(id => {
                    const appIndex = apps.findIndex(app => app.id === id);
                    if (appIndex !== -1) {
                        apps[appIndex].desktop_shortcut = true;
                    }
                });
            } catch (e) {
                safeLocalStorage?.setItem('app_shortcuts', JSON.stringify([]));
            }
            this.updateAppsData();
        }
    }

    updateTrashIcon = () => {
        let trash = [];
        try { trash = JSON.parse(safeLocalStorage?.getItem('window-trash') || '[]'); } catch (e) { trash = []; }
        const appIndex = apps.findIndex(app => app.id === 'trash');
        if (appIndex !== -1) {
            const icon = trash.length
                ? '/themes/Yaru/status/user-trash-full-symbolic.svg'
                : '/themes/Yaru/status/user-trash-symbolic.svg';
            if (apps[appIndex].icon !== icon) {
                apps[appIndex].icon = icon;
                this.forceUpdate();
            }
        }
    }

    addToDesktop = (folder_name) => {
        folder_name = folder_name.trim();
        let folder_id = folder_name.replace(/\s+/g, '-').toLowerCase();
        const folderAppId = `new-folder-${folder_id}`;
        apps.push({
            id: folderAppId,
            title: folder_name,
            icon: '/themes/Yaru/system/folder.png',
            disabled: false,
            favourite: false,
            desktop_shortcut: true,
            isFolder: true,
            screen: () => null,
        });
        this.ensureFolderEntry(folderAppId);
        // store in local storage
        let new_folders = [];
        try { new_folders = JSON.parse(safeLocalStorage?.getItem('new_folders') || '[]'); } catch (e) { new_folders = []; }
        new_folders.push({ id: folderAppId, name: folder_name });
        safeLocalStorage?.setItem('new_folders', JSON.stringify(new_folders));

        this.setState({ showNameBar: false }, this.updateAppsData);
    };

    showAllApps = () => {
        const launcher = this.getOverlayState('launcher');
        if (launcher.open && !launcher.minimized) {
            this.closeAllAppsOverlay();
        } else {
            this.openAllAppsOverlay();
        }
    };

    renderNameBar = () => {
        const handleSubmit = (event) => {
            event.preventDefault();
            const input = this.folderNameInputRef.current;
            const folder_name = input?.value ?? "";
            if (!folder_name.trim()) {
                input?.focus();
                return;
            }
            this.addToDesktop(folder_name);
        };

        const removeCard = () => {
            this.setState({ showNameBar: false });
        };

        return (
            <div className="absolute rounded-md top-1/2 left-1/2 text-center text-white font-light text-sm bg-ub-cool-grey transform -translate-y-1/2 -translate-x-1/2 sm:w-96 w-3/4 z-50">
                <form onSubmit={handleSubmit} className="flex flex-col">
                    <div className="w-full flex flex-col justify-around items-start pl-6 pb-8 pt-6">
                        <label htmlFor="folder-name-input">New folder name</label>
                        <input
                            className="outline-none mt-5 px-1 w-10/12 context-menu-bg border-2 border-blue-700 rounded py-0.5"
                            id="folder-name-input"
                            type="text"
                            autoComplete="off"
                            spellCheck="false"
                            autoFocus={true}
                            aria-label="Folder name"
                            ref={this.folderNameInputRef}
                        />
                    </div>
                    <div className="flex">
                        <button
                            type="submit"
                            aria-label="Create folder"
                            className="w-1/2 px-4 py-2 border border-gray-900 border-opacity-50 border-r-0 hover:bg-ub-warm-grey hover:bg-opacity-10 hover:border-opacity-50"
                        >
                            Create
                        </button>
                        <button
                            type="button"
                            onClick={removeCard}
                            aria-label="Cancel folder creation"
                            className="w-1/2 px-4 py-2 border border-gray-900 border-opacity-50 hover:bg-ub-warm-grey hover:bg-opacity-10 hover:border-opacity-50"
                        >
                            Cancel
                        </button>
                    </div>
                </form>
            </div>
        );
    };

    render() {
        const theme = this.state.currentTheme || this.normalizeTheme(this.props.desktopTheme);
        const accentColor = theme && theme.accent ? theme.accent : '#1793d1';
        const wallpaperSource = (theme && (theme.wallpaperUrl || theme.fallbackWallpaperUrl)) || '';
        const wallpaperCss = wallpaperSource ? `url("${wallpaperSource}")` : 'none';
        const blurValue = theme && typeof theme.blur === 'number' ? `${theme.blur}px` : '0px';
        const overlayValue = theme && theme.overlay ? theme.overlay : 'none';
        const desktopStyle = {
            paddingTop: DESKTOP_TOP_PADDING,
            minHeight: '100dvh',
            '--desktop-accent': accentColor,
            '--desktop-wallpaper': wallpaperCss,
            '--desktop-blur': blurValue,
            '--desktop-overlay': overlayValue,
        };
        const overlayWindows = this.state.overlayWindows || {};
        const launcherOverlay = overlayWindows.launcher || { open: false, minimized: false, maximized: false, transitionState: 'exited' };
        const shortcutOverlay = overlayWindows.shortcutSelector || { open: false, minimized: false, maximized: false };
        const windowSwitcherOverlay = overlayWindows.windowSwitcher || { open: false, minimized: false, maximized: false };
        return (
            <main
                id="desktop"
                role="main"
                ref={this.desktopRef}
                className={" min-h-screen h-full w-full flex flex-col items-end justify-start content-start flex-wrap-reverse bg-transparent relative overflow-hidden overscroll-none window-parent"}
                style={desktopStyle}
            >

                {/* Window Area */}
                <div
                    id="window-area"
                    className="absolute h-full w-full bg-transparent"
                    data-context="desktop-area"
                >
                    {this.renderWindows()}
                </div>

                {/* Background Image */}
                <BackgroundImage theme={theme} />

                {/* Desktop Apps */}
                {this.renderDesktopApps()}

                {/* Context Menus */}
                <DesktopMenu
                    active={this.state.context_menus.desktop}
                    openApp={this.openApp}
                    addNewFolder={this.addNewFolder}
                    openShortcutSelector={this.openShortcutSelector}
                    iconSizePreset={this.state.iconSizePreset}
                    setIconSizePreset={this.setIconSizePreset}
                    clearSession={() => { this.props.clearSession(); window.location.reload(); }}
                />
                <DefaultMenu active={this.state.context_menus.default} onClose={this.hideAllContextMenu} />
                <AppMenu
                    active={this.state.context_menus.app}
                    pinned={this.initFavourite[this.state.context_app]}
                    pinApp={() => this.pinApp(this.state.context_app)}
                    unpinApp={() => this.unpinApp(this.state.context_app)}
                    onClose={this.hideAllContextMenu}
                />
                <TaskbarMenu
                    active={this.state.context_menus.taskbar}
                    minimized={this.state.context_app ? this.state.minimized_windows[this.state.context_app] : false}
                    onMinimize={() => {
                        const id = this.state.context_app;
                        if (!id) return;
                        if (this.state.minimized_windows[id]) {
                            this.openApp(id);
                        } else {
                            this.hasMinimised(id);
                        }
                    }}
                    onClose={() => {
                        const id = this.state.context_app;
                        if (!id) return;
                        this.closeApp(id);
                    }}
                    onCloseMenu={this.hideAllContextMenu}
                />

                {/* Folder Input Name Bar */}
                {
                    (this.state.showNameBar
                        ? this.renderNameBar()
                        : null
                    )
                }

                {
                    (() => {
                        const transitionState = launcherOverlay.transitionState || 'exited';
                        const shouldRenderLauncher = launcherOverlay.open || ['entering', 'exiting'].includes(transitionState);
                        if (!shouldRenderLauncher) return null;
                        const launcherActive = launcherOverlay.open && !launcherOverlay.minimized;
                        const panelClasses = [
                            'w-full max-w-6xl bg-slate-900/80 text-white shadow-2xl transition-all duration-200 ease-out focus:outline-none',
                            launcherOverlay.maximized ? 'max-w-none h-full' : 'max-h-[90vh]',
                            launcherActive ? 'scale-100 opacity-100 translate-y-0' : 'scale-95 opacity-0 -translate-y-2',
                        ].join(' ');

                        return (
                            <SystemOverlayWindow
                                id="overlay-launcher"
                                title="All applications"
                                open={launcherOverlay.open}
                                minimized={launcherOverlay.minimized}
                                maximized={launcherOverlay.maximized}
                                onMinimize={() => this.toggleOverlayMinimize('launcher')}
                                onMaximize={() => this.toggleOverlayMaximize('launcher')}
                                onClose={this.closeAllAppsOverlay}
                                overlayRef={this.allAppsOverlayRef}
                                overlayClassName="bg-slate-950/70 backdrop-blur-xl transition-opacity duration-200 ease-out overflow-y-auto"
                                frameClassName={panelClasses}
                                bodyClassName="flex-1 overflow-y-auto"
                                ariaLabelledBy="all-apps-overlay-title"
                            >
                                <AllApplications
                                    apps={apps}
                                    games={games}
                                    recentApps={this.getActiveStack()}
                                    openApp={this.openApp}
                                    searchInputRef={this.allAppsSearchRef}
                                    headingId="all-apps-overlay-title"
                                />
                            </SystemOverlayWindow>
                        );
                    })()
                }

                {shortcutOverlay.open ? (
                    <SystemOverlayWindow
                        id="overlay-shortcut-selector"
                        title="Add to desktop"
                        open={shortcutOverlay.open}
                        minimized={shortcutOverlay.minimized}
                        maximized={shortcutOverlay.maximized}
                        onMinimize={() => this.toggleOverlayMinimize('shortcutSelector')}
                        onMaximize={() => this.toggleOverlayMaximize('shortcutSelector')}
                        onClose={() => this.closeOverlay('shortcutSelector')}
                        overlayClassName="bg-slate-950/70 backdrop-blur-xl transition-opacity duration-200 ease-out"
                        frameClassName={[
                            'w-full max-w-3xl bg-slate-900/85 text-white shadow-xl transition-all duration-200 ease-out focus:outline-none',
                            shortcutOverlay.maximized ? 'max-w-none h-full' : 'max-h-[80vh]',
                            shortcutOverlay.open && !shortcutOverlay.minimized ? 'scale-100 opacity-100 translate-y-0' : 'scale-95 opacity-0 -translate-y-2',
                        ].join(' ')}
                        bodyClassName="flex-1 overflow-y-auto px-6 py-6"
                        allowMaximize={false}
                        ariaLabel="Add to desktop"
                    >
                        <ShortcutSelector
                            apps={apps}
                            games={games}
                            onSelect={this.addShortcutToDesktop}
                            onRequestClose={() => this.closeOverlay('shortcutSelector')}
                        />
                    </SystemOverlayWindow>
                ) : null}

                {windowSwitcherOverlay.open ? (
                    <SystemOverlayWindow
                        id="overlay-window-switcher"
                        title="Switch windows"
                        open={windowSwitcherOverlay.open}
                        minimized={windowSwitcherOverlay.minimized}
                        maximized={windowSwitcherOverlay.maximized}
                        onMinimize={() => this.toggleOverlayMinimize('windowSwitcher')}
                        onMaximize={() => this.toggleOverlayMaximize('windowSwitcher')}
                        onClose={this.closeWindowSwitcher}
                        overlayClassName="bg-slate-950/70 backdrop-blur-xl transition-opacity duration-200 ease-out"
                        frameClassName={[
                            'w-full max-w-5xl bg-slate-900/85 text-white shadow-2xl transition-all duration-200 ease-out focus:outline-none',
                            windowSwitcherOverlay.maximized ? 'max-w-none h-full' : 'max-h-[80vh]',
                            windowSwitcherOverlay.open && !windowSwitcherOverlay.minimized ? 'scale-100 opacity-100 translate-y-0' : 'scale-95 opacity-0 -translate-y-2',
                        ].join(' ')}
                        bodyClassName="flex-1 overflow-y-auto px-6 py-6"
                        allowMaximize={false}
                        contentRef={this.windowSwitcherContentRef}
                        ariaLabel="Switch windows"
                    >
                        <WindowSwitcher
                            windows={this.state.switcherWindows}
                            onSelect={this.selectWindow}
                            onClose={this.closeWindowSwitcher}
                            containerRef={this.windowSwitcherContentRef}
                        />
                    </SystemOverlayWindow>
                ) : null}

                <div className="sr-only" role="status" aria-live="polite" aria-atomic="true">
                    {this.state.liveRegionMessage}
                </div>

            </main>
        );
    }
}

export default function DesktopWithSnap(props) {
    const [snapEnabled] = useSnapSetting();
    const [snapGrid] = useSnapGridSetting();
    const { density, fontScale, largeHitAreas, desktopTheme } = useSettings();
    return (
        <Desktop
            {...props}
            snapEnabled={snapEnabled}
            snapGrid={snapGrid}
            density={density}
            fontScale={fontScale}
            largeHitAreas={largeHitAreas}
            desktopTheme={desktopTheme}
        />
    );
}<|MERGE_RESOLUTION|>--- conflicted
+++ resolved
@@ -143,11 +143,7 @@
         this.iconGridSpacing = { ...this.baseIconGridSpacing };
         this.desktopPadding = { ...this.baseDesktopPadding };
 
-<<<<<<< HEAD
         const initialWindowSizes = this.loadWindowSizes();
-=======
-        const initialFolderContents = loadStoredFolderContents();
->>>>>>> 84031689
 
         this.state = {
             focused_windows: {},
@@ -922,7 +918,6 @@
         }
     };
 
-<<<<<<< HEAD
     loadWindowSizes = () => {
         if (!safeLocalStorage) return {};
         try {
@@ -952,11 +947,6 @@
         } catch (e) {
             // ignore write errors (storage may be unavailable)
         }
-=======
-    persistFolderContents = () => {
-        const contents = this.state.folder_contents || {};
-        persistStoredFolderContents(contents);
->>>>>>> 84031689
     };
 
     ensureIconPositions = (desktopApps = []) => {
@@ -2031,11 +2021,8 @@
             closed_windows: { ...snapshot.closed_windows },
             minimized_windows: { ...snapshot.minimized_windows },
             window_positions: { ...snapshot.window_positions },
-<<<<<<< HEAD
             window_sizes: { ...(snapshot.window_sizes || {}) },
             showWindowSwitcher: false,
-=======
->>>>>>> 84031689
             switcherWindows: [],
             currentTheme: nextTheme,
         }, () => {
