import React, { Component } from 'react';
import BackgroundImage from '../util-components/background-image';
import SideBar from './side_bar';
import apps, { games, sys } from '../../apps.config';
import Window from '../base/window';
import UbuntuApp from '../base/ubuntu_app';
import AllApplications from '../screen/all-applications'
import DesktopMenu from '../context-menus/desktop-menu';
import DefaultMenu from '../context-menus/default';
import ReactGA from 'react-ga4';

export class Desktop extends Component {
    constructor() {
        super();
        this.app_stack = [];
        this.initFavourite = {};
        this.allWindowClosed = false;
        this.state = {
            focused_windows: {},
            closed_windows: {},
            allAppsView: false,
            overlapped_windows: {},
            disabled_apps: {},
            favourite_apps: {},
            hideSideBar: false,
            minimized_windows: {},
            desktop_apps: [],
            context_menus: {
                desktop: false,
                default: false,
            },
            showNameBar: false,
        }
    }

    componentDidMount() {
        // google analytics
        ReactGA.send({ hitType: "pageview", page: "/desktop", title: "Custom Title" });

        this.fetchAppsData();
        this.setContextListeners();
        this.setEventListeners();
        this.checkForNewFolders();

        setTimeout(() => {
            this.openApp("about-alex");
        }, 500);
    }

    componentWillUnmount() {
        this.removeContextListeners();
    }

    checkForNewFolders = () => {
        var new_folders = localStorage.getItem('new_folders');
        if (new_folders === null && new_folders !== undefined) {
            localStorage.setItem("new_folders", JSON.stringify([]));
        }
        else {
            new_folders = JSON.parse(new_folders);
            new_folders.forEach(folder => {
                apps.push({
                    id: `new-folder-${folder.id}`,
                    title: folder.name,
                    icon: sys('folder.png'),
                    disabled: true,
                    favourite: false,
                    desktop_shortcut: true,
                    screen: () => { },
                });
            });
            this.updateAppsData();
        }
    }

    setEventListeners = () => {
        const openSettings = document.getElementById("open-settings");
        if (openSettings) {
            openSettings.addEventListener("click", () => {
                this.openApp("settings");
            });
        }
    }

    setContextListeners = () => {
        document.addEventListener('contextmenu', this.checkContextMenu);
        // on click, anywhere, hide all menus
        document.addEventListener('click', this.hideAllContextMenu);
    }

    removeContextListeners = () => {
        document.removeEventListener("contextmenu", this.checkContextMenu);
        document.removeEventListener("click", this.hideAllContextMenu);
    }

    checkContextMenu = (e) => {
        e.preventDefault();
        this.hideAllContextMenu();
        switch (e.target.dataset.context) {
            case "desktop-area":
                ReactGA.event({
                    category: `Context Menu`,
                    action: `Opened Desktop Context Menu`
                });
                this.showContextMenu(e, "desktop");
                break;
            default:
                ReactGA.event({
                    category: `Context Menu`,
                    action: `Opened Default Context Menu`
                });
                this.showContextMenu(e, "default");
        }
    }

    showContextMenu = (e, menuName /* context menu name */) => {
        let { posx, posy } = this.getMenuPosition(e);
        let contextMenu = document.getElementById(`${menuName}-menu`);

        const menuWidth = contextMenu.offsetWidth;
        const menuHeight = contextMenu.offsetHeight;
        if (posx + menuWidth > window.innerWidth) posx -= menuWidth;
        if (posy + menuHeight > window.innerHeight) posy -= menuHeight;

        posx = posx.toString() + "px";
        posy = posy.toString() + "px";

        contextMenu.style.left = posx;
        contextMenu.style.top = posy;

        this.setState(prev => ({ context_menus: { ...prev.context_menus, [menuName]: true } }));
    }

    hideAllContextMenu = () => {
        this.setState(prev => {
            const menus = {};
            Object.keys(prev.context_menus).forEach(key => {
                menus[key] = false;
            });
            return { context_menus: menus };
        });
    }

    getMenuPosition = (e) => {
        var posx = 0;
        var posy = 0;

        if (!e) e = window.event;

        if (e.pageX || e.pageY) {
            posx = e.pageX;
            posy = e.pageY;
        } else if (e.clientX || e.clientY) {
            posx = e.clientX + document.body.scrollLeft +
                document.documentElement.scrollLeft;
            posy = e.clientY + document.body.scrollTop +
                document.documentElement.scrollTop;
        }
        return {
            posx, posy
        }
    }

    fetchAppsData = () => {
        let focused_windows = {}, closed_windows = {}, disabled_apps = {}, favourite_apps = {}, overlapped_windows = {}, minimized_windows = {};
        let desktop_apps = [];
        apps.forEach((app) => {
            focused_windows = {
                ...focused_windows,
                [app.id]: false,
            };
            closed_windows = {
                ...closed_windows,
                [app.id]: true,
            };
            disabled_apps = {
                ...disabled_apps,
                [app.id]: app.disabled,
            };
            favourite_apps = {
                ...favourite_apps,
                [app.id]: app.favourite,
            };
            overlapped_windows = {
                ...overlapped_windows,
                [app.id]: false,
            };
            minimized_windows = {
                ...minimized_windows,
                [app.id]: false,
            }
            if (app.desktop_shortcut) desktop_apps.push(app.id);
        });
        this.setState({
            focused_windows,
            closed_windows,
            disabled_apps,
            favourite_apps,
            overlapped_windows,
            minimized_windows,
            desktop_apps
        });
        this.initFavourite = { ...favourite_apps };
    }

    updateAppsData = () => {
        let focused_windows = {}, closed_windows = {}, favourite_apps = {}, minimized_windows = {}, disabled_apps = {};
        let desktop_apps = [];
        apps.forEach((app) => {
            focused_windows = {
                ...focused_windows,
                [app.id]: ((this.state.focused_windows[app.id] !== undefined || this.state.focused_windows[app.id] !== null) ? this.state.focused_windows[app.id] : false),
            };
            minimized_windows = {
                ...minimized_windows,
                [app.id]: ((this.state.minimized_windows[app.id] !== undefined || this.state.minimized_windows[app.id] !== null) ? this.state.minimized_windows[app.id] : false)
            };
            disabled_apps = {
                ...disabled_apps,
                [app.id]: app.disabled
            };
            closed_windows = {
                ...closed_windows,
                [app.id]: ((this.state.closed_windows[app.id] !== undefined || this.state.closed_windows[app.id] !== null) ? this.state.closed_windows[app.id] : true)
            };
            favourite_apps = {
                ...favourite_apps,
                [app.id]: app.favourite
            }
            if (app.desktop_shortcut) desktop_apps.push(app.id);
        });
        this.setState({
            focused_windows,
            closed_windows,
            disabled_apps,
            minimized_windows,
            favourite_apps,
            desktop_apps
        });
        this.initFavourite = { ...favourite_apps };
    }

    renderDesktopApps = () => {
        if (Object.keys(this.state.closed_windows).length === 0) return;
        let appsJsx = [];
        apps.forEach((app, index) => {
            if (this.state.desktop_apps.includes(app.id)) {

                const props = {
                    name: app.title,
                    id: app.id,
                    icon: app.icon,
                    openApp: this.openApp
                }

                appsJsx.push(
                    <UbuntuApp key={index} {...props} />
                );
            }
        });
        return appsJsx;
    }

    renderWindows = () => {
        let windowsJsx = [];
        apps.forEach((app, index) => {
            if (this.state.closed_windows[app.id] === false) {

                const props = {
                    title: app.title,
                    id: app.id,
                    screen: app.screen,
                    addFolder: this.addToDesktop,
                    closed: this.closeApp,
                    openApp: this.openApp,
                    focus: this.focus,
                    isFocused: this.state.focused_windows[app.id],
                    hideSideBar: this.hideSideBar,
                    hasMinimised: this.hasMinimised,
                    minimized: this.state.minimized_windows[app.id],
                    changeBackgroundImage: this.props.changeBackgroundImage,
                    bg_image_name: this.props.bg_image_name,
                    resizable: app.resizable,
                    allowMaximize: app.allowMaximize,
                    defaultWidth: app.defaultWidth,
                    defaultHeight: app.defaultHeight,
                }

                windowsJsx.push(
                    <Window key={index} {...props} />
                )
            }
        });
        return windowsJsx;
    }

    hideSideBar = (objId, hide) => {
        if (hide === this.state.hideSideBar) return;

        if (objId === null) {
            if (hide === false) {
                this.setState({ hideSideBar: false });
            }
            else {
                for (const key in this.state.overlapped_windows) {
                    if (this.state.overlapped_windows[key]) {
                        this.setState({ hideSideBar: true });
                        return;
                    }  // if any window is overlapped then hide the SideBar
                }
            }
            return;
        }

        if (hide === false) {
            for (const key in this.state.overlapped_windows) {
                if (this.state.overlapped_windows[key] && key !== objId) return; // if any window is overlapped then don't show the SideBar
            }
        }

        this.setState(prev => ({
            hideSideBar: hide,
            overlapped_windows: { ...prev.overlapped_windows, [objId]: hide }
        }));
    }

    hasMinimised = (objId) => {
        this.setState(prev => ({
            minimized_windows: { ...prev.minimized_windows, [objId]: true },
            focused_windows: { ...prev.focused_windows, [objId]: false }
        }));

        this.hideSideBar(null, false);

        this.giveFocusToLastApp();
    }

    giveFocusToLastApp = () => {
        // if there is atleast one app opened, give it focus
        if (!this.checkAllMinimised()) {
            for (const index in this.app_stack) {
                if (!this.state.minimized_windows[this.app_stack[index]]) {
                    this.focus(this.app_stack[index]);
                    break;
                }
            }
        }
    }

    checkAllMinimised = () => {
        let result = true;
        for (const key in this.state.minimized_windows) {
            if (!this.state.closed_windows[key]) { // if app is opened
                result = result & this.state.minimized_windows[key];
            }
        }
        return result;
    }

    openApp = (objId) => {

        // google analytics
        ReactGA.event({
            category: `Open App`,
            action: `Opened ${objId} window`
        });

        // if the app is disabled
        if (this.state.disabled_apps[objId]) return;

        let closed_windows = { ...this.state.closed_windows };
        let minimized_windows = { ...this.state.minimized_windows };

        if (closed_windows[objId]) {
            closed_windows[objId] = false;
            minimized_windows[objId] = false;
        }

        this.setState({ closed_windows, minimized_windows });
        if (minimized_windows[objId]) {
            // focus this app's window
            this.focus(objId);

            // set window's last position
            var r = document.querySelector("#" + objId);
            r.style.transform = `translate(${r.style.getPropertyValue("--window-transform-x")},${r.style.getPropertyValue("--window-transform-y")}) scale(1)`;

            // tell childs that his app has been not minimised
<<<<<<< HEAD
            this.setState(prev => ({
                minimized_windows: { ...prev.minimized_windows, [objId]: false }
            }));
=======
            minimized_windows[objId] = false;
            this.setState({ minimized_windows });
>>>>>>> 37b2fa1a
            return;
        }

        //if app is already opened
        if (this.app_stack.includes(objId)) this.focus(objId);
        else {
            var frequentApps = localStorage.getItem('frequentApps') ? JSON.parse(localStorage.getItem('frequentApps')) : [];
            var currentApp = frequentApps.find(app => app.id === objId);
            if (currentApp) {
                frequentApps.forEach((app) => {
                    if (app.id === currentApp.id) {
                        app.frequency += 1; // increase the frequency if app is found 
                    }
                });
            } else {
                frequentApps.push({ id: objId, frequency: 1 }); // new app opened
            }

            frequentApps.sort((a, b) => {
                if (a.frequency < b.frequency) {
                    return 1;
                }
                if (a.frequency > b.frequency) {
                    return -1;
                }
                return 0; // sort according to decreasing frequencies
            });

            localStorage.setItem("frequentApps", JSON.stringify(frequentApps));

            setTimeout(() => {
                this.setState(
                    (s) => ({
                        closed_windows: { ...s.closed_windows, [objId]: false },
                        favourite_apps: { ...s.favourite_apps, [objId]: true },
                        allAppsView: false,
                    }),
                    () => this.focus(objId)
                );
                this.app_stack.push(objId);
            }, 200);
        }
    }

    closeApp = (objId) => {

        // remove app from the app stack
        this.app_stack.splice(this.app_stack.indexOf(objId), 1);

        this.giveFocusToLastApp();

        this.hideSideBar(null, false);

        // close window

        this.setState((state) => {
            const favourite_updates =
                this.initFavourite[objId] === false ? { [objId]: false } : {};

            return {
                closed_windows: { ...state.closed_windows, [objId]: true },
                favourite_apps: {
                    ...state.favourite_apps,
                    ...favourite_updates,
                },
            };
        });
    }

    focus = (objId) => {
        // removes focus from all window and
        // gives focus to window with 'id = objId'
        this.setState(prev => {
            const focused_windows = { ...prev.focused_windows };
            focused_windows[objId] = true;
            for (let key in focused_windows) {
                if (focused_windows.hasOwnProperty(key) && key !== objId) {
                    focused_windows[key] = false;
                }
            }
            return { focused_windows };
        });
    }

    addNewFolder = () => {
        this.setState({ showNameBar: true });
    }

    addToDesktop = (folder_name) => {
        folder_name = folder_name.trim();
        let folder_id = folder_name.replace(/\s+/g, '-').toLowerCase();
        apps.push({
            id: `new-folder-${folder_id}`,
            title: folder_name,
            icon: sys('folder.png'),
            disabled: true,
            favourite: false,
            desktop_shortcut: true,
            screen: () => { },
        });
        // store in local storage
        var new_folders = JSON.parse(localStorage.getItem('new_folders'));
        new_folders.push({ id: `new-folder-${folder_id}`, name: folder_name });
        localStorage.setItem("new_folders", JSON.stringify(new_folders));

        this.setState({ showNameBar: false }, this.updateAppsData);
    }

    showAllApps = () => { this.setState(prev => ({ allAppsView: !prev.allAppsView })) }

    renderNameBar = () => {
        let addFolder = () => {
            let folder_name = document.getElementById("folder-name-input").value;
            this.addToDesktop(folder_name);
        }

        let removeCard = () => {
            this.setState({ showNameBar: false });
        }

        return (
            <div className="absolute rounded-md top-1/2 left-1/2 text-center text-white font-light text-sm bg-panel transform -translate-y-1/2 -translate-x-1/2 sm:w-96 w-3/4 z-50">
                <div className="w-full flex flex-col justify-around items-start pl-6 pb-8 pt-6">
                    <span>New folder name</span>
                    <input className="outline-none mt-5 px-1 w-10/12  context-menu-bg border-2 border-blue-700 rounded py-0.5" id="folder-name-input" type="text" autoComplete="off" spellCheck="false" autoFocus={true} />
                </div>
                <div className="flex">
                    <div onClick={addFolder} className="w-1/2 px-4 py-2 border border-gray-900 border-opacity-50 border-r-0 hover:bg-warm hover:bg-opacity-10 hover:border-opacity-50">Create</div>
                    <div onClick={removeCard} className="w-1/2 px-4 py-2 border border-gray-900 border-opacity-50 hover:bg-warm hover:bg-opacity-10 hover:border-opacity-50">Cancel</div>
                </div>
            </div>
        );
    }

    render() {
        return (
            <div className={" h-full w-full flex flex-col items-end justify-start content-start flex-wrap-reverse pt-8 bg-transparent relative overflow-hidden overscroll-none window-parent"}>

                {/* Window Area */}
                <div className="pointer-events-none absolute h-full w-full bg-transparent" data-context="desktop-area">
                    {this.renderWindows()}
                </div>

                {/* Background Image */}
                <BackgroundImage img={this.props.bg_image_name} />

                {/* Ubuntu Side Menu Bar */}
                <SideBar apps={apps}
                    hide={this.state.hideSideBar}
                    hideSideBar={this.hideSideBar}
                    favourite_apps={this.state.favourite_apps}
                    showAllApps={this.showAllApps}
                    allAppsView={this.state.allAppsView}
                    closed_windows={this.state.closed_windows}
                    focused_windows={this.state.focused_windows}
                    isMinimized={this.state.minimized_windows}
                    openAppByAppId={this.openApp} />

                {/* Desktop Apps */}
                {this.renderDesktopApps()}

                {/* Context Menus */}
                <DesktopMenu active={this.state.context_menus.desktop} openApp={this.openApp} addNewFolder={this.addNewFolder} />
                <DefaultMenu active={this.state.context_menus.default} />

                {/* Folder Input Name Bar */}
                {
                    (this.state.showNameBar
                        ? this.renderNameBar()
                        : null
                    )
                }

                { this.state.allAppsView ?
                    <AllApplications apps={apps}
                        games={games}
                        recentApps={this.app_stack}
                        openApp={this.openApp}
                        closeAllApps={this.showAllApps} /> : null}

            </div>
        )
    }
}

export default Desktop<|MERGE_RESOLUTION|>--- conflicted
+++ resolved
@@ -386,14 +386,10 @@
             r.style.transform = `translate(${r.style.getPropertyValue("--window-transform-x")},${r.style.getPropertyValue("--window-transform-y")}) scale(1)`;
 
             // tell childs that his app has been not minimised
-<<<<<<< HEAD
             this.setState(prev => ({
                 minimized_windows: { ...prev.minimized_windows, [objId]: false }
             }));
-=======
-            minimized_windows[objId] = false;
-            this.setState({ minimized_windows });
->>>>>>> 37b2fa1a
+
             return;
         }
 
