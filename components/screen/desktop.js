import React, { Component } from 'react';
import BackgroundImage from '../util-components/background-image';
import SideBar from './side_bar';
import apps, { games, sys } from '../../apps.config';
import Window from '../base/window';
import UbuntuApp from '../base/ubuntu_app';
import AllApplications from '../screen/all-applications'
import DesktopMenu from '../context-menus/desktop-menu';
import DefaultMenu from '../context-menus/default';
import ReactGA from 'react-ga4';

export class Desktop extends Component {
    constructor() {
        super();
        this.app_stack = [];
        this.initFavourite = {};
        this.allWindowClosed = false;
        this.state = {
            focused_windows: {},
            closed_windows: {},
            allAppsView: false,
            overlapped_windows: {},
            disabled_apps: {},
            favourite_apps: {},
            hideSideBar: false,
            minimized_windows: {},
            desktop_apps: [],
            context_menus: {
                desktop: false,
                default: false,
            },
            showNameBar: false,
        }
    }

    componentDidMount() {
        // google analytics
        ReactGA.send({ hitType: "pageview", page: "/desktop", title: "Custom Title" });

        this.fetchAppsData();
        this.setContextListeners();
        this.setEventListeners();
        this.checkForNewFolders();

        setTimeout(() => {
            this.openApp("about-alex");
        }, 500);
    }

    componentWillUnmount() {
        this.removeContextListeners();
    }

    checkForNewFolders = () => {
        var new_folders = localStorage.getItem('new_folders');
        if (new_folders === null && new_folders !== undefined) {
            localStorage.setItem("new_folders", JSON.stringify([]));
        }
        else {
            new_folders = JSON.parse(new_folders);
            new_folders.forEach(folder => {
                apps.push({
                    id: `new-folder-${folder.id}`,
                    title: folder.name,
                    icon: sys('folder.png'),
                    disabled: true,
                    favourite: false,
                    desktop_shortcut: true,
                    screen: () => { },
                });
            });
            this.updateAppsData();
        }
    }

    setEventListeners = () => {
        const openSettings = document.getElementById("open-settings");
        if (openSettings) {
            openSettings.addEventListener("click", () => {
                this.openApp("settings");
            });
        }
    }

    setContextListeners = () => {
        document.addEventListener('contextmenu', this.checkContextMenu);
        // on click, anywhere, hide all menus
        document.addEventListener('click', this.hideAllContextMenu);
    }

    removeContextListeners = () => {
        document.removeEventListener("contextmenu", this.checkContextMenu);
        document.removeEventListener("click", this.hideAllContextMenu);
    }

    checkContextMenu = (e) => {
        e.preventDefault();
        this.hideAllContextMenu();
        switch (e.target.dataset.context) {
            case "desktop-area":
                ReactGA.event({
                    category: `Context Menu`,
                    action: `Opened Desktop Context Menu`
                });
                this.showContextMenu(e, "desktop");
                break;
            default:
                ReactGA.event({
                    category: `Context Menu`,
                    action: `Opened Default Context Menu`
                });
                this.showContextMenu(e, "default");
        }
    }

    showContextMenu = (e, menuName /* context menu name */) => {
        let { posx, posy } = this.getMenuPosition(e);
        let contextMenu = document.getElementById(`${menuName}-menu`);

        const menuWidth = contextMenu.offsetWidth;
        const menuHeight = contextMenu.offsetHeight;
        if (posx + menuWidth > window.innerWidth) posx -= menuWidth;
        if (posy + menuHeight > window.innerHeight) posy -= menuHeight;

        posx = posx.toString() + "px";
        posy = posy.toString() + "px";

        contextMenu.style.left = posx;
        contextMenu.style.top = posy;

        this.setState(prev => ({ context_menus: { ...prev.context_menus, [menuName]: true } }));
    }

    hideAllContextMenu = () => {
        this.setState(prev => {
            const menus = {};
            Object.keys(prev.context_menus).forEach(key => {
                menus[key] = false;
            });
            return { context_menus: menus };
        });
    }

    getMenuPosition = (e) => {
        var posx = 0;
        var posy = 0;

        if (!e) e = window.event;

        if (e.pageX || e.pageY) {
            posx = e.pageX;
            posy = e.pageY;
        } else if (e.clientX || e.clientY) {
            posx = e.clientX + document.body.scrollLeft +
                document.documentElement.scrollLeft;
            posy = e.clientY + document.body.scrollTop +
                document.documentElement.scrollTop;
        }
        return {
            posx, posy
        }
    }

    fetchAppsData = () => {
        let focused_windows = {}, closed_windows = {}, disabled_apps = {}, favourite_apps = {}, overlapped_windows = {}, minimized_windows = {};
        let desktop_apps = [];
        apps.forEach((app) => {
            focused_windows = {
                ...focused_windows,
                [app.id]: false,
            };
            closed_windows = {
                ...closed_windows,
                [app.id]: true,
            };
            disabled_apps = {
                ...disabled_apps,
                [app.id]: app.disabled,
            };
            favourite_apps = {
                ...favourite_apps,
                [app.id]: app.favourite,
            };
            overlapped_windows = {
                ...overlapped_windows,
                [app.id]: false,
            };
            minimized_windows = {
                ...minimized_windows,
                [app.id]: false,
            }
            if (app.desktop_shortcut) desktop_apps.push(app.id);
        });
        this.setState({
            focused_windows,
            closed_windows,
            disabled_apps,
            favourite_apps,
            overlapped_windows,
            minimized_windows,
            desktop_apps
        });
        this.initFavourite = { ...favourite_apps };
    }

    updateAppsData = () => {
        let focused_windows = {}, closed_windows = {}, favourite_apps = {}, minimized_windows = {}, disabled_apps = {};
        let desktop_apps = [];
        apps.forEach((app) => {
            focused_windows = {
                ...focused_windows,
                [app.id]: ((this.state.focused_windows[app.id] !== undefined || this.state.focused_windows[app.id] !== null) ? this.state.focused_windows[app.id] : false),
            };
            minimized_windows = {
                ...minimized_windows,
                [app.id]: ((this.state.minimized_windows[app.id] !== undefined || this.state.minimized_windows[app.id] !== null) ? this.state.minimized_windows[app.id] : false)
            };
            disabled_apps = {
                ...disabled_apps,
                [app.id]: app.disabled
            };
            closed_windows = {
                ...closed_windows,
                [app.id]: ((this.state.closed_windows[app.id] !== undefined || this.state.closed_windows[app.id] !== null) ? this.state.closed_windows[app.id] : true)
            };
            favourite_apps = {
                ...favourite_apps,
                [app.id]: app.favourite
            }
            if (app.desktop_shortcut) desktop_apps.push(app.id);
        });
        this.setState({
            focused_windows,
            closed_windows,
            disabled_apps,
            minimized_windows,
            favourite_apps,
            desktop_apps
        });
        this.initFavourite = { ...favourite_apps };
    }

    renderDesktopApps = () => {
        if (Object.keys(this.state.closed_windows).length === 0) return;
        let appsJsx = [];
        apps.forEach((app, index) => {
            if (this.state.desktop_apps.includes(app.id)) {

                const props = {
                    name: app.title,
                    id: app.id,
                    icon: app.icon,
                    openApp: this.openApp
                }

                appsJsx.push(
                    <UbuntuApp key={index} {...props} />
                );
            }
        });
        return appsJsx;
    }

    renderWindows = () => {
        let windowsJsx = [];
        apps.forEach((app, index) => {
            if (this.state.closed_windows[app.id] === false) {

                const props = {
                    title: app.title,
                    id: app.id,
                    screen: app.screen,
                    addFolder: this.addToDesktop,
                    closed: this.closeApp,
                    openApp: this.openApp,
                    focus: this.focus,
                    isFocused: this.state.focused_windows[app.id],
                    hideSideBar: this.hideSideBar,
                    hasMinimised: this.hasMinimised,
                    minimized: this.state.minimized_windows[app.id],
                    changeBackgroundImage: this.props.changeBackgroundImage,
                    bg_image_name: this.props.bg_image_name,
                    resizable: app.resizable,
                    allowMaximize: app.allowMaximize,
                    defaultWidth: app.defaultWidth,
                    defaultHeight: app.defaultHeight,
                }

                windowsJsx.push(
                    <Window key={index} {...props} />
                )
            }
        });
        return windowsJsx;
    }

    hideSideBar = (objId, hide) => {
        if (hide === this.state.hideSideBar) return;

        if (objId === null) {
            if (hide === false) {
                this.setState({ hideSideBar: false });
            }
            else {
                for (const key in this.state.overlapped_windows) {
                    if (this.state.overlapped_windows[key]) {
                        this.setState({ hideSideBar: true });
                        return;
                    }  // if any window is overlapped then hide the SideBar
                }
            }
            return;
        }

        if (hide === false) {
            for (const key in this.state.overlapped_windows) {
                if (this.state.overlapped_windows[key] && key !== objId) return; // if any window is overlapped then don't show the SideBar
            }
        }

        this.setState(prev => ({
            hideSideBar: hide,
            overlapped_windows: { ...prev.overlapped_windows, [objId]: hide }
        }));
    }

    hasMinimised = (objId) => {
        this.setState(prev => ({
            minimized_windows: { ...prev.minimized_windows, [objId]: true },
            focused_windows: { ...prev.focused_windows, [objId]: false }
        }));

        this.hideSideBar(null, false);

        this.giveFocusToLastApp();
    }

    giveFocusToLastApp = () => {
        // if there is atleast one app opened, give it focus
        if (!this.checkAllMinimised()) {
            for (const index in this.app_stack) {
                if (!this.state.minimized_windows[this.app_stack[index]]) {
                    this.focus(this.app_stack[index]);
                    break;
                }
            }
        }
    }

    checkAllMinimised = () => {
        let result = true;
        for (const key in this.state.minimized_windows) {
            if (!this.state.closed_windows[key]) { // if app is opened
                result = result & this.state.minimized_windows[key];
            }
        }
        return result;
    }

    openApp = (objId) => {

        // google analytics
        ReactGA.event({
            category: `Open App`,
            action: `Opened ${objId} window`
        });

        // if the app is disabled
        if (this.state.disabled_apps[objId]) return;

<<<<<<< HEAD
        // ensure the window is created and not minimized on first open
        const closed_windows = { ...this.state.closed_windows };
        const minimized_windows = { ...this.state.minimized_windows };
        if (closed_windows[objId] === true) {
            closed_windows[objId] = false;
            minimized_windows[objId] = false;
        }
        this.setState({ closed_windows, minimized_windows });

        if (this.state.minimized_windows[objId]) {
=======
        let closed_windows = { ...this.state.closed_windows };
        let minimized_windows = { ...this.state.minimized_windows };

        if (closed_windows[objId]) {
            closed_windows[objId] = false;
            minimized_windows[objId] = false;
        }

        this.setState({ closed_windows, minimized_windows });
        if (minimized_windows[objId]) {
>>>>>>> 93273ce4
            // focus this app's window
            this.focus(objId);

            // set window's last position
            var r = document.querySelector("#" + objId);
            r.style.transform = `translate(${r.style.getPropertyValue("--window-transform-x")},${r.style.getPropertyValue("--window-transform-y")}) scale(1)`;

            // tell childs that his app has been not minimised
<<<<<<< HEAD
            this.setState((s) => ({ minimized_windows: { ...s.minimized_windows, [objId]: false } }));
=======
            this.setState(prev => ({
                minimized_windows: { ...prev.minimized_windows, [objId]: false }
            }));

>>>>>>> 93273ce4
            return;
        }

        //if app is already opened
        if (this.app_stack.includes(objId)) this.focus(objId);
        else {
            var frequentApps = localStorage.getItem('frequentApps') ? JSON.parse(localStorage.getItem('frequentApps')) : [];
            var currentApp = frequentApps.find(app => app.id === objId);
            if (currentApp) {
                frequentApps.forEach((app) => {
                    if (app.id === currentApp.id) {
                        app.frequency += 1; // increase the frequency if app is found 
                    }
                });
            } else {
                frequentApps.push({ id: objId, frequency: 1 }); // new app opened
            }

            frequentApps.sort((a, b) => {
                if (a.frequency < b.frequency) {
                    return 1;
                }
                if (a.frequency > b.frequency) {
                    return -1;
                }
                return 0; // sort according to decreasing frequencies
            });

            localStorage.setItem("frequentApps", JSON.stringify(frequentApps));

            setTimeout(() => {
                this.setState(
                    (s) => ({
                        closed_windows: { ...s.closed_windows, [objId]: false },
                        favourite_apps: { ...s.favourite_apps, [objId]: true },
                        allAppsView: false,
                    }),
                    () => this.focus(objId)
                );
                this.app_stack.push(objId);
            }, 200);
        }
    }

    closeApp = (objId) => {

        // remove app from the app stack
        this.app_stack.splice(this.app_stack.indexOf(objId), 1);

        this.giveFocusToLastApp();

        this.hideSideBar(null, false);

        // close window
<<<<<<< HEAD
        this.setState((s) => {
            const closed_windows = { ...s.closed_windows, [objId]: true };
            const favourite_apps = { ...s.favourite_apps };
            if (this.initFavourite[objId] === false) favourite_apps[objId] = false; // if user default app is not favourite, remove from sidebar
            return { closed_windows, favourite_apps };
=======

        this.setState((state) => {
            const favourite_updates =
                this.initFavourite[objId] === false ? { [objId]: false } : {};

            return {
                closed_windows: { ...state.closed_windows, [objId]: true },
                favourite_apps: {
                    ...state.favourite_apps,
                    ...favourite_updates,
                },
            };
>>>>>>> 93273ce4
        });
    }

    focus = (objId) => {
        // removes focus from all window and
        // gives focus to window with 'id = objId'
<<<<<<< HEAD
        this.setState((s) => {
            const focused_windows = { ...s.focused_windows };
=======
        this.setState(prev => {
            const focused_windows = { ...prev.focused_windows };
>>>>>>> 93273ce4
            focused_windows[objId] = true;
            for (let key in focused_windows) {
                if (focused_windows.hasOwnProperty(key) && key !== objId) {
                    focused_windows[key] = false;
                }
            }
            return { focused_windows };
        });
    }

    addNewFolder = () => {
        this.setState({ showNameBar: true });
    }

    addToDesktop = (folder_name) => {
        folder_name = folder_name.trim();
        let folder_id = folder_name.replace(/\s+/g, '-').toLowerCase();
        apps.push({
            id: `new-folder-${folder_id}`,
            title: folder_name,
            icon: sys('folder.png'),
            disabled: true,
            favourite: false,
            desktop_shortcut: true,
            screen: () => { },
        });
        // store in local storage
        var new_folders = JSON.parse(localStorage.getItem('new_folders'));
        new_folders.push({ id: `new-folder-${folder_id}`, name: folder_name });
        localStorage.setItem("new_folders", JSON.stringify(new_folders));

        this.setState({ showNameBar: false }, this.updateAppsData);
    }

    showAllApps = () => { this.setState(prev => ({ allAppsView: !prev.allAppsView })) }

    renderNameBar = () => {
        let addFolder = () => {
            let folder_name = document.getElementById("folder-name-input").value;
            this.addToDesktop(folder_name);
        }

        let removeCard = () => {
            this.setState({ showNameBar: false });
        }

        return (
            <div className="absolute rounded-md top-1/2 left-1/2 text-center text-white font-light text-sm bg-panel transform -translate-y-1/2 -translate-x-1/2 sm:w-96 w-3/4 z-50">
                <div className="w-full flex flex-col justify-around items-start pl-6 pb-8 pt-6">
                    <span>New folder name</span>
                    <input className="outline-none mt-5 px-1 w-10/12  context-menu-bg border-2 border-blue-700 rounded py-0.5" id="folder-name-input" type="text" autoComplete="off" spellCheck="false" autoFocus={true} />
                </div>
                <div className="flex">
                    <div onClick={addFolder} className="w-1/2 px-4 py-2 border border-gray-900 border-opacity-50 border-r-0 hover:bg-warm hover:bg-opacity-10 hover:border-opacity-50">Create</div>
                    <div onClick={removeCard} className="w-1/2 px-4 py-2 border border-gray-900 border-opacity-50 hover:bg-warm hover:bg-opacity-10 hover:border-opacity-50">Cancel</div>
                </div>
            </div>
        );
    }

    render() {
        return (
            <div className={" h-full w-full flex flex-col items-end justify-start content-start flex-wrap-reverse pt-8 bg-transparent relative overflow-hidden overscroll-none window-parent"}>

                {/* Window Area */}
                <div className="pointer-events-none absolute h-full w-full bg-transparent" data-context="desktop-area">
                    {this.renderWindows()}
                </div>

                {/* Background Image */}
                <BackgroundImage img={this.props.bg_image_name} />

                {/* Ubuntu Side Menu Bar */}
                <SideBar apps={apps}
                    hide={this.state.hideSideBar}
                    hideSideBar={this.hideSideBar}
                    favourite_apps={this.state.favourite_apps}
                    showAllApps={this.showAllApps}
                    allAppsView={this.state.allAppsView}
                    closed_windows={this.state.closed_windows}
                    focused_windows={this.state.focused_windows}
                    isMinimized={this.state.minimized_windows}
                    openAppByAppId={this.openApp} />

                {/* Desktop Apps */}
                {this.renderDesktopApps()}

                {/* Context Menus */}
                <DesktopMenu active={this.state.context_menus.desktop} openApp={this.openApp} addNewFolder={this.addNewFolder} />
                <DefaultMenu active={this.state.context_menus.default} />

                {/* Folder Input Name Bar */}
                {
                    (this.state.showNameBar
                        ? this.renderNameBar()
                        : null
                    )
                }

                { this.state.allAppsView ?
                    <AllApplications apps={apps}
                        games={games}
                        recentApps={this.app_stack}
                        openApp={this.openApp}
                        closeAllApps={this.showAllApps} /> : null}

            </div>
        )
    }
}

export default Desktop<|MERGE_RESOLUTION|>--- conflicted
+++ resolved
@@ -368,7 +368,6 @@
         // if the app is disabled
         if (this.state.disabled_apps[objId]) return;
 
-<<<<<<< HEAD
         // ensure the window is created and not minimized on first open
         const closed_windows = { ...this.state.closed_windows };
         const minimized_windows = { ...this.state.minimized_windows };
@@ -379,18 +378,7 @@
         this.setState({ closed_windows, minimized_windows });
 
         if (this.state.minimized_windows[objId]) {
-=======
-        let closed_windows = { ...this.state.closed_windows };
-        let minimized_windows = { ...this.state.minimized_windows };
-
-        if (closed_windows[objId]) {
-            closed_windows[objId] = false;
-            minimized_windows[objId] = false;
-        }
-
-        this.setState({ closed_windows, minimized_windows });
-        if (minimized_windows[objId]) {
->>>>>>> 93273ce4
+
             // focus this app's window
             this.focus(objId);
 
@@ -399,14 +387,8 @@
             r.style.transform = `translate(${r.style.getPropertyValue("--window-transform-x")},${r.style.getPropertyValue("--window-transform-y")}) scale(1)`;
 
             // tell childs that his app has been not minimised
-<<<<<<< HEAD
             this.setState((s) => ({ minimized_windows: { ...s.minimized_windows, [objId]: false } }));
-=======
-            this.setState(prev => ({
-                minimized_windows: { ...prev.minimized_windows, [objId]: false }
-            }));
-
->>>>>>> 93273ce4
+
             return;
         }
 
@@ -461,39 +443,21 @@
         this.hideSideBar(null, false);
 
         // close window
-<<<<<<< HEAD
         this.setState((s) => {
             const closed_windows = { ...s.closed_windows, [objId]: true };
             const favourite_apps = { ...s.favourite_apps };
             if (this.initFavourite[objId] === false) favourite_apps[objId] = false; // if user default app is not favourite, remove from sidebar
             return { closed_windows, favourite_apps };
-=======
-
-        this.setState((state) => {
-            const favourite_updates =
-                this.initFavourite[objId] === false ? { [objId]: false } : {};
-
-            return {
-                closed_windows: { ...state.closed_windows, [objId]: true },
-                favourite_apps: {
-                    ...state.favourite_apps,
-                    ...favourite_updates,
-                },
-            };
->>>>>>> 93273ce4
+
         });
     }
 
     focus = (objId) => {
         // removes focus from all window and
         // gives focus to window with 'id = objId'
-<<<<<<< HEAD
         this.setState((s) => {
             const focused_windows = { ...s.focused_windows };
-=======
-        this.setState(prev => {
-            const focused_windows = { ...prev.focused_windows };
->>>>>>> 93273ce4
+
             focused_windows[objId] = true;
             for (let key in focused_windows) {
                 if (focused_windows.hasOwnProperty(key) && key !== objId) {
