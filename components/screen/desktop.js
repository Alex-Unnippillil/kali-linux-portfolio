"use client";

import React, { Component } from 'react';
import dynamic from 'next/dynamic';

const BackgroundImage = dynamic(
    () => import('../util-components/background-image'),
    { ssr: false }
);
import apps, { games } from '../../apps.config';
import Window from '../desktop/Window';
import UbuntuApp from '../base/ubuntu_app';
import AllApplications from '../screen/all-applications'
import ShortcutSelector from '../screen/shortcut-selector'
import WindowSwitcher from '../screen/window-switcher'
import DesktopMenu from '../context-menus/desktop-menu';
import DefaultMenu from '../context-menus/default';
import AppMenu from '../context-menus/app-menu';
import TaskbarMenu from '../context-menus/taskbar-menu';
import ReactGA from 'react-ga4';
import { toPng } from 'html-to-image';
import { safeLocalStorage } from '../../utils/safeStorage';
import { addRecentApp } from '../../utils/recentStorage';
import { DESKTOP_TOP_PADDING } from '../../utils/uiConstants';
import { useSnapSetting } from '../../hooks/usePersistentState';
import { useSettings } from '../../hooks/useSettings';
import {
    clampWindowPositionWithinViewport,
    clampWindowTopPosition,
    getSafeAreaInsets,
    measureWindowTopOffset,
} from '../../utils/windowLayout';


export class Desktop extends Component {
    constructor(props) {
        super(props);
        this.workspaceCount = 4;
        this.workspaceStacks = Array.from({ length: this.workspaceCount }, () => []);
        this.workspaceSnapshots = Array.from({ length: this.workspaceCount }, () => this.createEmptyWorkspaceState());
        this.workspaceKeys = new Set([
            'focused_windows',
            'closed_windows',
            'minimized_windows',
            'window_positions',
        ]);
        this.defaultThemeConfig = {
            id: 'default',
            accent: (props.desktopTheme && props.desktopTheme.accent) || '#1793d1',
            wallpaperUrl: props.desktopTheme && props.desktopTheme.wallpaperUrl,
            fallbackWallpaperUrl: (props.desktopTheme && props.desktopTheme.fallbackWallpaperUrl) || '/wallpapers/wall-2.webp',
            wallpaperName: (props.desktopTheme && props.desktopTheme.wallpaperName) || 'wall-2',
            blur: (props.desktopTheme && typeof props.desktopTheme.blur === 'number') ? props.desktopTheme.blur : 18,
            overlay: props.desktopTheme ? props.desktopTheme.overlay : undefined,
            useKaliWallpaper: Boolean(props.desktopTheme && props.desktopTheme.useKaliWallpaper),
        };
        const initialTheme = this.normalizeTheme(props.desktopTheme);
        this.workspaceThemes = Array.from({ length: this.workspaceCount }, () => ({ ...initialTheme }));
        this.initFavourite = {};
        this.allWindowClosed = false;

        this.iconSizePresetKey = 'desktop_icon_size_preset';
        this.iconSizePresets = {
            small: {
                dimensions: { width: 84, height: 76 },
                spacing: { row: 100, column: 116 },
                padding: { top: DESKTOP_TOP_PADDING, right: 20, bottom: 112, left: 20 },
            },
            medium: {
                dimensions: { width: 96, height: 88 },
                spacing: { row: 112, column: 128 },
                padding: { top: DESKTOP_TOP_PADDING, right: 24, bottom: 120, left: 24 },
            },
            large: {
                dimensions: { width: 112, height: 104 },
                spacing: { row: 132, column: 148 },
                padding: { top: DESKTOP_TOP_PADDING + 8, right: 28, bottom: 136, left: 28 },
            },
        };

        const initialIconSizePreset = this.getStoredIconSizePreset();
        const initialPresetConfig = this.getIconSizePresetConfig(initialIconSizePreset);

        this.baseIconDimensions = { ...initialPresetConfig.dimensions };
        this.baseIconGridSpacing = { ...initialPresetConfig.spacing };
        this.baseDesktopPadding = { ...initialPresetConfig.padding };

        this.iconDimensions = { ...this.baseIconDimensions };
        this.iconGridSpacing = { ...this.baseIconGridSpacing };
        this.desktopPadding = { ...this.baseDesktopPadding };

        this.state = {
            focused_windows: {},
            closed_windows: {},
            allAppsView: false,
            allAppsTransitionState: 'exited',
            disabled_apps: {},
            favourite_apps: {},
            minimized_windows: {},
            window_positions: {},
            desktop_apps: [],
            desktop_icon_positions: {},
            window_context: {},
            context_menus: {
                desktop: false,
                default: false,
                app: false,
                taskbar: false,
            },
            context_app: null,
            showNameBar: false,
            showShortcutSelector: false,
            showWindowSwitcher: false,
            switcherWindows: [],
            activeWorkspace: 0,
            workspaces: Array.from({ length: this.workspaceCount }, (_, index) => ({
                id: index,
                label: `Workspace ${index + 1}`,
            })),
            draggingIconId: null,
            keyboardMoveState: null,
            liveRegionMessage: '',
<<<<<<< HEAD
            selectedIcons: new Set(),
            selectionAnchorId: null,
            marqueeSelection: null,
            hoveredIconId: null,
=======
            currentTheme: initialTheme,
            iconSizePreset: initialIconSizePreset,
>>>>>>> b324606f
        }

        this.desktopRef = React.createRef();
        this.folderNameInputRef = React.createRef();
        this.allAppsSearchRef = React.createRef();
        this.allAppsOverlayRef = React.createRef();
        this.iconDragState = null;
        this.preventNextIconClick = false;
        this.savedIconPositions = {};

        this.gestureState = { pointer: null, overview: null };

        this.currentPointerIsCoarse = false;

        this.desktopIconVariables = {};
        this.desktopAccentVariables = {
            '--desktop-icon-selection-bg': 'rgba(56, 189, 248, 0.2)',
            '--desktop-icon-selection-border': 'rgba(165, 243, 252, 0.9)',
            '--desktop-icon-selection-glow': '0 0 0 1px rgba(56,189,248,0.7), 0 6px 24px rgba(8,47,73,0.55)',
            '--desktop-icon-hover-bg': 'rgba(56, 189, 248, 0.12)',
            '--desktop-icon-hover-border': 'rgba(165, 243, 252, 0.35)',
        };

        this.applyIconLayoutFromSettings(props);

        this.validAppIds = new Set();
        this.appMap = new Map();
        this.windowPreviewCache = new Map();
        this.windowSwitcherRequestId = 0;
        this.refreshAppRegistry();

        this.openSettingsTarget = null;
        this.openSettingsClickHandler = null;
        this.openSettingsListenerAttached = false;

        this.liveRegionTimeout = null;

        this.previousFocusElement = null;
        this.allAppsTriggerKey = null;
        this.allAppsCloseTimeout = null;
        this.allAppsEnterRaf = null;
        this.allAppsFocusTrapHandler = null;

        this.desktopSelectionState = null;

    }

    createEmptyWorkspaceState = () => ({
        focused_windows: {},
        closed_windows: {},
        minimized_windows: {},
        window_positions: {},
    });

    cloneWorkspaceState = (state) => ({
        focused_windows: { ...state.focused_windows },
        closed_windows: { ...state.closed_windows },
        minimized_windows: { ...state.minimized_windows },
        window_positions: { ...state.window_positions },
    });

    normalizeTheme(theme) {
        const fallback = this.defaultThemeConfig || {};
        if (!theme) {
            return { ...fallback };
        }
        const normalized = {
            id: theme.id || fallback.id || 'default',
            accent: theme.accent || fallback.accent || '#1793d1',
            wallpaperUrl: theme.useKaliWallpaper
                ? null
                : theme.wallpaperUrl || theme.fallbackWallpaperUrl || fallback.wallpaperUrl || fallback.fallbackWallpaperUrl || null,
            fallbackWallpaperUrl: theme.fallbackWallpaperUrl || fallback.fallbackWallpaperUrl || null,
            wallpaperName: theme.wallpaperName || fallback.wallpaperName || null,
            blur: typeof theme.blur === 'number' ? theme.blur : (fallback.blur || 18),
            overlay: theme.overlay !== undefined ? theme.overlay : fallback.overlay,
            useKaliWallpaper: typeof theme.useKaliWallpaper === 'boolean'
                ? theme.useKaliWallpaper
                : Boolean(fallback.useKaliWallpaper),
        };
        if (!normalized.wallpaperUrl && !normalized.useKaliWallpaper) {
            normalized.wallpaperUrl = normalized.fallbackWallpaperUrl || null;
        }
        return normalized;
    }

    themesAreEqual(themeA, themeB) {
        if (!themeA || !themeB) return false;
        return (
            themeA.id === themeB.id &&
            themeA.accent === themeB.accent &&
            themeA.wallpaperUrl === themeB.wallpaperUrl &&
            themeA.fallbackWallpaperUrl === themeB.fallbackWallpaperUrl &&
            themeA.wallpaperName === themeB.wallpaperName &&
            themeA.blur === themeB.blur &&
            themeA.overlay === themeB.overlay &&
            themeA.useKaliWallpaper === themeB.useKaliWallpaper
        );
    }

    getWorkspaceTheme(index) {
        const stored = this.workspaceThemes && this.workspaceThemes[index];
        return stored ? { ...stored } : this.normalizeTheme(this.props.desktopTheme);
    }

    setWorkspaceTheme(index, theme) {
        if (!this.workspaceThemes) {
            this.workspaceThemes = [];
        }
        this.workspaceThemes[index] = this.normalizeTheme(theme);
    }
    getIconSizePresetConfig = (preset) => {
        if (preset && this.iconSizePresets && this.iconSizePresets[preset]) {
            return this.iconSizePresets[preset];
        }
        return this.iconSizePresets?.medium || {
            dimensions: { width: 96, height: 88 },
            spacing: { row: 112, column: 128 },
            padding: { top: DESKTOP_TOP_PADDING, right: 24, bottom: 120, left: 24 },
        };
    };

    getStoredIconSizePreset = () => {
        const fallback = 'medium';
        if (!safeLocalStorage) return fallback;
        try {
            const stored = safeLocalStorage.getItem(this.iconSizePresetKey);
            if (stored && this.iconSizePresets?.[stored]) {
                return stored;
            }
        } catch (e) {
            // ignore read errors
        }
        return fallback;
    };

    persistIconSizePreset = (preset) => {
        if (!safeLocalStorage) return;
        try {
            safeLocalStorage.setItem(this.iconSizePresetKey, preset);
        } catch (e) {
            // ignore write errors
        }
    };

    broadcastIconSizePreset = (preset) => {
        if (typeof window === 'undefined') return;
        window.dispatchEvent(new CustomEvent('desktop-icon-size', { detail: { preset } }));
    };

    commitWorkspacePartial = (partial, index) => {
        const targetIndex = typeof index === 'number' ? index : this.state.activeWorkspace;
        const snapshot = this.workspaceSnapshots[targetIndex] || this.createEmptyWorkspaceState();
        const nextSnapshot = { ...snapshot };
        Object.entries(partial).forEach(([key, value]) => {
            if (this.workspaceKeys.has(key)) {
                nextSnapshot[key] = value;
            }
        });
        this.workspaceSnapshots[targetIndex] = nextSnapshot;
    };

    mergeWorkspaceMaps = (current = {}, base = {}, validKeys = null) => {
        const keys = validKeys
            ? Array.from(validKeys)
            : Array.from(new Set([...Object.keys(base), ...Object.keys(current)]));
        const merged = {};
        keys.forEach((key) => {
            if (Object.prototype.hasOwnProperty.call(current, key)) {
                merged[key] = current[key];
            } else if (Object.prototype.hasOwnProperty.call(base, key)) {
                merged[key] = base[key];
            }
        });
        return merged;
    };

    setupPointerMediaWatcher = () => {
        if (typeof window === 'undefined' || typeof window.matchMedia !== 'function') {
            this.configureTouchTargets(false);
            return;
        }
        const query = window.matchMedia('(pointer: coarse)');
        this.pointerMedia = query;
        const listener = (event) => {
            this.configureTouchTargets(event.matches);
        };
        this.pointerMediaListener = listener;
        this.configureTouchTargets(query.matches);
        if (typeof query.addEventListener === 'function') {
            query.addEventListener('change', listener);
        } else if (typeof query.addListener === 'function') {
            query.addListener(listener);
        }
    };

    teardownPointerMediaWatcher = () => {
        if (!this.pointerMedia) return;
        const listener = this.pointerMediaListener;
        if (listener) {
            if (typeof this.pointerMedia.removeEventListener === 'function') {
                this.pointerMedia.removeEventListener('change', listener);
            } else if (typeof this.pointerMedia.removeListener === 'function') {
                this.pointerMedia.removeListener(listener);
            }
        }
        this.pointerMedia = null;
        this.pointerMediaListener = null;
    };

    configureTouchTargets = (isCoarse) => {
        this.currentPointerIsCoarse = Boolean(isCoarse);
        const presetConfig = this.getIconSizePresetConfig(this.state.iconSizePreset);
        this.baseIconDimensions = { ...presetConfig.dimensions };
        this.baseIconGridSpacing = { ...presetConfig.spacing };
        this.baseDesktopPadding = { ...presetConfig.padding };
        const layoutChanged = this.applyIconLayoutFromSettings(this.props);
        if (layoutChanged) {
            this.realignIconPositions();
        }
    };

    applyIconLayoutFromSettings = (props = this.props) => {
        const density = props?.density === 'compact' ? 'compact' : 'regular';
        const rawFontScale = typeof props?.fontScale === 'number' ? props.fontScale : 1;
        const fontScale = Number.isFinite(rawFontScale) ? rawFontScale : 1;
        const largeHitAreas = Boolean(props?.largeHitAreas);

        const clamp = (value, min, max) => {
            const safe = Number.isFinite(value) ? value : min;
            return Math.min(Math.max(safe, min), max);
        };

        const normalizedFont = clamp(fontScale, 0.85, 1.6);
        const pointerMultiplier = this.currentPointerIsCoarse ? 1.08 : 1;
        const densitySizeMultiplier = density === 'compact' ? 0.9 : 1;
        const densitySpacingMultiplier = density === 'compact' ? 0.88 : 1;
        const densityPaddingMultiplier = density === 'compact' ? 0.92 : 1;
        const hitAreaSizeMultiplier = largeHitAreas || this.currentPointerIsCoarse ? 1.12 : 1;
        const hitAreaSpacingMultiplier = largeHitAreas || this.currentPointerIsCoarse ? 1.15 : 1;

        const sizeMultiplier = normalizedFont * densitySizeMultiplier * hitAreaSizeMultiplier * pointerMultiplier;
        const spacingMultiplier = normalizedFont * densitySpacingMultiplier * hitAreaSpacingMultiplier * pointerMultiplier;
        const paddingMultiplier = normalizedFont * densityPaddingMultiplier * hitAreaSpacingMultiplier * pointerMultiplier;

        const baseDimensions = this.baseIconDimensions || this.iconSizePresets.medium.dimensions;
        const baseSpacing = this.baseIconGridSpacing || this.iconSizePresets.medium.spacing;
        const basePaddingConfig = this.baseDesktopPadding || this.iconSizePresets.medium.padding;

        const nextIconDimensions = {
            width: clamp(Math.round(baseDimensions.width * sizeMultiplier), 72, 192),
            height: clamp(Math.round(baseDimensions.height * sizeMultiplier), 64, 176),
        };

        const nextIconGridSpacing = {
            row: clamp(Math.round(baseSpacing.row * spacingMultiplier), 96, 256),
            column: clamp(Math.round(baseSpacing.column * spacingMultiplier), 108, 288),
        };

        const safeArea = getSafeAreaInsets();
        const basePadding = {
            top: clamp(Math.round(basePaddingConfig.top * paddingMultiplier), 40, 256),
            right: clamp(Math.round(basePaddingConfig.right * paddingMultiplier), 16, 220),
            bottom: clamp(Math.round(basePaddingConfig.bottom * paddingMultiplier), 72, 384),
            left: clamp(Math.round(basePaddingConfig.left * paddingMultiplier), 16, 220),
        };

        const nextDesktopPadding = {
            top: basePadding.top + safeArea.top,
            right: basePadding.right + safeArea.right,
            bottom: basePadding.bottom + safeArea.bottom,
            left: basePadding.left + safeArea.left,
        };

        const mediumDimensions = this.iconSizePresets.medium.dimensions;
        const dimensionScale = mediumDimensions?.width ? baseDimensions.width / mediumDimensions.width : 1;
        const fontBase = normalizedFont * (density === 'compact' ? 0.95 : 1);
        const iconPaddingRem = (0.25 * dimensionScale * hitAreaSpacingMultiplier).toFixed(3);
        const iconGapRem = (0.375 * dimensionScale * hitAreaSpacingMultiplier).toFixed(3);
        const fontSizeRem = (0.75 * dimensionScale * fontBase).toFixed(3);
        const lineHeightRem = Math.max(1.05, 1.1 * dimensionScale * fontBase).toFixed(3);
        const baseImageSize = Math.round((baseDimensions.width || 96) * 0.5);
        const imageSize = clamp(Math.round(baseImageSize * sizeMultiplier), 32, 128);

        const cssVariables = {
            '--desktop-icon-width': `${nextIconDimensions.width}px`,
            '--desktop-icon-height': `${nextIconDimensions.height}px`,
            '--desktop-icon-padding': `${iconPaddingRem}rem`,
            '--desktop-icon-gap': `${iconGapRem}rem`,
            '--desktop-icon-font-size': `${fontSizeRem}rem`,
            '--desktop-icon-image': `${imageSize}px`,
            '--desktop-icon-line-height': `${lineHeightRem}rem`,
        };

        const changed =
            nextIconDimensions.width !== this.iconDimensions.width ||
            nextIconDimensions.height !== this.iconDimensions.height ||
            nextIconGridSpacing.row !== this.iconGridSpacing.row ||
            nextIconGridSpacing.column !== this.iconGridSpacing.column ||
            nextDesktopPadding.top !== this.desktopPadding.top ||
            nextDesktopPadding.right !== this.desktopPadding.right ||
            nextDesktopPadding.bottom !== this.desktopPadding.bottom ||
            nextDesktopPadding.left !== this.desktopPadding.left;

        this.desktopIconVariables = cssVariables;

        if (changed) {
            this.iconDimensions = nextIconDimensions;
            this.iconGridSpacing = nextIconGridSpacing;
            this.desktopPadding = nextDesktopPadding;
        }

        return changed;
    };

    handleViewportResize = () => {
        this.configureTouchTargets(this.currentPointerIsCoarse);
        this.realignIconPositions();

        if (typeof window === 'undefined') return;

        const viewportWidth = typeof window.innerWidth === 'number' ? window.innerWidth : 0;
        const viewportHeight = typeof window.innerHeight === 'number' ? window.innerHeight : 0;
        const topOffset = measureWindowTopOffset();
        const closedWindows = this.state.closed_windows || {};
        const storedPositions = this.state.window_positions || {};
        const nextPositions = { ...storedPositions };
        let changed = false;

        const extractPositionFromNode = (node) => {
            if (!node || !node.style) return null;
            const parse = (value) => {
                if (typeof value !== 'string') return null;
                const parsed = parseFloat(value);
                return Number.isFinite(parsed) ? parsed : null;
            };
            if (typeof node.style.getPropertyValue === 'function') {
                const xVar = parse(node.style.getPropertyValue('--window-transform-x'));
                const yVar = parse(node.style.getPropertyValue('--window-transform-y'));
                if (xVar !== null && yVar !== null) {
                    return { x: xVar, y: yVar };
                }
            }
            if (typeof node.style.transform === 'string') {
                const match = /translate\(([-\d.]+)px,\s*([-\d.]+)px\)/.exec(node.style.transform);
                if (match) {
                    const parsedX = parseFloat(match[1]);
                    const parsedY = parseFloat(match[2]);
                    if (Number.isFinite(parsedX) && Number.isFinite(parsedY)) {
                        return { x: parsedX, y: parsedY };
                    }
                }
            }
            return null;
        };

        Object.keys(closedWindows).forEach((id) => {
            if (closedWindows[id] !== false) return;
            const node = typeof document !== 'undefined' ? document.getElementById(id) : null;
            let position = nextPositions[id];
            if (!position && node) {
                const extracted = extractPositionFromNode(node);
                if (extracted) {
                    position = extracted;
                    nextPositions[id] = { ...extracted };
                }
            }
            if (!position) return;

            const rect = node && typeof node.getBoundingClientRect === 'function'
                ? node.getBoundingClientRect()
                : null;
            const clamped = clampWindowPositionWithinViewport(position, rect, {
                viewportWidth,
                viewportHeight,
                topOffset,
            });
            if (!clamped) return;
            if (clamped.x !== position.x || clamped.y !== position.y) {
                nextPositions[id] = { x: clamped.x, y: clamped.y };
                changed = true;
            }
        });

        if (changed) {
            this.setWorkspaceState({ window_positions: nextPositions }, this.saveSession);
        }
    };

    computeTouchCentroid = (touchList) => {
        if (!touchList || touchList.length === 0) return null;
        const touches = Array.from(touchList);
        const total = touches.reduce(
            (acc, touch) => {
                acc.x += touch.clientX;
                acc.y += touch.clientY;
                return acc;
            },
            { x: 0, y: 0 }
        );
        return {
            x: total.x / touches.length,
            y: total.y / touches.length,
        };
    };

    setupGestureListeners = () => {
        const node = this.desktopRef && this.desktopRef.current ? this.desktopRef.current : null;
        if (!node) return;
        if (this.gestureRoot && this.gestureRoot !== node) {
            this.teardownGestureListeners();
        }
        if (this.gestureListenersAttached) return;
        this.gestureListenersAttached = true;
        this.gestureRoot = node;
        const options = { passive: true };
        node.addEventListener('pointerdown', this.handleShellPointerDown, options);
        node.addEventListener('pointermove', this.handleShellPointerMove, options);
        node.addEventListener('pointerup', this.handleShellPointerUp, options);
        node.addEventListener('pointercancel', this.handleShellPointerCancel, options);
        node.addEventListener('touchstart', this.handleShellTouchStart, options);
        node.addEventListener('touchmove', this.handleShellTouchMove, options);
        node.addEventListener('touchend', this.handleShellTouchEnd, options);
        node.addEventListener('touchcancel', this.handleShellTouchCancel, options);
    };

    teardownGestureListeners = () => {
        const node = this.gestureRoot;
        if (!node || !this.gestureListenersAttached) return;
        this.gestureListenersAttached = false;
        node.removeEventListener('pointerdown', this.handleShellPointerDown);
        node.removeEventListener('pointermove', this.handleShellPointerMove);
        node.removeEventListener('pointerup', this.handleShellPointerUp);
        node.removeEventListener('pointercancel', this.handleShellPointerCancel);
        node.removeEventListener('touchstart', this.handleShellTouchStart);
        node.removeEventListener('touchmove', this.handleShellTouchMove);
        node.removeEventListener('touchend', this.handleShellTouchEnd);
        node.removeEventListener('touchcancel', this.handleShellTouchCancel);
        this.gestureRoot = null;
        this.gestureState.pointer = null;
        this.gestureState.overview = null;
    };

    handleShellPointerDown = (event) => {
        if (event.pointerType !== 'touch' || event.isPrimary === false) return;
        const targetWindow = event.target && event.target.closest ? event.target.closest('.opened-window') : null;
        if (!targetWindow || !targetWindow.id) return;
        this.gestureState.pointer = {
            pointerId: event.pointerId,
            windowId: targetWindow.id,
            startX: event.clientX,
            startY: event.clientY,
            lastX: event.clientX,
            lastY: event.clientY,
            startTime: typeof performance !== 'undefined' ? performance.now() : Date.now(),
        };
    };

    handleShellPointerMove = (event) => {
        const gesture = this.gestureState.pointer;
        if (!gesture || gesture.pointerId !== event.pointerId) return;
        gesture.lastX = event.clientX;
        gesture.lastY = event.clientY;
    };

    handleShellPointerUp = (event) => {
        const gesture = this.gestureState.pointer;
        if (!gesture || gesture.pointerId !== event.pointerId) {
            return;
        }
        this.gestureState.pointer = null;
        if (!gesture.windowId) return;
        const deltaX = gesture.lastX - gesture.startX;
        const deltaY = gesture.lastY - gesture.startY;
        const distance = Math.abs(deltaX);
        const verticalDrift = Math.abs(deltaY);
        const now = typeof performance !== 'undefined' ? performance.now() : Date.now();
        const duration = now - gesture.startTime;
        if (distance < 120 || verticalDrift > 90 || duration > 600) {
            return;
        }
        const velocity = distance / Math.max(duration, 1);
        if (velocity < 0.35) {
            return;
        }
        const direction = deltaX > 0 ? 'ArrowRight' : 'ArrowLeft';
        const dispatched = this.dispatchWindowCommand(gesture.windowId, direction);
        if (dispatched) {
            this.focus(gesture.windowId);
        }
    };

    handleShellPointerCancel = (event) => {
        const gesture = this.gestureState.pointer;
        if (gesture && gesture.pointerId === event.pointerId) {
            this.gestureState.pointer = null;
        }
    };

    handleShellTouchStart = (event) => {
        if (event.touches && event.touches.length > 1) {
            this.gestureState.pointer = null;
        }
        if (!event.touches || event.touches.length !== 3) return;
        const centroid = this.computeTouchCentroid(event.touches);
        if (!centroid) return;
        this.gestureState.overview = {
            startY: centroid.y,
            lastY: centroid.y,
            startTime: typeof performance !== 'undefined' ? performance.now() : Date.now(),
            triggered: false,
        };
    };

    handleShellTouchMove = (event) => {
        const gesture = this.gestureState.overview;
        if (!gesture) return;
        const centroid = this.computeTouchCentroid(event.touches);
        if (!centroid) return;
        gesture.lastY = centroid.y;
    };

    handleShellTouchEnd = (event) => {
        const gesture = this.gestureState.overview;
        if (!gesture) {
            return;
        }
        if (event.touches && event.touches.length > 0) {
            return;
        }
        const deltaY = gesture.startY - (gesture.lastY ?? gesture.startY);
        const now = typeof performance !== 'undefined' ? performance.now() : Date.now();
        const duration = now - gesture.startTime;
        const shouldTrigger = deltaY > 60 || (deltaY > 40 && duration < 400);
        if (shouldTrigger && !gesture.triggered) {
            if (!this.state.showWindowSwitcher) {
                this.openWindowSwitcher();
            }
            gesture.triggered = true;
        }
        this.gestureState.overview = null;
    };

    handleShellTouchCancel = () => {
        this.gestureState.overview = null;
    };

    dispatchWindowCommand = (windowId, key) => {
        if (!windowId) return false;
        const node = typeof document !== 'undefined' ? document.getElementById(windowId) : null;
        if (!node) return false;
        const event = new CustomEvent('super-arrow', { detail: key, bubbles: true });
        node.dispatchEvent(event);
        return true;
    };

    updateWorkspaceSnapshots = (baseState) => {
        const validKeys = new Set(Object.keys(baseState.closed_windows || {}));
        this.workspaceSnapshots = this.workspaceSnapshots.map((snapshot, index) => {
            const existing = snapshot || this.createEmptyWorkspaceState();
            if (index === this.state.activeWorkspace) {
                return this.cloneWorkspaceState(baseState);
            }
            return {
                focused_windows: this.mergeWorkspaceMaps(existing.focused_windows, baseState.focused_windows, validKeys),
                closed_windows: this.mergeWorkspaceMaps(existing.closed_windows, baseState.closed_windows, validKeys),
                minimized_windows: this.mergeWorkspaceMaps(existing.minimized_windows, baseState.minimized_windows, validKeys),
                window_positions: this.mergeWorkspaceMaps(existing.window_positions, baseState.window_positions, validKeys),
            };
        });
    };

    getWorkspaceSummaries = () => {
        return this.state.workspaces.map((workspace) => {
            const snapshot = this.workspaceSnapshots[workspace.id] || this.createEmptyWorkspaceState();
            const openWindows = Object.values(snapshot.closed_windows || {}).filter((value) => value === false).length;
            return {
                id: workspace.id,
                label: workspace.label,
                openWindows,
            };
        });
    };

    getRunningAppSummaries = () => {
        const { closed_windows = {}, minimized_windows = {}, focused_windows = {} } = this.state;
        return apps
            .filter((app) => closed_windows[app.id] === false)
            .map((app) => ({
                id: app.id,
                title: app.title,
                icon: app.icon.replace('./', '/'),
                isFocused: Boolean(focused_windows[app.id]),
                isMinimized: Boolean(minimized_windows[app.id]),
            }));
    };

    setWorkspaceState = (updater, callback) => {
        if (typeof updater === 'function') {
            this.setState((prevState) => {
                const partial = updater(prevState);
                this.commitWorkspacePartial(partial, prevState.activeWorkspace);
                return partial;
            }, callback);
        } else {
            this.commitWorkspacePartial(updater);
            this.setState(updater, callback);
        }
    };

    setIconSizePreset = (preset) => {
        const normalized = preset && this.iconSizePresets?.[preset] ? preset : 'medium';
        const presetConfig = this.getIconSizePresetConfig(normalized);
        this.baseIconDimensions = { ...presetConfig.dimensions };
        this.baseIconGridSpacing = { ...presetConfig.spacing };
        this.baseDesktopPadding = { ...presetConfig.padding };
        this.persistIconSizePreset(normalized);

        if (normalized === this.state.iconSizePreset) {
            this.applyIconLayoutFromSettings(this.props);
            this.realignIconPositions();
            this.broadcastIconSizePreset(normalized);
            this.broadcastWorkspaceState();
            return;
        }

        this.setState({ iconSizePreset: normalized }, () => {
            this.applyIconLayoutFromSettings(this.props);
            this.realignIconPositions();
            this.broadcastIconSizePreset(normalized);
            this.broadcastWorkspaceState();
        });
    };

    loadDesktopIconPositions = () => {
        if (!safeLocalStorage) return {};
        try {
            const stored = safeLocalStorage.getItem('desktop_icon_positions');
            return stored ? JSON.parse(stored) : {};
        } catch (e) {
            return {};
        }
    };

    persistIconPositions = () => {
        if (!safeLocalStorage) return;
        const positions = this.state.desktop_icon_positions || {};
        try {
            safeLocalStorage.setItem('desktop_icon_positions', JSON.stringify(positions));
            this.savedIconPositions = { ...positions };
        } catch (e) {
            // ignore write errors (storage may be unavailable)
        }
    };

    ensureIconPositions = (desktopApps = []) => {
        if (!Array.isArray(desktopApps)) return;
        this.setState((prevState) => {
            const current = prevState.desktop_icon_positions || {};
            const layout = this.resolveIconLayout(desktopApps, current);
            if (this.areIconLayoutsEqual(current, layout)) {
                return null;
            }
            return { desktop_icon_positions: layout };
        }, () => {
            this.persistIconPositions();
        });
    };

    getDesktopRect = () => {
        if (this.desktopRef && this.desktopRef.current) {
            return this.desktopRef.current.getBoundingClientRect();
        }
        return null;
    };

    getDesktopBounds = () => {
        const rect = this.getDesktopRect();
        if (rect) {
            return { width: rect.width, height: rect.height };
        }
        if (typeof window !== 'undefined') {
            return { width: window.innerWidth, height: window.innerHeight };
        }
        return { width: 1280, height: 720 };
    };

    computeGridMetrics = () => {
        const { width, height } = this.getDesktopBounds();
        const usableHeight = Math.max(
            this.iconDimensions.height,
            height - (this.desktopPadding.top + this.desktopPadding.bottom)
        );
        const iconsPerColumn = Math.max(1, Math.floor(usableHeight / this.iconGridSpacing.row));
        return {
            iconsPerColumn,
            offsetX: this.desktopPadding.left,
            offsetY: this.desktopPadding.top,
            columnSpacing: this.iconGridSpacing.column,
            rowSpacing: this.iconGridSpacing.row,
        };
    };

    computeGridPosition = (index = 0) => {
        const { iconsPerColumn, offsetX, offsetY, columnSpacing, rowSpacing } = this.computeGridMetrics();
        const column = Math.floor(index / iconsPerColumn);
        const row = index % iconsPerColumn;
        const x = offsetX + column * columnSpacing;
        const y = offsetY + row * rowSpacing;
        return this.clampIconPosition(x, y);
    };

    refreshAppRegistry() {
        const nextAppMap = new Map();
        const nextValidAppIds = new Set();
        apps.forEach((app) => {
            nextAppMap.set(app.id, app);
            nextValidAppIds.add(app.id);
        });
        this.appMap = nextAppMap;
        this.validAppIds = nextValidAppIds;
    }

    getAppById = (id) => {
        if (!this.appMap?.has(id)) {
            const match = apps.find((app) => app.id === id);
            if (match) {
                this.appMap.set(id, match);
                this.validAppIds.add(id);
            }
        }
        return this.appMap.get(id);
    };

    getDesktopAppIndex = (id) => {
        const appsOnDesktop = this.state.desktop_apps || [];
        return appsOnDesktop.indexOf(id);
    };

    describeKeyboardIconPosition = (position) => {
        if (!this.isValidIconPosition(position)) {
            return { column: null, row: null };
        }
        const metrics = this.computeGridMetrics();
        const columnSpacing = Math.max(metrics.columnSpacing || 0, 1);
        const rowSpacing = Math.max(metrics.rowSpacing || 0, 1);
        const column = Math.max(1, Math.round((position.x - metrics.offsetX) / columnSpacing) + 1);
        const row = Math.max(1, Math.round((position.y - metrics.offsetY) / rowSpacing) + 1);
        return { column, row };
    };

    buildKeyboardMoveHint = (app, isMoving, position) => {
        if (!app || this.state.disabled_apps?.[app.id]) {
            return undefined;
        }
        const title = app.title || app.name || 'app';
        if (isMoving) {
            let location = '';
            if (this.isValidIconPosition(position)) {
                const { column, row } = this.describeKeyboardIconPosition(position);
                if (column && row) {
                    location = ` Current position column ${column}, row ${row}.`;
                }
            }
            return `Move mode active for ${title}. Use the arrow keys to reposition. Press Enter to place or Escape to cancel.${location}`;
        }
        let location = '';
        if (this.isValidIconPosition(position)) {
            const { column, row } = this.describeKeyboardIconPosition(position);
            if (column && row) {
                location = ` It is currently in column ${column}, row ${row}.`;
            }
        }
        return `Press Enter to move ${title} with the keyboard. Press Space to open it.${location}`;
    };

    isValidIconPosition = (position) => {
        if (!position) return false;
        const { x, y } = position;
        return Number.isFinite(x) && Number.isFinite(y);
    };

    getIconPositionKey = (position) => {
        if (!this.isValidIconPosition(position)) return null;
        return `${Math.round(position.x)}:${Math.round(position.y)}`;
    };

    areIconLayoutsEqual = (a = {}, b = {}) => {
        const aKeys = Object.keys(a);
        const bKeys = Object.keys(b);
        if (aKeys.length !== bKeys.length) return false;
        return aKeys.every((key) => {
            const first = a[key];
            const second = b[key];
            if (!this.isValidIconPosition(first) || !this.isValidIconPosition(second)) {
                return false;
            }
            return first.x === second.x && first.y === second.y;
        });
    };

    areSetsEqual = (first, second) => {
        if (first === second) return true;
        const a = first instanceof Set ? first : new Set(first || []);
        const b = second instanceof Set ? second : new Set(second || []);
        if (a.size !== b.size) return false;
        for (const value of a) {
            if (!b.has(value)) {
                return false;
            }
        }
        return true;
    };

    areRectsEqual = (a, b) => {
        if (!a && !b) return true;
        if (!a || !b) return false;
        return a.left === b.left && a.top === b.top && a.width === b.width && a.height === b.height;
    };

    rectsOverlap = (a, b) => {
        if (!a || !b) return false;
        if (a.width <= 0 || a.height <= 0 || b.width <= 0 || b.height <= 0) return false;
        return (
            a.left < b.left + b.width &&
            a.left + a.width > b.left &&
            a.top < b.top + b.height &&
            a.top + a.height > b.top
        );
    };

    getIconBounds = (appId, index, state = this.state) => {
        if (!appId) return null;
        const positions = state.desktop_icon_positions || {};
        const keyboardMoveState = state.keyboardMoveState;
        const basePosition = (keyboardMoveState && keyboardMoveState.id === appId && keyboardMoveState.position)
            ? keyboardMoveState.position
            : (positions[appId] || this.computeGridPosition(index));
        if (!this.isValidIconPosition(basePosition)) return null;
        const width = this.iconDimensions?.width ?? this.defaultIconDimensions.width;
        const height = this.iconDimensions?.height ?? this.defaultIconDimensions.height;
        return {
            left: basePosition.x,
            top: basePosition.y,
            width,
            height,
        };
    };

    calculateSelectionForState = (state, appId, modifiers = {}) => {
        if (!appId) return null;
        const desktopApps = Array.isArray(state.desktop_apps) ? state.desktop_apps : [];
        const prevSelected = state.selectedIcons instanceof Set ? state.selectedIcons : new Set();
        const prevAnchor = state.selectionAnchorId ?? null;
        const multi = Boolean(modifiers.multi);
        const range = Boolean(modifiers.range);

        let anchorId = prevAnchor;
        let nextSelected = null;

        if (!multi && !range) {
            nextSelected = new Set([appId]);
            anchorId = appId;
        } else if (range) {
            const order = desktopApps;
            if (!order.length) {
                nextSelected = new Set(prevSelected);
            } else {
                let anchor = anchorId;
                if (!anchor || !order.includes(anchor)) {
                    const fallback = Array.from(prevSelected).find((id) => order.includes(id));
                    anchor = fallback || order[0] || appId;
                }
                if (!order.includes(appId) || !order.includes(anchor)) {
                    nextSelected = new Set(prevSelected);
                } else {
                    const startIndex = order.indexOf(anchor);
                    const endIndex = order.indexOf(appId);
                    const [start, end] = startIndex <= endIndex ? [startIndex, endIndex] : [endIndex, startIndex];
                    nextSelected = multi ? new Set(prevSelected) : new Set();
                    for (let i = start; i <= end; i += 1) {
                        nextSelected.add(order[i]);
                    }
                    anchorId = anchor;
                }
            }
        } else if (multi) {
            nextSelected = new Set(prevSelected);
            if (nextSelected.has(appId)) {
                nextSelected.delete(appId);
                if (anchorId === appId) {
                    const remaining = nextSelected.values().next().value;
                    anchorId = remaining ?? null;
                }
            } else {
                nextSelected.add(appId);
                anchorId = appId;
            }
        }

        if (!nextSelected) {
            nextSelected = new Set(prevSelected);
        }

        if (!nextSelected.size) {
            anchorId = null;
        }

        const changed = !this.areSetsEqual(prevSelected, nextSelected);
        const anchorChanged = anchorId !== prevAnchor && !(anchorId === null && prevAnchor === null);

        return {
            nextSelected,
            anchorId,
            changed,
            shouldUpdate: changed || anchorChanged,
        };
    };

    applyKeyboardSelection = (appId, modifiers = {}) => {
        const selection = this.calculateSelectionForState(this.state, appId, modifiers);
        if (!selection) return;
        if (!selection.shouldUpdate) return;
        this.setState({
            selectedIcons: selection.nextSelected,
            selectionAnchorId: selection.nextSelected.size ? selection.anchorId : null,
        });
    };

    buildMarqueeSelection = (state, rect, selectionState) => {
        if (!rect) return null;
        const desktopApps = Array.isArray(state.desktop_apps) ? state.desktop_apps : [];
        const base = selectionState?.mode === 'add'
            ? new Set(selectionState?.baseSelection || [])
            : new Set();
        if (!desktopApps.length) {
            return { nextSelected: base };
        }
        desktopApps.forEach((appId, index) => {
            const bounds = this.getIconBounds(appId, index, state);
            if (bounds && this.rectsOverlap(rect, bounds)) {
                base.add(appId);
            }
        });
        return { nextSelected: base };
    };

    updateMarqueeSelection = (rect, selectionState) => {
        this.setState((prevState) => {
            const changes = {};
            if (!this.areRectsEqual(prevState.marqueeSelection, rect)) {
                changes.marqueeSelection = rect;
            }
            const result = this.buildMarqueeSelection(prevState, rect, selectionState);
            if (result) {
                const prevSelected = prevState.selectedIcons instanceof Set ? prevState.selectedIcons : new Set();
                const nextSelected = result.nextSelected;
                if (!this.areSetsEqual(prevSelected, nextSelected)) {
                    changes.selectedIcons = nextSelected;
                }
                if (nextSelected && nextSelected.size) {
                    const anchorCandidate = selectionState?.anchor;
                    let nextAnchor = null;
                    if (anchorCandidate && nextSelected.has(anchorCandidate)) {
                        nextAnchor = anchorCandidate;
                    } else if (prevState.selectionAnchorId && nextSelected.has(prevState.selectionAnchorId)) {
                        nextAnchor = prevState.selectionAnchorId;
                    } else {
                        nextAnchor = nextSelected.values().next().value ?? null;
                    }
                    if (prevState.selectionAnchorId !== nextAnchor && (nextAnchor || prevState.selectionAnchorId !== null)) {
                        changes.selectionAnchorId = nextAnchor;
                    }
                } else if (prevState.selectionAnchorId !== null) {
                    changes.selectionAnchorId = null;
                }
            }
            return Object.keys(changes).length ? changes : null;
        });
    };

    resolveIconLayout = (desktopApps = [], current = {}, options = {}) => {
        const next = {};
        const taken = new Set();
        const clampOnly = options?.clampOnly === true;

        const claimPosition = (position) => {
            if (!this.isValidIconPosition(position)) return null;
            const base = this.clampIconPosition(position.x, position.y);
            const key = this.getIconPositionKey(base);
            if (!key || taken.has(key)) return null;
            taken.add(key);
            return base;
        };

        let fallbackIndex = 0;
        const assignFallback = (startIndex) => {
            let index = Math.max(startIndex, fallbackIndex);
            while (index < startIndex + 1000) {
                const candidate = this.computeGridPosition(index);
                const key = this.getIconPositionKey(candidate);
                if (key && !taken.has(key)) {
                    taken.add(key);
                    fallbackIndex = index + 1;
                    return candidate;
                }
                index += 1;
            }
            const fallback = this.computeGridPosition(startIndex);
            const fallbackKey = this.getIconPositionKey(fallback);
            if (fallbackKey && !taken.has(fallbackKey)) {
                taken.add(fallbackKey);
            }
            return fallback;
        };

        desktopApps.forEach((id, orderIndex) => {
            const candidates = [];
            if (current[id]) {
                candidates.push(current[id]);
            }
            if (!clampOnly) {
                const saved = this.savedIconPositions?.[id];
                if (saved) {
                    candidates.push(saved);
                }
            }

            let assigned = null;
            for (let i = 0; i < candidates.length; i += 1) {
                const candidate = claimPosition(candidates[i]);
                if (candidate) {
                    assigned = candidate;
                    break;
                }
            }

            if (!assigned) {
                assigned = assignFallback(orderIndex);
            }

            next[id] = assigned;
        });

        return next;
    };

    clampIconPosition = (x, y) => {
        const { width, height } = this.getDesktopBounds();
        const minX = this.desktopPadding.left;
        const maxX = Math.max(minX, width - this.iconDimensions.width - this.desktopPadding.right);
        const minY = this.desktopPadding.top;
        const maxY = Math.max(minY, height - this.iconDimensions.height - this.desktopPadding.bottom);
        const clampedX = Math.min(Math.max(x, minX), maxX);
        const clampedY = Math.min(Math.max(y, minY), maxY);
        return { x: Math.round(clampedX), y: Math.round(clampedY) };
    };

    snapIconPosition = (x, y) => {
        const metrics = this.computeGridMetrics();
        const snapAxis = (value, offset, spacing) => {
            if (!Number.isFinite(value) || !Number.isFinite(offset) || !Number.isFinite(spacing) || spacing <= 0) {
                return value;
            }
            const relative = value - offset;
            const snappedRelative = Math.round(relative / spacing) * spacing;
            return offset + snappedRelative;
        };

        const snappedX = snapAxis(x, metrics.offsetX, metrics.columnSpacing);
        const snappedY = snapAxis(y, metrics.offsetY, metrics.rowSpacing);

        return { x: snappedX, y: snappedY };
    };

    calculateIconPosition = (clientX, clientY, dragState = this.iconDragState) => {
        if (!dragState) return { x: 0, y: 0 };
        const rect = this.getDesktopRect();
        if (!rect) {
            const snapped = this.snapIconPosition(clientX - dragState.offsetX, clientY - dragState.offsetY);
            return this.clampIconPosition(snapped.x, snapped.y);
        }
        const x = clientX - rect.left - dragState.offsetX;
        const y = clientY - rect.top - dragState.offsetY;
        const snapped = this.snapIconPosition(x, y);
        return this.clampIconPosition(snapped.x, snapped.y);
    };

    updateIconPosition = (id, x, y, persist = false) => {
        this.setState((prevState) => {
            const current = prevState.desktop_icon_positions || {};
            const nextPosition = this.clampIconPosition(x, y);
            const previous = current[id];
            if (previous && previous.x === nextPosition.x && previous.y === nextPosition.y && !persist) {
                return null;
            }
            return {
                desktop_icon_positions: { ...current, [id]: nextPosition },
                draggingIconId: persist ? null : prevState.draggingIconId,
            };
        }, () => {
            if (persist) {
                this.persistIconPositions();
            }
        });
    };

    startKeyboardIconMove = (appId) => {
        if (!this.validAppIds.has(appId)) return;
        if (this.state.disabled_apps?.[appId]) return;
        const positions = this.state.desktop_icon_positions || {};
        const currentIndex = this.getDesktopAppIndex(appId);
        const fallback = currentIndex >= 0 ? this.computeGridPosition(currentIndex) : this.computeGridPosition(0);
        const currentPosition = positions[appId] || fallback;
        const basePosition = this.clampIconPosition(currentPosition.x, currentPosition.y);
        this.setState({
            keyboardMoveState: {
                id: appId,
                origin: basePosition,
                position: basePosition,
            },
        }, () => {
            this.announceKeyboardMoveStart(appId, basePosition);
        });
    };

    moveIconWithKeyboard = (appId, deltaX, deltaY) => {
        const metrics = this.computeGridMetrics();
        const stepX = (deltaX || 0) * (metrics.columnSpacing || 0);
        const stepY = (deltaY || 0) * (metrics.rowSpacing || 0);
        if (stepX === 0 && stepY === 0) return;
        this.setState((prevState) => {
            const moveState = prevState.keyboardMoveState;
            if (!moveState || moveState.id !== appId || !this.isValidIconPosition(moveState.position)) {
                return null;
            }
            const current = moveState.position;
            const next = this.clampIconPosition(current.x + stepX, current.y + stepY);
            if (next.x === current.x && next.y === current.y) {
                return null;
            }
            return {
                keyboardMoveState: { ...moveState, position: next },
            };
        }, () => {
            const moveState = this.state.keyboardMoveState;
            if (!moveState || moveState.id !== appId || !this.isValidIconPosition(moveState.position)) {
                return;
            }
            const { position } = moveState;
            this.updateIconPosition(appId, position.x, position.y, false);
            this.announceKeyboardPosition(appId, position);
        });
    };

    completeKeyboardIconMove = () => {
        const moveState = this.state.keyboardMoveState;
        if (!moveState) return;
        const { id, position } = moveState;
        this.setState({ keyboardMoveState: null }, () => {
            if (this.isValidIconPosition(position)) {
                this.updateIconPosition(id, position.x, position.y, true);
                this.announceKeyboardPlacement(id, position);
            } else {
                this.announceKeyboardPlacement(id, null);
            }
        });
    };

    cancelKeyboardIconMove = () => {
        const moveState = this.state.keyboardMoveState;
        if (!moveState) return;
        const { id, origin } = moveState;
        this.setState({ keyboardMoveState: null }, () => {
            if (this.isValidIconPosition(origin)) {
                this.updateIconPosition(id, origin.x, origin.y, false);
            }
            this.announceKeyboardCancel(id);
        });
    };

    handleIconKeyDown = (event, app) => {
        if (!app) return;
        const appId = app.id;
        if (!appId || this.state.disabled_apps?.[appId]) return;

        const moveState = this.state.keyboardMoveState;
        const isMoving = moveState && moveState.id === appId;
        const key = event.key;
        const multi = event.ctrlKey || event.metaKey;
        const range = event.shiftKey;

        if (isMoving) {
            switch (key) {
                case 'ArrowUp':
                    event.preventDefault();
                    this.moveIconWithKeyboard(appId, 0, -1);
                    return;
                case 'ArrowDown':
                    event.preventDefault();
                    this.moveIconWithKeyboard(appId, 0, 1);
                    return;
                case 'ArrowLeft':
                    event.preventDefault();
                    this.moveIconWithKeyboard(appId, -1, 0);
                    return;
                case 'ArrowRight':
                    event.preventDefault();
                    this.moveIconWithKeyboard(appId, 1, 0);
                    return;
                case 'Enter':
                    event.preventDefault();
                    this.completeKeyboardIconMove();
                    return;
                case 'Escape':
                    event.preventDefault();
                    this.cancelKeyboardIconMove();
                    return;
                case ' ':
                case 'Spacebar':
                    event.preventDefault();
                    return;
                default:
                    return;
            }
        }

        if (key === 'Enter') {
            event.preventDefault();
            this.startKeyboardIconMove(appId);
            return;
        }

        if (key === ' ' || key === 'Spacebar') {
            event.preventDefault();
            if (multi || range) {
                this.applyKeyboardSelection(appId, { multi, range });
            } else {
                this.openApp(appId);
            }
        }
    };

    handleIconBlur = (_event, appId) => {
        const moveState = this.state.keyboardMoveState;
        if (moveState && moveState.id === appId) {
            this.completeKeyboardIconMove();
        }
    };

    announce = (message) => {
        if (this.liveRegionTimeout) {
            clearTimeout(this.liveRegionTimeout);
            this.liveRegionTimeout = null;
        }
        this.setState({ liveRegionMessage: '' });
        if (!message) return;
        this.liveRegionTimeout = setTimeout(() => {
            this.setState({ liveRegionMessage: message });
            this.liveRegionTimeout = null;
        }, 75);
    };

    announceKeyboardMoveStart = (appId, position) => {
        const app = this.getAppById(appId);
        if (!app) return;
        const title = app.title || app.name || 'app';
        let location = '';
        if (this.isValidIconPosition(position)) {
            const { column, row } = this.describeKeyboardIconPosition(position);
            if (column && row) {
                location = ` Starting position column ${column}, row ${row}.`;
            }
        }
        this.announce(`Moving ${title}. Use arrow keys to reposition. Press Enter to place or Escape to cancel.${location}`);
    };

    announceKeyboardPosition = (appId, position) => {
        const app = this.getAppById(appId);
        if (!app || !this.isValidIconPosition(position)) return;
        const { column, row } = this.describeKeyboardIconPosition(position);
        if (!column || !row) return;
        const title = app.title || app.name || 'app';
        this.announce(`${title} moved to column ${column}, row ${row}.`);
    };

    announceKeyboardPlacement = (appId, position) => {
        const app = this.getAppById(appId);
        if (!app) return;
        const title = app.title || app.name || 'app';
        if (this.isValidIconPosition(position)) {
            const { column, row } = this.describeKeyboardIconPosition(position);
            if (column && row) {
                this.announce(`${title} placed at column ${column}, row ${row}.`);
                return;
            }
        }
        this.announce(`${title} position unchanged.`);
    };

    announceKeyboardCancel = (appId) => {
        const app = this.getAppById(appId);
        if (!app) return;
        const title = app.title || app.name || 'app';
        this.announce(`Cancelled moving ${title}.`);
    };

    handleIconPointerEnter = (appId) => {
        this.setState((prevState) => {
            if (prevState.hoveredIconId === appId) return null;
            return { hoveredIconId: appId };
        });
    };

    handleIconPointerLeave = (appId) => {
        this.setState((prevState) => {
            if (prevState.hoveredIconId !== appId) return null;
            return { hoveredIconId: null };
        });
    };

    handleDesktopPointerDown = (event) => {
        if (event.button !== 0) return;
        if (event.target !== event.currentTarget) return;
        event.stopPropagation();

        const container = event.currentTarget;
        container.setPointerCapture?.(event.pointerId);

        const baseSelectionArray = Array.from(this.state.selectedIcons instanceof Set ? this.state.selectedIcons : []);
        const selectionAnchor = this.state.selectionAnchorId ?? null;
        const isAdditive = event.metaKey || event.ctrlKey;
        const isRange = event.shiftKey;

        this.desktopSelectionState = {
            pointerId: event.pointerId,
            container,
            rect: container.getBoundingClientRect(),
            startClientX: event.clientX,
            startClientY: event.clientY,
            moved: false,
            baseSelection: baseSelectionArray,
            mode: isAdditive ? 'add' : 'replace',
            anchor: selectionAnchor,
        };

        if (!isAdditive && !isRange) {
            if (baseSelectionArray.length > 0) {
                this.setState({ selectedIcons: new Set(), selectionAnchorId: null });
            }
        }

        if (this.state.keyboardMoveState) {
            this.setState({ keyboardMoveState: null });
        }
        if (this.state.hoveredIconId !== null) {
            this.setState({ hoveredIconId: null });
        }
    };

    handleDesktopPointerMove = (event) => {
        const selectionState = this.desktopSelectionState;
        if (!selectionState || event.pointerId !== selectionState.pointerId) return;
        event.stopPropagation();

        const deltaX = event.clientX - selectionState.startClientX;
        const deltaY = event.clientY - selectionState.startClientY;
        if (!selectionState.moved) {
            const threshold = 4;
            if (Math.abs(deltaX) < threshold && Math.abs(deltaY) < threshold) {
                return;
            }
            selectionState.moved = true;
        }

        event.preventDefault();

        const rect = selectionState.rect;
        const clampX = (value) => {
            const relative = value - rect.left;
            if (!Number.isFinite(relative)) return 0;
            return Math.min(Math.max(relative, 0), Math.max(rect.width, 0));
        };
        const clampY = (value) => {
            const relative = value - rect.top;
            if (!Number.isFinite(relative)) return 0;
            return Math.min(Math.max(relative, 0), Math.max(rect.height, 0));
        };

        const originX = clampX(selectionState.startClientX);
        const originY = clampY(selectionState.startClientY);
        const currentX = clampX(event.clientX);
        const currentY = clampY(event.clientY);

        const marqueeRect = {
            left: Math.min(originX, currentX),
            top: Math.min(originY, currentY),
            width: Math.abs(currentX - originX),
            height: Math.abs(currentY - originY),
        };

        this.updateMarqueeSelection(marqueeRect, selectionState);
    };

    handleDesktopPointerUp = (event) => {
        const selectionState = this.desktopSelectionState;
        if (!selectionState || event.pointerId !== selectionState.pointerId) return;
        event.stopPropagation();

        selectionState.container?.releasePointerCapture?.(selectionState.pointerId);

        this.desktopSelectionState = null;

        this.setState((prevState) => {
            if (!prevState.marqueeSelection) return null;
            return { marqueeSelection: null };
        });
    };

    handleDesktopPointerCancel = (event) => {
        const selectionState = this.desktopSelectionState;
        if (!selectionState) return;
        event?.stopPropagation?.();

        selectionState.container?.releasePointerCapture?.(selectionState.pointerId);
        this.desktopSelectionState = null;

        const restoreSelection = new Set(selectionState.baseSelection || []);
        this.setState((prevState) => {
            const updates = {};
            if (prevState.marqueeSelection) {
                updates.marqueeSelection = null;
            }
            updates.selectedIcons = restoreSelection;
            updates.selectionAnchorId = restoreSelection.size ? (restoreSelection.values().next().value ?? null) : null;
            return Object.keys(updates).length ? updates : null;
        });
    };

    handleIconPointerDown = (event, appId) => {
        if (event.button !== 0) return;
        event.stopPropagation();
        const container = event.currentTarget;
        const rect = container.getBoundingClientRect();
        const offsetX = event.clientX - rect.left;
        const offsetY = event.clientY - rect.top;
        container.setPointerCapture?.(event.pointerId);
        this.preventNextIconClick = false;
        const modifiers = {
            multi: event.metaKey || event.ctrlKey,
            range: event.shiftKey,
        };
        let selectionChangedFlag = false;
        this.setState((prevState) => {
            const partial = { draggingIconId: appId };
            if (prevState.keyboardMoveState) {
                partial.keyboardMoveState = null;
            }
            const selection = this.calculateSelectionForState(prevState, appId, modifiers);
            if (selection) {
                selectionChangedFlag = selection.changed;
                if (selection.shouldUpdate) {
                    partial.selectedIcons = selection.nextSelected;
                    partial.selectionAnchorId = selection.nextSelected.size ? selection.anchorId : null;
                }
            }
            return partial;
        });
        let startPosition = null;
        const positions = this.state.desktop_icon_positions || {};
        if (positions[appId]) {
            startPosition = { ...positions[appId] };
        } else if (typeof window !== 'undefined') {
            const style = window.getComputedStyle(container);
            const left = parseFloat(style.left) || 0;
            const top = parseFloat(style.top) || 0;
            startPosition = { x: left, y: top };
        }
        this.iconDragState = {
            id: appId,
            pointerId: event.pointerId,
            offsetX,
            offsetY,
            startX: event.clientX,
            startY: event.clientY,
            moved: false,
            container,
            startPosition,
            lastPosition: startPosition,
            selectionChangedOnPointerDown: selectionChangedFlag,
            multiSelectIntent: modifiers.multi || modifiers.range,
        };
        this.attachIconKeyboardListeners();
    };

    handleIconPointerMove = (event) => {
        if (!this.iconDragState || event.pointerId !== this.iconDragState.pointerId) return;
        const dragState = this.iconDragState;
        const deltaX = event.clientX - dragState.startX;
        const deltaY = event.clientY - dragState.startY;
        if (!dragState.moved) {
            const threshold = 4;
            if (Math.abs(deltaX) < threshold && Math.abs(deltaY) < threshold) {
                return;
            }
            dragState.moved = true;
        }
        event.preventDefault();
        const position = this.calculateIconPosition(event.clientX, event.clientY, dragState);
        dragState.lastPosition = position;
        this.updateIconPosition(dragState.id, position.x, position.y, false);
    };

    handleIconPointerUp = (event) => {
        if (!this.iconDragState || event.pointerId !== this.iconDragState.pointerId) return;
        event.stopPropagation();
        const dragState = this.iconDragState;
        const moved = dragState.moved;
        const selectionChanged = Boolean(dragState.selectionChangedOnPointerDown);
        const hadMultiIntent = Boolean(dragState.multiSelectIntent);
        this.iconDragState = null;
        dragState.container?.releasePointerCapture?.(event.pointerId);
        this.detachIconKeyboardListeners();
        if (moved) {
            event.preventDefault();
            const position = this.resolveDropPosition(event, dragState);
            this.preventNextIconClick = true;
            this.updateIconPosition(dragState.id, position.x, position.y, true);
            this.setState({ draggingIconId: null });
            return;
        }

        event.preventDefault();
        const isTouch = event.pointerType === 'touch';
        const shouldActivate = isTouch || (!selectionChanged && !hadMultiIntent && !(event.ctrlKey || event.metaKey || event.shiftKey));
        this.setState({ draggingIconId: null }, () => {
            if (shouldActivate) {
                this.openApp(dragState.id);
            }
        });
    };

    handleIconPointerCancel = (event) => {
        if (!this.iconDragState || event.pointerId !== this.iconDragState.pointerId) return;
        event.preventDefault();
        this.cancelIconDrag(true);
    };

    handleIconClickCapture = (event) => {
        if (this.preventNextIconClick) {
            event.stopPropagation();
            event.preventDefault();
            this.preventNextIconClick = false;
        }
    };

    realignIconPositions = () => {
        const desktopApps = this.state.desktop_apps || [];
        if (!desktopApps.length) return;
        this.setState((prevState) => {
            const current = prevState.desktop_icon_positions || {};
            const layout = this.resolveIconLayout(desktopApps, current, { clampOnly: true });
            if (this.areIconLayoutsEqual(current, layout)) {
                return null;
            }
            return { desktop_icon_positions: layout };
        }, () => {
            this.persistIconPositions();
        });
    };

    switchWorkspace = (workspaceId) => {
        if (workspaceId === this.state.activeWorkspace) return;
        if (workspaceId < 0 || workspaceId >= this.state.workspaces.length) return;
        const snapshot = this.workspaceSnapshots[workspaceId] || this.createEmptyWorkspaceState();
        const nextTheme = this.getWorkspaceTheme(workspaceId);
        this.setState({
            activeWorkspace: workspaceId,
            focused_windows: { ...snapshot.focused_windows },
            closed_windows: { ...snapshot.closed_windows },
            minimized_windows: { ...snapshot.minimized_windows },
            window_positions: { ...snapshot.window_positions },
            showWindowSwitcher: false,
            switcherWindows: [],
            currentTheme: nextTheme,
        }, () => {
            this.broadcastWorkspaceState();
            this.giveFocusToLastApp();
        });
    };

    shiftWorkspace = (direction) => {
        const { activeWorkspace, workspaces } = this.state;
        const count = workspaces.length;
        const next = (activeWorkspace + direction + count) % count;
        this.switchWorkspace(next);
    };

    getActiveStack = () => {
        const { activeWorkspace } = this.state;
        if (!this.workspaceStacks[activeWorkspace]) {
            this.workspaceStacks[activeWorkspace] = [];
        }
        return this.workspaceStacks[activeWorkspace];
    };

    promoteWindowInStack = (id) => {
        if (!id) return;
        const stack = this.getActiveStack();
        const index = stack.indexOf(id);
        if (index !== -1) {
            stack.splice(index, 1);
        }
        stack.unshift(id);
    };

    handleExternalWorkspaceSelect = (event) => {
        const workspaceId = event?.detail?.workspaceId;
        if (typeof workspaceId === 'number') {
            this.switchWorkspace(workspaceId);
        }
    };

    broadcastWorkspaceState = () => {
        if (typeof window === 'undefined') return;
        const detail = {
            workspaces: this.getWorkspaceSummaries(),
            activeWorkspace: this.state.activeWorkspace,
            runningApps: this.getRunningAppSummaries(),
            iconSizePreset: this.state.iconSizePreset,
        };
        window.dispatchEvent(new CustomEvent('workspace-state', { detail }));
    };

    componentDidMount() {
        // google analytics
        ReactGA.send({ hitType: "pageview", page: "/desktop", title: "Custom Title" });

        if (typeof window !== 'undefined') {
            window.addEventListener('workspace-select', this.handleExternalWorkspaceSelect);
            window.addEventListener('workspace-request', this.broadcastWorkspaceState);
            window.addEventListener('taskbar-command', this.handleExternalTaskbarCommand);
            this.broadcastWorkspaceState();
            this.broadcastIconSizePreset(this.state.iconSizePreset);
        }

        this.savedIconPositions = this.loadDesktopIconPositions();
        this.fetchAppsData(() => {
            const session = this.props.session || {};
            const positions = {};
            if (session.windows && session.windows.length) {
                const safeTopOffset = measureWindowTopOffset();
                session.windows.forEach(({ id, x, y }) => {
                    positions[id] = {
                        x,
                        y: clampWindowTopPosition(y, safeTopOffset),
                    };
                });
                this.setWorkspaceState({ window_positions: positions }, () => {
                    session.windows.forEach(({ id }) => this.openApp(id));
                });
            } else {
                this.openApp('about');
            }
        });
        this.setContextListeners();
        this.setEventListeners();
        this.checkForNewFolders();
        this.checkForAppShortcuts();
        this.updateTrashIcon();
        window.addEventListener('trash-change', this.updateTrashIcon);
        window.addEventListener('resize', this.handleViewportResize);
        document.addEventListener('keydown', this.handleGlobalShortcut);
        document.addEventListener('keyup', this.handleGlobalShortcutKeyup);
        window.addEventListener('open-app', this.handleOpenAppEvent);
        this.setupPointerMediaWatcher();
        this.setupGestureListeners();
    }

    componentDidUpdate(prevProps, prevState) {
        if (
            prevProps?.density !== this.props.density ||
            prevProps?.fontScale !== this.props.fontScale ||
            prevProps?.largeHitAreas !== this.props.largeHitAreas
        ) {
            const layoutChanged = this.applyIconLayoutFromSettings(this.props);
            if (layoutChanged) {
                this.realignIconPositions();
            }
        }
        if (
            prevState.activeWorkspace !== this.state.activeWorkspace ||
            prevState.closed_windows !== this.state.closed_windows ||
            prevState.focused_windows !== this.state.focused_windows ||
            prevState.minimized_windows !== this.state.minimized_windows ||
            prevState.workspaces !== this.state.workspaces
        ) {
            this.broadcastWorkspaceState();
        }

        const nextTheme = this.normalizeTheme(this.props.desktopTheme);
        const storedTheme = (this.workspaceThemes && this.workspaceThemes[this.state.activeWorkspace]) || null;
        const themeChanged = !this.themesAreEqual(storedTheme, nextTheme);
        const stateThemeChanged = !this.themesAreEqual(this.state.currentTheme, nextTheme);
        if (themeChanged) {
            this.setWorkspaceTheme(this.state.activeWorkspace, nextTheme);
        }
        if (stateThemeChanged) {
            this.setState({ currentTheme: nextTheme });
        }
        if (themeChanged || stateThemeChanged) {
            this.defaultThemeConfig = { ...this.defaultThemeConfig, ...nextTheme };
        }

        if (!prevState.allAppsView && this.state.allAppsView) {
            this.activateAllAppsFocusTrap();
            this.focusAllAppsSearchInput();
        } else if (prevState.allAppsView && !this.state.allAppsView) {
            this.deactivateAllAppsFocusTrap();
            this.restoreFocusToPreviousElement();
        }
    }

    componentWillUnmount() {
        this.removeEventListeners();
        this.removeContextListeners();
        document.removeEventListener('keydown', this.handleGlobalShortcut);
        document.removeEventListener('keyup', this.handleGlobalShortcutKeyup);
        window.removeEventListener('trash-change', this.updateTrashIcon);
        window.removeEventListener('open-app', this.handleOpenAppEvent);
        window.removeEventListener('resize', this.handleViewportResize);
        this.detachIconKeyboardListeners();
        if (typeof window !== 'undefined') {
            window.removeEventListener('workspace-select', this.handleExternalWorkspaceSelect);
            window.removeEventListener('workspace-request', this.broadcastWorkspaceState);
            window.removeEventListener('taskbar-command', this.handleExternalTaskbarCommand);
        }
        this.teardownGestureListeners();
        this.teardownPointerMediaWatcher();
        if (this.liveRegionTimeout) {
            clearTimeout(this.liveRegionTimeout);
            this.liveRegionTimeout = null;
        }
        if (this.allAppsCloseTimeout) {
            clearTimeout(this.allAppsCloseTimeout);
            this.allAppsCloseTimeout = null;
        }
        if (this.allAppsEnterRaf && typeof cancelAnimationFrame === 'function') {
            cancelAnimationFrame(this.allAppsEnterRaf);
            this.allAppsEnterRaf = null;
        }
        this.deactivateAllAppsFocusTrap();
    }

    handleExternalTaskbarCommand = (event) => {
        const detail = event?.detail || {};
        const appId = detail.appId;
        const action = detail.action || 'toggle';
        if (!appId || !this.validAppIds.has(appId)) return;

        switch (action) {
            case 'minimize':
                if (!this.state.minimized_windows[appId]) {
                    this.hasMinimised(appId);
                }
                break;
            case 'focus':
                this.focus(appId);
                break;
            case 'open':
                this.openApp(appId);
                break;
            case 'toggle':
            default:
                if (this.state.minimized_windows[appId]) {
                    this.openApp(appId);
                } else if (this.state.focused_windows[appId]) {
                    this.hasMinimised(appId);
                } else {
                    this.openApp(appId);
                }
        }
    };

    attachIconKeyboardListeners = () => {
        if (this.iconKeyListenerAttached || typeof document === 'undefined') return;
        document.addEventListener('keydown', this.handleIconKeyboardCancel, true);
        this.iconKeyListenerAttached = true;
    };

    detachIconKeyboardListeners = () => {
        if (!this.iconKeyListenerAttached || typeof document === 'undefined') return;
        document.removeEventListener('keydown', this.handleIconKeyboardCancel, true);
        this.iconKeyListenerAttached = false;
    };

    handleIconKeyboardCancel = (event) => {
        if (!this.iconDragState) return;
        if (event.key === 'Escape') {
            event.preventDefault();
            event.stopPropagation();
            this.cancelIconDrag(true);
        }
    };

    cancelIconDrag = (revert = false) => {
        const dragState = this.iconDragState;
        if (!dragState) return;

        dragState.container?.releasePointerCapture?.(dragState.pointerId);
        this.iconDragState = null;
        this.detachIconKeyboardListeners();

        if (revert && dragState.startPosition) {
            const original = this.clampIconPosition(dragState.startPosition.x, dragState.startPosition.y);
            this.setState((prevState) => {
                const current = prevState.desktop_icon_positions || {};
                const previous = current[dragState.id];
                if (previous && previous.x === original.x && previous.y === original.y && prevState.draggingIconId === null) {
                    return { draggingIconId: null };
                }
                return {
                    desktop_icon_positions: { ...current, [dragState.id]: original },
                    draggingIconId: null,
                };
            });
        } else {
            this.setState({ draggingIconId: null });
        }

        this.preventNextIconClick = false;
    };

    resolveDropPosition = (event, dragState) => {
        const hasValidCoordinates = Number.isFinite(event?.clientX) && Number.isFinite(event?.clientY);
        if (hasValidCoordinates) {
            return this.calculateIconPosition(event.clientX, event.clientY, dragState);
        }
        const fallback = dragState?.lastPosition || dragState?.startPosition || { x: 0, y: 0 };
        const snapped = this.snapIconPosition(fallback.x, fallback.y);
        return this.clampIconPosition(snapped.x, snapped.y);
    };

    checkForNewFolders = () => {
        const stored = safeLocalStorage?.getItem('new_folders');
        if (!stored) {
            safeLocalStorage?.setItem('new_folders', JSON.stringify([]));
            return;
        }
        try {
            const new_folders = JSON.parse(stored);
            new_folders.forEach(folder => {
                apps.push({
                    id: `new-folder-${folder.id}`,
                    title: folder.name,
                    icon: '/themes/Yaru/system/folder.png',
                    disabled: true,
                    favourite: false,
                    desktop_shortcut: true,
                    screen: () => { },
                });
            });
            this.updateAppsData();
        } catch (e) {
            safeLocalStorage?.setItem('new_folders', JSON.stringify([]));
        }
    }

    setEventListeners = () => {
        const openSettings = document.getElementById("open-settings");
        if (!openSettings) {
            this.removeEventListeners();
            return;
        }

        if (!this.openSettingsClickHandler) {
            this.openSettingsClickHandler = () => {
                this.openApp("settings");
            };
        }

        if (this.openSettingsTarget && this.openSettingsTarget !== openSettings && this.openSettingsClickHandler) {
            this.openSettingsTarget.removeEventListener('click', this.openSettingsClickHandler);
            this.openSettingsListenerAttached = false;
        }

        this.openSettingsTarget = openSettings;

        if (!this.openSettingsListenerAttached && this.openSettingsClickHandler) {
            this.openSettingsTarget.addEventListener('click', this.openSettingsClickHandler);
            this.openSettingsListenerAttached = true;
        }
    }

    removeEventListeners = () => {
        if (this.openSettingsTarget && this.openSettingsClickHandler) {
            this.openSettingsTarget.removeEventListener('click', this.openSettingsClickHandler);
        }
        this.openSettingsTarget = null;
        this.openSettingsListenerAttached = false;
    }

    setContextListeners = () => {
        document.addEventListener('contextmenu', this.checkContextMenu);
        // on click, anywhere, hide all menus
        document.addEventListener('click', this.hideAllContextMenu);
        // allow keyboard activation of context menus
        document.addEventListener('keydown', this.handleContextKey);
    }

    removeContextListeners = () => {
        document.removeEventListener("contextmenu", this.checkContextMenu);
        document.removeEventListener("click", this.hideAllContextMenu);
        document.removeEventListener('keydown', this.handleContextKey);
    }

    handleGlobalShortcut = (e) => {
        if (e.altKey && e.key === 'Tab') {
            e.preventDefault();
            if (!this.state.showWindowSwitcher) {
                this.openWindowSwitcher();
            }
        } else if (e.ctrlKey && e.shiftKey && e.key.toLowerCase() === 'v') {
            e.preventDefault();
            this.openApp('clipboard-manager');
        }
        else if (e.altKey && e.key === 'Tab') {
            e.preventDefault();
            this.cycleApps(e.shiftKey ? -1 : 1);
        }
        else if (e.altKey && (e.key === '`' || e.key === '~')) {
            e.preventDefault();
            this.cycleAppWindows(e.shiftKey ? -1 : 1);
        }
        else if (e.metaKey && ['ArrowLeft', 'ArrowRight', 'ArrowUp', 'ArrowDown'].includes(e.key)) {
            e.preventDefault();
            const id = this.getFocusedWindowId();
            if (id) {
                const event = new CustomEvent('super-arrow', { detail: e.key });
                document.getElementById(id)?.dispatchEvent(event);
            }
        }
        else if (e.key === 'Meta' && !e.repeat) {
            if (typeof e.preventDefault === 'function') {
                e.preventDefault();
            }
            this.openAllAppsOverlay('Meta');
        }
        else if (e.ctrlKey && e.key === 'Escape' && !e.repeat) {
            e.preventDefault();
            if (this.state.allAppsView) {
                this.closeAllAppsOverlay();
            } else {
                this.openAllAppsOverlay('Ctrl+Escape');
            }
        }
    }

    handleGlobalShortcutKeyup = (event) => {
        if (!this.state.allAppsView) return;

        if (event.key === 'Escape') {
            event.preventDefault();
            this.closeAllAppsOverlay();
            return;
        }

        if (this.allAppsTriggerKey === 'Meta' && event.key === 'Meta') {
            event.preventDefault();
            this.closeAllAppsOverlay();
            return;
        }

        if (this.allAppsTriggerKey === 'Ctrl+Escape' && event.key === 'Control') {
            event.preventDefault();
            this.closeAllAppsOverlay();
        }
    }

    focusAllAppsSearchInput = () => {
        const focusInput = () => {
            const input = this.allAppsSearchRef?.current;
            if (input && typeof input.focus === 'function') {
                try {
                    input.focus({ preventScroll: true });
                } catch (e) {
                    input.focus();
                }
                if (typeof input.select === 'function') {
                    input.select();
                }
            }
        };

        if (typeof window !== 'undefined' && typeof window.requestAnimationFrame === 'function') {
            window.requestAnimationFrame(focusInput);
        } else {
            focusInput();
        }
    }

    restoreFocusToPreviousElement = () => {
        const target = this.previousFocusElement;
        this.previousFocusElement = null;
        this.allAppsTriggerKey = null;

        if (target && typeof target.focus === 'function') {
            try {
                target.focus();
            } catch (e) {
                // ignore focus errors
            }
        }
    }

    openAllAppsOverlay = (triggerKey = null) => {
        if (this.allAppsCloseTimeout) {
            clearTimeout(this.allAppsCloseTimeout);
            this.allAppsCloseTimeout = null;
        }

        const enter = () => {
            this.setState((state) => {
                if (!state.allAppsView) return null;
                return { allAppsTransitionState: 'entered' };
            });
            this.allAppsEnterRaf = null;
        };

        if (!this.state.allAppsView) {
            if (typeof document !== 'undefined') {
                const activeElement = document.activeElement;
                if (activeElement && activeElement !== document.body) {
                    this.previousFocusElement = activeElement;
                } else {
                    this.previousFocusElement = null;
                }
            }

            this.setState({ allAppsView: true, allAppsTransitionState: 'entering' }, () => {
                if (typeof window !== 'undefined' && typeof window.requestAnimationFrame === 'function') {
                    this.allAppsEnterRaf = window.requestAnimationFrame(enter);
                } else {
                    enter();
                }
            });
        } else {
            this.setState({ allAppsTransitionState: 'entered' });
        }
        this.allAppsTriggerKey = triggerKey;
    }

    closeAllAppsOverlay = () => {
        if (!this.state.allAppsView) {
            this.allAppsTriggerKey = null;
            return;
        }
        if (this.allAppsCloseTimeout) {
            clearTimeout(this.allAppsCloseTimeout);
            this.allAppsCloseTimeout = null;
        }
        this.setState({ allAppsView: false, allAppsTransitionState: 'exiting' }, () => {
            this.allAppsCloseTimeout = setTimeout(() => {
                this.setState({ allAppsTransitionState: 'exited' });
                this.allAppsCloseTimeout = null;
            }, 220);
        });
    }

    activateAllAppsFocusTrap = () => {
        if (this.allAppsFocusTrapHandler || typeof document === 'undefined') return;

        this.allAppsFocusTrapHandler = (event) => {
            if (event.key !== 'Tab') return;
            if (!this.state.allAppsView) return;

            const overlay = this.allAppsOverlayRef?.current;
            if (!overlay) return;

            const focusableSelectors = [
                'a[href]',
                'button:not([disabled])',
                'textarea:not([disabled])',
                'input:not([type="hidden"]):not([disabled])',
                'select:not([disabled])',
                '[tabindex]:not([tabindex="-1"])',
            ];

            const focusable = Array.from(
                overlay.querySelectorAll(focusableSelectors.join(','))
            ).filter((element) => {
                if (!(element instanceof HTMLElement)) return false;
                if (element.hasAttribute('disabled')) return false;
                if (element.getAttribute('aria-hidden') === 'true') return false;
                if (!overlay.contains(element)) return false;
                const rect = element.getBoundingClientRect();
                return rect.width > 0 && rect.height > 0;
            });

            if (!focusable.length) {
                event.preventDefault();
                return;
            }

            const first = focusable[0];
            const last = focusable[focusable.length - 1];
            const active = document.activeElement instanceof HTMLElement ? document.activeElement : null;

            if (event.shiftKey) {
                if (!active || active === first || !overlay.contains(active)) {
                    event.preventDefault();
                    last.focus();
                }
                return;
            }

            if (!active || active === last || !overlay.contains(active)) {
                event.preventDefault();
                first.focus();
            }
        };

        document.addEventListener('keydown', this.allAppsFocusTrapHandler, true);
    }

    deactivateAllAppsFocusTrap = () => {
        if (this.allAppsFocusTrapHandler && typeof document !== 'undefined') {
            document.removeEventListener('keydown', this.allAppsFocusTrapHandler, true);
            this.allAppsFocusTrapHandler = null;
        }
    }

    getFocusedWindowId = () => {
        for (const key in this.state.focused_windows) {
            if (this.state.focused_windows[key]) {
                return key;
            }
        }
        return null;
    }

    cycleApps = (direction) => {
        const stack = this.getActiveStack();
        if (!stack.length) return;
        const currentId = this.getFocusedWindowId();
        let index = stack.indexOf(currentId);
        if (index === -1) index = 0;
        let next = (index + direction + stack.length) % stack.length;
        // Skip minimized windows
        for (let i = 0; i < stack.length; i++) {
            const id = stack[next];
            if (!this.state.minimized_windows[id]) {
                this.focus(id);
                break;
            }
            next = (next + direction + stack.length) % stack.length;
        }
    }

    cycleAppWindows = (direction) => {
        const currentId = this.getFocusedWindowId();
        if (!currentId) return;
        const base = currentId.split('#')[0];
        const windows = this.getActiveStack().filter(id => id.startsWith(base));
        if (windows.length <= 1) return;
        let index = windows.indexOf(currentId);
        let next = (index + direction + windows.length) % windows.length;
        this.focus(windows[next]);
    }

    getWindowPreview = async (id) => {
        if (this.windowPreviewCache.has(id)) {
            return this.windowPreviewCache.get(id);
        }

        let preview = null;
        if (typeof document !== 'undefined') {
            const node = document.getElementById(id);
            if (node) {
                try {
                    preview = await toPng(node);
                } catch (error) {
                    preview = null;
                }
            }
        }

        this.windowPreviewCache.set(id, preview);
        return preview;
    };

    buildWindowSwitcherEntries = async (ids) => {
        const entries = [];
        for (const id of ids) {
            const app = this.getAppById(id) || {};
            const preview = await this.getWindowPreview(id);
            entries.push({
                id,
                title: app.title || app.name || id,
                icon: app.icon,
                preview,
            });
        }
        return entries;
    };

    openWindowSwitcher = () => {
        const stack = this.getActiveStack();
        const availableIds = stack.filter((id) => (
            this.state.closed_windows[id] === false && !this.state.minimized_windows[id]
        ));

        if (!availableIds.length) {
            return;
        }

        const requestId = ++this.windowSwitcherRequestId;
        this.setState({ showWindowSwitcher: true });

        Promise.resolve(this.buildWindowSwitcherEntries(availableIds))
            .then((windows) => {
                if (this.windowSwitcherRequestId !== requestId) {
                    return;
                }

                if (!windows.length) {
                    this.setState({ showWindowSwitcher: false, switcherWindows: [] });
                    return;
                }

                this.setState({ switcherWindows: windows, showWindowSwitcher: true });
            })
            .catch(() => {
                if (this.windowSwitcherRequestId === requestId) {
                    this.setState({ showWindowSwitcher: false, switcherWindows: [] });
                }
            });
    }

    closeWindowSwitcher = () => {
        this.setState({ showWindowSwitcher: false, switcherWindows: [] });
    }

    selectWindow = (id) => {
        this.setState({ showWindowSwitcher: false, switcherWindows: [] }, () => {
            this.openApp(id);
        });
    }

    checkContextMenu = (e) => {
        e.preventDefault();
        this.hideAllContextMenu();
        const target = e.target.closest('[data-context]');
        const context = target ? target.dataset.context : null;
        const appId = target ? target.dataset.appId : null;
        switch (context) {
            case "desktop-area":
                ReactGA.event({
                    category: `Context Menu`,
                    action: `Opened Desktop Context Menu`
                });
                this.showContextMenu(e, "desktop");
                break;
            case "app":
                ReactGA.event({
                    category: `Context Menu`,
                    action: `Opened App Context Menu`
                });
                this.setState({ context_app: appId }, () => this.showContextMenu(e, "app"));
                break;
            case "taskbar":
                ReactGA.event({
                    category: `Context Menu`,
                    action: `Opened Taskbar Context Menu`
                });
                this.setState({ context_app: appId }, () => this.showContextMenu(e, "taskbar"));
                break;
            default:
                ReactGA.event({
                    category: `Context Menu`,
                    action: `Opened Default Context Menu`
                });
                this.showContextMenu(e, "default");
        }
    }

    handleContextKey = (e) => {
        if (!(e.shiftKey && e.key === 'F10')) return;
        e.preventDefault();
        this.hideAllContextMenu();
        const target = e.target.closest('[data-context]');
        const context = target ? target.dataset.context : null;
        const appId = target ? target.dataset.appId : null;
        const rect = target ? target.getBoundingClientRect() : { left: 0, top: 0, height: 0 };
        const fakeEvent = { pageX: rect.left, pageY: rect.top + rect.height };
        switch (context) {
            case "desktop-area":
                ReactGA.event({ category: `Context Menu`, action: `Opened Desktop Context Menu` });
                this.showContextMenu(fakeEvent, "desktop");
                break;
            case "app":
                ReactGA.event({ category: `Context Menu`, action: `Opened App Context Menu` });
                this.setState({ context_app: appId }, () => this.showContextMenu(fakeEvent, "app"));
                break;
            case "taskbar":
                ReactGA.event({ category: `Context Menu`, action: `Opened Taskbar Context Menu` });
                this.setState({ context_app: appId }, () => this.showContextMenu(fakeEvent, "taskbar"));
                break;
            default:
                ReactGA.event({ category: `Context Menu`, action: `Opened Default Context Menu` });
                this.showContextMenu(fakeEvent, "default");
        }
    }

    showContextMenu = (e, menuName /* context menu name */) => {
        let { posx, posy } = this.getMenuPosition(e);
        let contextMenu = document.getElementById(`${menuName}-menu`);

        const menuWidth = contextMenu.offsetWidth;
        const menuHeight = contextMenu.offsetHeight;
        if (posx + menuWidth > window.innerWidth) posx -= menuWidth;
        if (posy + menuHeight > window.innerHeight) posy -= menuHeight;

        posx = posx.toString() + "px";
        posy = posy.toString() + "px";

        contextMenu.style.left = posx;
        contextMenu.style.top = posy;

        this.setState({ context_menus: { ...this.state.context_menus, [menuName]: true } });
    }

    hideAllContextMenu = () => {
        const menus = { ...this.state.context_menus };
        Object.keys(menus).forEach(key => {
            menus[key] = false;
        });
        this.setState({ context_menus: menus, context_app: null });
    }

    getMenuPosition = (e) => {
        var posx = 0;
        var posy = 0;

        if (!e) e = window.event;

        if (e.pageX || e.pageY) {
            posx = e.pageX;
            posy = e.pageY;
        } else if (e.clientX || e.clientY) {
            posx = e.clientX + document.body.scrollLeft +
                document.documentElement.scrollLeft;
            posy = e.clientY + document.body.scrollTop +
                document.documentElement.scrollTop;
        }
        return {
            posx, posy
        }
    }

    fetchAppsData = (callback) => {
        this.refreshAppRegistry();

        let pinnedApps = safeLocalStorage?.getItem('pinnedApps');
        if (pinnedApps) {
            pinnedApps = JSON.parse(pinnedApps);
            apps.forEach(app => { app.favourite = pinnedApps.includes(app.id); });
        } else {
            pinnedApps = apps.filter(app => app.favourite).map(app => app.id);
            safeLocalStorage?.setItem('pinnedApps', JSON.stringify(pinnedApps));
        }

        const focused_windows = {};
        const closed_windows = {};
        const disabled_apps = {};
        const favourite_apps = {};
        const minimized_windows = {};
        const desktop_apps = [];

        apps.forEach((app) => {
            focused_windows[app.id] = false;
            closed_windows[app.id] = true;
            disabled_apps[app.id] = app.disabled;
            favourite_apps[app.id] = app.favourite;
            minimized_windows[app.id] = false;
            if (app.desktop_shortcut) desktop_apps.push(app.id);
        });

        const workspaceState = {
            focused_windows,
            closed_windows,
            minimized_windows,
            window_positions: this.state.window_positions || {},
        };
        this.updateWorkspaceSnapshots(workspaceState);
        this.workspaceStacks = Array.from({ length: this.workspaceCount }, () => []);
        this.setWorkspaceState({
            ...workspaceState,
            disabled_apps,
            favourite_apps,
            desktop_apps,
        }, () => {
            this.ensureIconPositions(desktop_apps);
            if (typeof callback === 'function') callback();
        });
        this.initFavourite = { ...favourite_apps };
    }

    updateAppsData = () => {
        this.refreshAppRegistry();

        const focused_windows = {};
        const closed_windows = {};
        const favourite_apps = {};
        const minimized_windows = {};
        const disabled_apps = {};
        const desktop_apps = [];

        apps.forEach((app) => {
            focused_windows[app.id] = this.state.focused_windows[app.id] ?? false;
            minimized_windows[app.id] = this.state.minimized_windows[app.id] ?? false;
            disabled_apps[app.id] = app.disabled;
            closed_windows[app.id] = this.state.closed_windows[app.id] ?? true;
            favourite_apps[app.id] = app.favourite;
            if (app.desktop_shortcut) desktop_apps.push(app.id);
        });

        const workspaceState = {
            focused_windows,
            closed_windows,
            minimized_windows,
            window_positions: this.state.window_positions || {},
        };
        this.updateWorkspaceSnapshots(workspaceState);
        this.setWorkspaceState({
            ...workspaceState,
            disabled_apps,
            favourite_apps,
            desktop_apps,
        }, () => {
            this.ensureIconPositions(desktop_apps);
        });
        this.initFavourite = { ...favourite_apps };
    }

    hasVisibleWindows = () => {
        const closed = this.state.closed_windows || {};
        const minimized = this.state.minimized_windows || {};
        return Object.keys(closed).some(
            (id) => this.validAppIds.has(id) && closed[id] === false && !minimized[id],
        );
    };

    renderDesktopApps = () => {
        const {
            desktop_apps: desktopApps,
            desktop_icon_positions: positions = {},
            draggingIconId,
            keyboardMoveState,
        } = this.state;
        if (!desktopApps || desktopApps.length === 0) return null;

        const hasOpenWindows = this.hasVisibleWindows();
        const blockIcons = hasOpenWindows && !draggingIconId;
        const iconBaseZIndex = 15;
        const containerZIndex = blockIcons ? 5 : 15;
        const selectionSet = this.state.selectedIcons instanceof Set ? this.state.selectedIcons : new Set();
        const hoveredIconId = this.state.hoveredIconId;
        const marqueeSelection = this.state.marqueeSelection;

        const icons = desktopApps.map((appId, index) => {
            const app = this.getAppById(appId);
            if (!app) return null;

            const props = {
                name: app.title,
                id: app.id,
                icon: app.icon,
                openApp: this.openApp,
                disabled: this.state.disabled_apps[app.id],
                prefetch: app.screen?.prefetch,
                style: this.desktopIconVariables,
                accentVariables: this.desktopAccentVariables,
            };

            const position = (keyboardMoveState && keyboardMoveState.id === appId && keyboardMoveState.position)
                ? keyboardMoveState.position
                : (positions[appId] || this.computeGridPosition(index));
            const isKeyboardMoving = Boolean(keyboardMoveState && keyboardMoveState.id === appId);
            const isDragging = draggingIconId === appId || isKeyboardMoving;
            const isSelected = selectionSet.has(appId);
            const isHovered = hoveredIconId === appId;
            const assistiveHint = this.buildKeyboardMoveHint(app, isKeyboardMoving, position);
            const wrapperStyle = {
                position: 'absolute',
                left: `${position.x}px`,
                top: `${position.y}px`,
                touchAction: 'none',
                cursor: isDragging ? 'grabbing' : 'pointer',
                zIndex: isDragging ? 60 : iconBaseZIndex,
            };

            return (
                <div
                    key={app.id}
                    style={wrapperStyle}
                    onPointerDown={(event) => this.handleIconPointerDown(event, app.id)}
                    onPointerMove={this.handleIconPointerMove}
                    onPointerUp={this.handleIconPointerUp}
                    onPointerCancel={this.handleIconPointerCancel}
                    onClickCapture={this.handleIconClickCapture}
                    onPointerEnter={() => this.handleIconPointerEnter(app.id)}
                    onPointerLeave={() => this.handleIconPointerLeave(app.id)}
                >
                    <UbuntuApp
                        {...props}
                        draggable={false}
                        isBeingDragged={isDragging}
                        onKeyDown={(event) => this.handleIconKeyDown(event, app)}
                        onBlur={(event) => this.handleIconBlur(event, app.id)}
                        assistiveHint={assistiveHint}
                        isSelected={isSelected}
                        isHovered={isHovered}
                    />
                </div>
            );
        }).filter(Boolean);

        if (!icons.length) return null;

        return (
            <div
                className="absolute inset-0"
                aria-hidden={blockIcons ? 'true' : 'false'}
                style={{
                    pointerEvents: 'auto',
                    zIndex: containerZIndex,
                }}
                onPointerDown={this.handleDesktopPointerDown}
                onPointerMove={this.handleDesktopPointerMove}
                onPointerUp={this.handleDesktopPointerUp}
                onPointerCancel={this.handleDesktopPointerCancel}
            >
                {icons}
                {marqueeSelection ? (
                    <div
                        className="absolute pointer-events-none rounded-sm border border-sky-300/80 bg-sky-400/10 shadow-[0_0_0_1px_rgba(56,189,248,0.35)]"
                        style={{
                            left: `${marqueeSelection.left}px`,
                            top: `${marqueeSelection.top}px`,
                            width: `${marqueeSelection.width}px`,
                            height: `${marqueeSelection.height}px`,
                        }}
                    />
                ) : null}
            </div>
        );
    }

    renderWindows = () => {
        const { closed_windows = {}, minimized_windows = {}, focused_windows = {} } = this.state;
        const safeTopOffset = measureWindowTopOffset();
        const stack = this.getActiveStack();
        const orderedIds = [];
        const seen = new Set();

        stack.slice().reverse().forEach((id) => {
            if (closed_windows[id] === false && !seen.has(id)) {
                orderedIds.push(id);
                seen.add(id);
            }
        });

        apps.forEach((app) => {
            if (closed_windows[app.id] === false && !seen.has(app.id)) {
                orderedIds.push(app.id);
                seen.add(app.id);
            }
        });

        if (!orderedIds.length) return null;

        const appMap = new Map(apps.map((app) => [app.id, app]));

        return orderedIds.map((id, index) => {
            const app = appMap.get(id);
            if (!app) return null;
            const pos = this.state.window_positions[id];
            const props = {
                title: app.title,
                id: app.id,
                screen: app.screen,
                addFolder: this.addToDesktop,
                closed: this.closeApp,
                openApp: this.openApp,
                focus: this.focus,
                isFocused: focused_windows[id],
                hasMinimised: this.hasMinimised,
                minimized: minimized_windows[id],
                resizable: app.resizable,
                allowMaximize: app.allowMaximize,
                defaultWidth: app.defaultWidth,
                defaultHeight: app.defaultHeight,
                initialX: pos ? pos.x : undefined,
                initialY: pos ? clampWindowTopPosition(pos.y, safeTopOffset) : safeTopOffset,
                onPositionChange: (x, y) => this.updateWindowPosition(id, x, y),
                snapEnabled: this.props.snapEnabled,
                context: this.state.window_context[id],
                zIndex: 200 + index,
            };

            return <Window key={id} {...props} />;
        }).filter(Boolean);
    }

    updateWindowPosition = (id, x, y) => {
        const snap = this.props.snapEnabled
            ? (v) => Math.round(v / 8) * 8
            : (v) => v;
        const safeTopOffset = measureWindowTopOffset();
        const nextX = snap(x);
        const nextY = clampWindowTopPosition(snap(y), safeTopOffset);
        this.setWorkspaceState(prev => ({
            window_positions: { ...prev.window_positions, [id]: { x: nextX, y: nextY } }
        }), this.saveSession);
    }

    saveSession = () => {
        if (!this.props.setSession) return;
        const openWindows = Object.keys(this.state.closed_windows).filter(id => this.state.closed_windows[id] === false);
        const safeTopOffset = measureWindowTopOffset();
        const windows = openWindows.map(id => {
            const position = this.state.window_positions[id] || {};
            const nextX = typeof position.x === 'number' ? position.x : 60;
            const nextY = clampWindowTopPosition(position.y, safeTopOffset);
            return { id, x: nextX, y: nextY };
        });

        const nextSession = { ...this.props.session, windows };
        if ('dock' in nextSession) {
            delete nextSession.dock;
        }
        this.props.setSession(nextSession);
    }

    hasMinimised = (objId) => {
        let minimized_windows = this.state.minimized_windows;
        var focused_windows = this.state.focused_windows;

        // remove focus and minimise this window
        minimized_windows[objId] = true;
        focused_windows[objId] = false;
        this.setWorkspaceState({ minimized_windows, focused_windows });

        this.giveFocusToLastApp();
    }

    giveFocusToLastApp = () => {
        // if there is atleast one app opened, give it focus
        if (!this.checkAllMinimised()) {
            const stack = this.getActiveStack();
            for (let index = 0; index < stack.length; index++) {
                if (!this.state.minimized_windows[stack[index]]) {
                    this.focus(stack[index]);
                    break;
                }
            }
        }
    }

    checkAllMinimised = () => {
        let result = true;
        for (const key in this.state.minimized_windows) {
            if (!this.state.closed_windows[key]) { // if app is opened
                result = result & this.state.minimized_windows[key];
            }
        }
        return result;
    }

    handleOpenAppEvent = (e) => {
        const detail = e.detail;
        if (!detail) return;
        if (typeof detail === 'string') {
            this.openApp(detail);
            return;
        }
        if (typeof detail === 'object' && detail.id) {
            const { id, ...context } = detail;
            this.openApp(id, context);
        }
    }

    openApp = (objId, params) => {
        if (!this.validAppIds.has(objId)) {
            console.warn(`Attempted to open unknown app: ${objId}`);
            return;
        }
        const context = params && typeof params === 'object'
            ? {
                ...params,
                ...(params.path && !params.initialPath ? { initialPath: params.path } : {}),
            }
            : undefined;
        const contextState = context
            ? { ...this.state.window_context, [objId]: context }
            : this.state.window_context;


        // google analytics
        ReactGA.event({
            category: `Open App`,
            action: `Opened ${objId} window`
        });

        // if the app is disabled
        if (this.state.disabled_apps[objId]) return;

        // if app is already open, focus it instead of spawning a new window
        if (this.state.closed_windows[objId] === false) {
            // if it's minimised, restore its last position
            if (this.state.minimized_windows[objId]) {
                this.focus(objId);
                var r = document.querySelector("#" + objId);
                r.style.transform = `translate(${r.style.getPropertyValue("--window-transform-x")},${r.style.getPropertyValue("--window-transform-y")}) scale(1)`;
                let minimized_windows = this.state.minimized_windows;
                minimized_windows[objId] = false;
                this.setWorkspaceState({ minimized_windows }, this.saveSession);

            }

            const reopen = () => {
                // if it's minimised, restore its last position
                if (this.state.minimized_windows[objId]) {
                    this.focus(objId);
                    var r = document.querySelector("#" + objId);
                    r.style.transform = `translate(${r.style.getPropertyValue("--window-transform-x")},${r.style.getPropertyValue("--window-transform-y")}) scale(1)`;
                    let minimized_windows = this.state.minimized_windows;
                    minimized_windows[objId] = false;
                    this.setState({ minimized_windows: minimized_windows }, this.saveSession);
                } else {
                    this.focus(objId);
                    this.saveSession();
                }
            };
            if (context) {
                this.setState({ window_context: contextState }, reopen);
            } else {
                reopen();
            }
            return;
        } else {
            let closed_windows = this.state.closed_windows;
            let favourite_apps = this.state.favourite_apps;
            let frequentApps = [];
            try { frequentApps = JSON.parse(safeLocalStorage?.getItem('frequentApps') || '[]'); } catch (e) { frequentApps = []; }
            var currentApp = frequentApps.find(app => app.id === objId);
            if (currentApp) {
                frequentApps.forEach((app) => {
                    if (app.id === currentApp.id) {
                        app.frequency += 1; // increase the frequency if app is found 
                    }
                });
            } else {
                frequentApps.push({ id: objId, frequency: 1 }); // new app opened
            }

            frequentApps.sort((a, b) => {
                if (a.frequency < b.frequency) {
                    return 1;
                }
                if (a.frequency > b.frequency) {
                    return -1;
                }
                return 0; // sort according to decreasing frequencies
            });

            safeLocalStorage?.setItem('frequentApps', JSON.stringify(frequentApps));

            addRecentApp(objId);

            setTimeout(() => {
                favourite_apps[objId] = true; // adds opened app to sideBar
                closed_windows[objId] = false; // openes app's window
                this.setWorkspaceState({ closed_windows, favourite_apps, allAppsView: false }, () => {
                    const nextState = { closed_windows, favourite_apps, allAppsView: false };
                    if (context) {
                        nextState.window_context = contextState;
                    }
                    this.setState(nextState, () => {
                        this.focus(objId);
                        this.saveSession();
                    });
                });
            }, 200);
        }
    }

    closeApp = async (objId) => {

        // capture window snapshot
        let image = null;
        const node = document.getElementById(objId);
        if (node) {
            try {
                image = await toPng(node);
            } catch (e) {
                // ignore snapshot errors
            }
        }

        // persist in trash with autopurge
        const appMeta = apps.find(a => a.id === objId) || {};
        const purgeDays = parseInt(safeLocalStorage?.getItem('trash-purge-days') || '30', 10);
        const ms = purgeDays * 24 * 60 * 60 * 1000;
        const now = Date.now();
        let trash = [];
        try { trash = JSON.parse(safeLocalStorage?.getItem('window-trash') || '[]'); } catch (e) { trash = []; }
        trash = trash.filter(item => now - item.closedAt <= ms);
        trash.push({
            id: objId,
            title: appMeta.title || objId,
            icon: appMeta.icon,
            image,
            closedAt: now,
        });
        safeLocalStorage?.setItem('window-trash', JSON.stringify(trash));
        this.updateTrashIcon();

        // remove app from the app stack
        const stack = this.getActiveStack();
        const index = stack.indexOf(objId);
        if (index !== -1) {
            stack.splice(index, 1);
        }

        if (this.windowPreviewCache?.has(objId)) {
            this.windowPreviewCache.delete(objId);
        }

        this.giveFocusToLastApp();

        // close window
        let closed_windows = this.state.closed_windows;
        let favourite_apps = this.state.favourite_apps;

        if (this.initFavourite[objId] === false) favourite_apps[objId] = false; // if user default app is not favourite, remove from sidebar
        closed_windows[objId] = true; // closes the app's window

        this.setWorkspaceState({ closed_windows, favourite_apps }, this.saveSession);

        const window_context = { ...this.state.window_context };
        delete window_context[objId];
        this.setState({ closed_windows, favourite_apps, window_context }, this.saveSession);
    }

    pinApp = (id) => {
        let favourite_apps = { ...this.state.favourite_apps }
        favourite_apps[id] = true
        this.initFavourite[id] = true
        const app = apps.find(a => a.id === id)
        if (app) app.favourite = true
        let pinnedApps = [];
        try { pinnedApps = JSON.parse(safeLocalStorage?.getItem('pinnedApps') || '[]'); } catch (e) { pinnedApps = []; }
        if (!pinnedApps.includes(id)) pinnedApps.push(id)
        safeLocalStorage?.setItem('pinnedApps', JSON.stringify(pinnedApps))
        this.setState({ favourite_apps }, () => { this.saveSession(); })
        this.hideAllContextMenu()
    }

    unpinApp = (id) => {
        let favourite_apps = { ...this.state.favourite_apps }
        if (this.state.closed_windows[id]) favourite_apps[id] = false
        this.initFavourite[id] = false
        const app = apps.find(a => a.id === id)
        if (app) app.favourite = false
        let pinnedApps = [];
        try { pinnedApps = JSON.parse(safeLocalStorage?.getItem('pinnedApps') || '[]'); } catch (e) { pinnedApps = []; }
        pinnedApps = pinnedApps.filter(appId => appId !== id)
        safeLocalStorage?.setItem('pinnedApps', JSON.stringify(pinnedApps))
        this.setState({ favourite_apps }, () => { this.saveSession(); })
        this.hideAllContextMenu()
    }

    focus = (objId) => {
        // removes focus from all window and
        // gives focus to window with 'id = objId'
        this.promoteWindowInStack(objId);
        var focused_windows = this.state.focused_windows;
        focused_windows[objId] = true;
        for (let key in focused_windows) {
            if (focused_windows.hasOwnProperty(key)) {
                if (key !== objId) {
                    focused_windows[key] = false;
                }
            }
        }
        this.setWorkspaceState({ focused_windows });
    }

    addNewFolder = () => {
        this.setState({ showNameBar: true });
    }

    openShortcutSelector = () => {
        this.setState({ showShortcutSelector: true });
    }

    addShortcutToDesktop = (app_id) => {
        const appIndex = apps.findIndex(app => app.id === app_id);
        if (appIndex === -1) return;
        apps[appIndex].desktop_shortcut = true;
        let shortcuts = [];
        try { shortcuts = JSON.parse(safeLocalStorage?.getItem('app_shortcuts') || '[]'); } catch (e) { shortcuts = []; }
        if (!shortcuts.includes(app_id)) {
            shortcuts.push(app_id);
            safeLocalStorage?.setItem('app_shortcuts', JSON.stringify(shortcuts));
        }
        this.setState({ showShortcutSelector: false }, this.updateAppsData);
    }

    checkForAppShortcuts = () => {
        const shortcuts = safeLocalStorage?.getItem('app_shortcuts');
        if (!shortcuts) {
            safeLocalStorage?.setItem('app_shortcuts', JSON.stringify([]));
        } else {
            try {
                JSON.parse(shortcuts).forEach(id => {
                    const appIndex = apps.findIndex(app => app.id === id);
                    if (appIndex !== -1) {
                        apps[appIndex].desktop_shortcut = true;
                    }
                });
            } catch (e) {
                safeLocalStorage?.setItem('app_shortcuts', JSON.stringify([]));
            }
            this.updateAppsData();
        }
    }

    updateTrashIcon = () => {
        let trash = [];
        try { trash = JSON.parse(safeLocalStorage?.getItem('window-trash') || '[]'); } catch (e) { trash = []; }
        const appIndex = apps.findIndex(app => app.id === 'trash');
        if (appIndex !== -1) {
            const icon = trash.length
                ? '/themes/Yaru/status/user-trash-full-symbolic.svg'
                : '/themes/Yaru/status/user-trash-symbolic.svg';
            if (apps[appIndex].icon !== icon) {
                apps[appIndex].icon = icon;
                this.forceUpdate();
            }
        }
    }

    addToDesktop = (folder_name) => {
        folder_name = folder_name.trim();
        let folder_id = folder_name.replace(/\s+/g, '-').toLowerCase();
        apps.push({
            id: `new-folder-${folder_id}`,
            title: folder_name,
            icon: '/themes/Yaru/system/folder.png',
            disabled: true,
            favourite: false,
            desktop_shortcut: true,
            screen: () => { },
        });
        // store in local storage
        let new_folders = [];
        try { new_folders = JSON.parse(safeLocalStorage?.getItem('new_folders') || '[]'); } catch (e) { new_folders = []; }
        new_folders.push({ id: `new-folder-${folder_id}`, name: folder_name });
        safeLocalStorage?.setItem('new_folders', JSON.stringify(new_folders));

        this.setState({ showNameBar: false }, this.updateAppsData);
    };

    showAllApps = () => {
        if (this.state.allAppsView) {
            this.closeAllAppsOverlay();
        } else {
            this.openAllAppsOverlay();
        }
    };

    renderNameBar = () => {
        const handleSubmit = (event) => {
            event.preventDefault();
            const input = this.folderNameInputRef.current;
            const folder_name = input?.value ?? "";
            if (!folder_name.trim()) {
                input?.focus();
                return;
            }
            this.addToDesktop(folder_name);
        };

        const removeCard = () => {
            this.setState({ showNameBar: false });
        };

        return (
            <div className="absolute rounded-md top-1/2 left-1/2 text-center text-white font-light text-sm bg-ub-cool-grey transform -translate-y-1/2 -translate-x-1/2 sm:w-96 w-3/4 z-50">
                <form onSubmit={handleSubmit} className="flex flex-col">
                    <div className="w-full flex flex-col justify-around items-start pl-6 pb-8 pt-6">
                        <label htmlFor="folder-name-input">New folder name</label>
                        <input
                            className="outline-none mt-5 px-1 w-10/12 context-menu-bg border-2 border-blue-700 rounded py-0.5"
                            id="folder-name-input"
                            type="text"
                            autoComplete="off"
                            spellCheck="false"
                            autoFocus={true}
                            aria-label="Folder name"
                            ref={this.folderNameInputRef}
                        />
                    </div>
                    <div className="flex">
                        <button
                            type="submit"
                            aria-label="Create folder"
                            className="w-1/2 px-4 py-2 border border-gray-900 border-opacity-50 border-r-0 hover:bg-ub-warm-grey hover:bg-opacity-10 hover:border-opacity-50"
                        >
                            Create
                        </button>
                        <button
                            type="button"
                            onClick={removeCard}
                            aria-label="Cancel folder creation"
                            className="w-1/2 px-4 py-2 border border-gray-900 border-opacity-50 hover:bg-ub-warm-grey hover:bg-opacity-10 hover:border-opacity-50"
                        >
                            Cancel
                        </button>
                    </div>
                </form>
            </div>
        );
    };

    render() {
        const theme = this.state.currentTheme || this.normalizeTheme(this.props.desktopTheme);
        const accentColor = theme && theme.accent ? theme.accent : '#1793d1';
        const wallpaperSource = (theme && (theme.wallpaperUrl || theme.fallbackWallpaperUrl)) || '';
        const wallpaperCss = wallpaperSource ? `url("${wallpaperSource}")` : 'none';
        const blurValue = theme && typeof theme.blur === 'number' ? `${theme.blur}px` : '0px';
        const overlayValue = theme && theme.overlay ? theme.overlay : 'none';
        const desktopStyle = {
            paddingTop: DESKTOP_TOP_PADDING,
            minHeight: '100dvh',
            '--desktop-accent': accentColor,
            '--desktop-wallpaper': wallpaperCss,
            '--desktop-blur': blurValue,
            '--desktop-overlay': overlayValue,
        };
        return (
            <main
                id="desktop"
                role="main"
                ref={this.desktopRef}
                className={" min-h-screen h-full w-full flex flex-col items-end justify-start content-start flex-wrap-reverse bg-transparent relative overflow-hidden overscroll-none window-parent"}
                style={desktopStyle}
            >

                {/* Window Area */}
                <div
                    id="window-area"
                    className="absolute h-full w-full bg-transparent"
                    data-context="desktop-area"
                >
                    {this.renderWindows()}
                </div>

                {/* Background Image */}
                <BackgroundImage theme={theme} />

                {/* Desktop Apps */}
                {this.renderDesktopApps()}

                {/* Context Menus */}
                <DesktopMenu
                    active={this.state.context_menus.desktop}
                    openApp={this.openApp}
                    addNewFolder={this.addNewFolder}
                    openShortcutSelector={this.openShortcutSelector}
                    iconSizePreset={this.state.iconSizePreset}
                    setIconSizePreset={this.setIconSizePreset}
                    clearSession={() => { this.props.clearSession(); window.location.reload(); }}
                />
                <DefaultMenu active={this.state.context_menus.default} onClose={this.hideAllContextMenu} />
                <AppMenu
                    active={this.state.context_menus.app}
                    pinned={this.initFavourite[this.state.context_app]}
                    pinApp={() => this.pinApp(this.state.context_app)}
                    unpinApp={() => this.unpinApp(this.state.context_app)}
                    onClose={this.hideAllContextMenu}
                />
                <TaskbarMenu
                    active={this.state.context_menus.taskbar}
                    minimized={this.state.context_app ? this.state.minimized_windows[this.state.context_app] : false}
                    onMinimize={() => {
                        const id = this.state.context_app;
                        if (!id) return;
                        if (this.state.minimized_windows[id]) {
                            this.openApp(id);
                        } else {
                            this.hasMinimised(id);
                        }
                    }}
                    onClose={() => {
                        const id = this.state.context_app;
                        if (!id) return;
                        this.closeApp(id);
                    }}
                    onCloseMenu={this.hideAllContextMenu}
                />

                {/* Folder Input Name Bar */}
                {
                    (this.state.showNameBar
                        ? this.renderNameBar()
                        : null
                    )
                }

                {
                    (() => {
                        const { allAppsView, allAppsTransitionState } = this.state;
                        const shouldRenderAllApps =
                            allAppsView || ['entering', 'exiting'].includes(allAppsTransitionState);
                        if (!shouldRenderAllApps) return null;

                        const overlayActive = allAppsView;
                        const overlayClasses = [
                            'fixed inset-0 z-[60] flex items-center justify-center overflow-y-auto px-4 py-12 sm:py-16',
                            'bg-slate-950/70 backdrop-blur-xl transition-opacity duration-200 ease-out',
                            overlayActive ? 'opacity-100 pointer-events-auto' : 'opacity-0 pointer-events-none',
                        ].join(' ');

                        const panelClasses = [
                            'w-full max-w-6xl transform transition-all duration-200 ease-out focus:outline-none',
                            overlayActive ? 'scale-100 opacity-100 translate-y-0' : 'scale-95 opacity-0 -translate-y-2',
                        ].join(' ');

                        return (
                            <div
                                ref={this.allAppsOverlayRef}
                                role="dialog"
                                aria-modal="true"
                                aria-labelledby="all-apps-overlay-title"
                                aria-hidden={!overlayActive}
                                tabIndex={-1}
                                className={overlayClasses}
                            >
                                <div className={panelClasses}>
                                    <AllApplications
                                        apps={apps}
                                        games={games}
                                        recentApps={this.getActiveStack()}
                                        openApp={this.openApp}
                                        searchInputRef={this.allAppsSearchRef}
                                        headingId="all-apps-overlay-title"
                                    />
                                </div>
                            </div>
                        );
                    })()
                }

                { this.state.showShortcutSelector ?
                    <ShortcutSelector apps={apps}
                        games={games}
                        onSelect={this.addShortcutToDesktop}
                        onClose={() => this.setState({ showShortcutSelector: false })} /> : null}

                { this.state.showWindowSwitcher ?
                    <WindowSwitcher
                        windows={this.state.switcherWindows}
                        onSelect={this.selectWindow}
                        onClose={this.closeWindowSwitcher} /> : null}

                <div className="sr-only" role="status" aria-live="polite" aria-atomic="true">
                    {this.state.liveRegionMessage}
                </div>

            </main>
        );
    }
}

export default function DesktopWithSnap(props) {
    const [snapEnabled] = useSnapSetting();
    const { density, fontScale, largeHitAreas, desktopTheme } = useSettings();
    return (
        <Desktop
            {...props}
            snapEnabled={snapEnabled}
            density={density}
            fontScale={fontScale}
            largeHitAreas={largeHitAreas}
            desktopTheme={desktopTheme}
        />
    );
}<|MERGE_RESOLUTION|>--- conflicted
+++ resolved
@@ -120,15 +120,12 @@
             draggingIconId: null,
             keyboardMoveState: null,
             liveRegionMessage: '',
-<<<<<<< HEAD
             selectedIcons: new Set(),
             selectionAnchorId: null,
             marqueeSelection: null,
             hoveredIconId: null,
-=======
             currentTheme: initialTheme,
             iconSizePreset: initialIconSizePreset,
->>>>>>> b324606f
         }
 
         this.desktopRef = React.createRef();
