--- conflicted
+++ resolved
@@ -196,12 +196,8 @@
             'window_positions',
             'window_sizes',
         ]);
-<<<<<<< HEAD
         this.windowSizeStorageKey = 'desktop_window_sizes';
         const initialWindowSizes = loadStoredWindowSizes(this.windowSizeStorageKey);
-=======
-        this.windowSizeStorageKey = WINDOW_SIZE_STORAGE_KEY;
->>>>>>> dabf576e
         this.defaultThemeConfig = {
             id: 'default',
             accent: (props.desktopTheme && props.desktopTheme.accent) || '#1793d1',
