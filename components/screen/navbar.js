--- conflicted
+++ resolved
@@ -4,11 +4,8 @@
 import QuickSettings from '../ui/QuickSettings';
 import NotificationBell from '../ui/NotificationBell';
 import WhiskerMenu from '../menu/WhiskerMenu';
-<<<<<<< HEAD
 import PerformanceGraph from '../ui/PerformanceGraph';
-=======
-import PlacesMenu from '../menu/PlacesMenu';
->>>>>>> 39213ca6
+
 
 export default class Navbar extends Component {
 	constructor() {
@@ -20,7 +17,6 @@
                 };
         }
 
-<<<<<<< HEAD
 		render() {
 			return (
 				<div className="main-navbar-vp absolute top-0 right-0 w-screen shadow-md flex flex-nowrap justify-between items-center bg-ub-grey text-ubt-grey text-sm select-none z-50">
@@ -53,66 +49,5 @@
 			);
 		}
 
-=======
-        render() {
-                return (
-                        <div className="main-navbar-vp absolute top-0 right-0 w-screen shadow-md flex flex-nowrap justify-between items-center bg-ub-grey text-ubt-grey text-sm select-none z-50">
-                                <button
-                                        type="button"
-                                        aria-haspopup="true"
-                                        aria-expanded={this.state.applicationsMenuOpen}
-                                        onClick={() =>
-                                                this.setState((prevState) => ({
-                                                        applicationsMenuOpen: !prevState.applicationsMenuOpen,
-                                                        placesMenuOpen: false
-                                                }))
-                                        }
-                                        className="px-3 h-8 flex items-center hover:bg-kali-menu-hover focus-ring"
-                                >
-                                        Applications
-                                </button>
-                                <button
-                                        type="button"
-                                        aria-haspopup="true"
-                                        aria-expanded={this.state.placesMenuOpen}
-                                        onClick={() =>
-                                                this.setState((prevState) => ({
-                                                        placesMenuOpen: !prevState.placesMenuOpen,
-                                                        applicationsMenuOpen: false
-                                                }))
-                                        }
-                                        className="px-3 h-8 flex items-center hover:bg-kali-menu-hover focus-ring"
-                                >
-                                        Places
-                                </button>
-                                <WhiskerMenu />
-                                <div className="flex items-center">
-                                        <div
-                                                className={
-                                                        'pl-2 pr-2 text-xs md:text-sm outline-none transition duration-100 ease-in-out border-b-2 border-transparent py-1'
-                                                }
-                                        >
-                                                <Clock />
-                                        </div>
-                                        <NotificationBell />
-                                        <button
-                                                type="button"
-                                                id="status-bar"
-                                                aria-label="System status"
-                                                onClick={() => {
-                                                        this.setState({ status_card: !this.state.status_card });
-                                                }}
-                                                className={
-                                                        'relative pr-3 pl-3 outline-none transition duration-100 ease-in-out border-b-2 border-transparent focus:border-ubb-orange py-1 '
-                                                }
-                                        >
-                                                <Status />
-                                                <QuickSettings open={this.state.status_card} />
-                                        </button>
 
-                                </div>
-			</div>
-		);
-	}
->>>>>>> 39213ca6
 }