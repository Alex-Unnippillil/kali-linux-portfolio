import React, { Component } from 'react';
import Image from 'next/image';
import PanelClock from '../util-components/PanelClock';
import Status from '../util-components/status';
import QuickSettings from '../ui/QuickSettings';
import WhiskerMenu from '../menu/WhiskerMenu';
<<<<<<< HEAD
import HelpMenu from '../menu/HelpMenu';
=======
import { getUndercover, setUndercover } from '../../utils/theme';
>>>>>>> b6acd33a

export default class Navbar extends Component {
  constructor() {
    super();
    this.state = {
      status_card: false,
    };
  }

  render() {
    return (
      <div className="main-navbar-vp absolute top-0 right-0 w-screen shadow-md flex flex-nowrap justify-between items-center bg-ub-grey text-ubt-grey text-sm select-none z-50">
        <div className="pl-3 pr-1">
          <Image
            src="/themes/Yaru/status/network-wireless-signal-good-symbolic.svg"
            alt="network icon"
            width={16}
            height={16}
            className="w-4 h-4"
          />
        </div>
        <WhiskerMenu />
<<<<<<< HEAD
        <HelpMenu />
=======
        <button
          type="button"
          aria-label="Undercover mode"
          onClick={toggleUndercover}
          onMouseEnter={() => this.setState({ showTip: true })}
          onMouseLeave={() => this.setState({ showTip: false })}
          className="relative p-2"
        >
          <Image
            src="/themes/Undercover/system/undercover.svg"
            alt="undercover toggle"
            width={16}
            height={16}
          />
          {this.state.showTip && (
            <div
              role="tooltip"
              className="absolute right-0 mt-1 w-48 p-2 text-xs text-white bg-black rounded shadow-lg"
            >
              Undercover mode – Windows-like theme.{' '}
              <Link href="/undercover" className="underline text-blue-300">
                Read disclaimer
              </Link>
            </div>
          )}
        </button>
>>>>>>> b6acd33a
        <div className="pl-2 pr-2 text-xs md:text-sm outline-none transition duration-100 ease-in-out border-b-2 border-transparent py-1">
          <PanelClock />
        </div>
        <button
          type="button"
          id="status-bar"
          aria-label="System status"
          onClick={() => {
            this.setState({ status_card: !this.state.status_card });
          }}
          className="relative pr-3 pl-3 outline-none transition duration-100 ease-in-out border-b-2 border-transparent focus:border-ubb-orange py-1 "
        >
          <Status />
          <QuickSettings
            open={this.state.status_card}
            lockScreen={this.props.lockScreen}
            logOut={this.props.logOut}
          />
        </button>
      </div>
    );
  }
}<|MERGE_RESOLUTION|>--- conflicted
+++ resolved
@@ -4,11 +4,7 @@
 import Status from '../util-components/status';
 import QuickSettings from '../ui/QuickSettings';
 import WhiskerMenu from '../menu/WhiskerMenu';
-<<<<<<< HEAD
-import HelpMenu from '../menu/HelpMenu';
-=======
-import { getUndercover, setUndercover } from '../../utils/theme';
->>>>>>> b6acd33a
+
 
 export default class Navbar extends Component {
   constructor() {
@@ -31,36 +27,7 @@
           />
         </div>
         <WhiskerMenu />
-<<<<<<< HEAD
-        <HelpMenu />
-=======
-        <button
-          type="button"
-          aria-label="Undercover mode"
-          onClick={toggleUndercover}
-          onMouseEnter={() => this.setState({ showTip: true })}
-          onMouseLeave={() => this.setState({ showTip: false })}
-          className="relative p-2"
-        >
-          <Image
-            src="/themes/Undercover/system/undercover.svg"
-            alt="undercover toggle"
-            width={16}
-            height={16}
-          />
-          {this.state.showTip && (
-            <div
-              role="tooltip"
-              className="absolute right-0 mt-1 w-48 p-2 text-xs text-white bg-black rounded shadow-lg"
-            >
-              Undercover mode – Windows-like theme.{' '}
-              <Link href="/undercover" className="underline text-blue-300">
-                Read disclaimer
-              </Link>
-            </div>
-          )}
-        </button>
->>>>>>> b6acd33a
+
         <div className="pl-2 pr-2 text-xs md:text-sm outline-none transition duration-100 ease-in-out border-b-2 border-transparent py-1">
           <PanelClock />
         </div>
