--- conflicted
+++ resolved
@@ -48,7 +48,6 @@
                                         Places
                                 </button>
                                 <WhiskerMenu />
-<<<<<<< HEAD
                                 <div className="flex items-center">
                                         <div
                                                 className={
@@ -72,15 +71,7 @@
                                                 <Status />
                                                 <QuickSettings open={this.state.status_card} />
                                         </button>
-=======
-                                <PlacesMenu />
-                                <div
-                                        className={
-                                                'pl-2 pr-2 text-xs md:text-sm outline-none transition duration-100 ease-in-out border-b-2 border-transparent py-1'
-                                        }
-                                >
-                                        <Clock />
->>>>>>> 662ecd83
+
                                 </div>
 			</div>
 		);
