import React, { PureComponent } from 'react';
import Image from 'next/image';
import Clock from '../util-components/clock';
import Status from '../util-components/status';
import QuickSettings from '../ui/QuickSettings';
import WhiskerMenu from '../menu/WhiskerMenu';
import PerformanceGraph from '../ui/PerformanceGraph';
import WorkspaceSwitcher from '../panel/WorkspaceSwitcher';
import { NAVBAR_HEIGHT } from '../../utils/uiConstants';

const BADGE_TONE_COLORS = Object.freeze({
        accent: { bg: '#3b82f6', fg: '#020817', glow: 'rgba(59,130,246,0.45)', track: 'rgba(8,15,26,0.82)' },
        info: { bg: '#38bdf8', fg: '#04121f', glow: 'rgba(56,189,248,0.45)', track: 'rgba(8,15,26,0.82)' },
        success: { bg: '#22c55e', fg: '#032014', glow: 'rgba(34,197,94,0.48)', track: 'rgba(8,15,26,0.82)' },
        warning: { bg: '#fbbf24', fg: '#111827', glow: 'rgba(251,191,36,0.45)', track: 'rgba(8,15,26,0.82)' },
        danger: { bg: '#f97316', fg: '#ffffff', glow: 'rgba(249,115,22,0.52)', track: 'rgba(8,15,26,0.82)' },
        neutral: { bg: '#94a3b8', fg: '#0f172a', glow: 'rgba(148,163,184,0.4)', track: 'rgba(8,15,26,0.82)' },
});

const resolveBadgeTone = (tone) => {
        if (typeof tone !== 'string') return BADGE_TONE_COLORS.accent;
        const normalized = tone.trim().toLowerCase();
        return BADGE_TONE_COLORS[normalized] || BADGE_TONE_COLORS.accent;
};

const areWorkspacesEqual = (next, prev) => {
        if (next.length !== prev.length) return false;
        for (let index = 0; index < next.length; index += 1) {
                if (next[index] !== prev[index]) {
                        return false;
                }
        }
        return true;
};

const areBadgesEqual = (nextBadge, prevBadge) => {
        if (nextBadge === prevBadge) return true;
        if (!nextBadge || !prevBadge) return false;
        if (nextBadge.type !== prevBadge.type) return false;
        if ((nextBadge.displayValue || prevBadge.displayValue) && nextBadge.displayValue !== prevBadge.displayValue) return false;
        if ((typeof nextBadge.count === 'number' || typeof prevBadge.count === 'number') && nextBadge.count !== prevBadge.count) return false;
        if ((typeof nextBadge.max === 'number' || typeof prevBadge.max === 'number') && nextBadge.max !== prevBadge.max) return false;
        if ((typeof nextBadge.progress === 'number' || typeof prevBadge.progress === 'number')) {
                const progressA = typeof nextBadge.progress === 'number' ? nextBadge.progress : 0;
                const progressB = typeof prevBadge.progress === 'number' ? prevBadge.progress : 0;
                if (Math.abs(progressA - progressB) > 0.0005) {
                        return false;
                }
        }
        if ((nextBadge.label || prevBadge.label) && nextBadge.label !== prevBadge.label) return false;
        if ((nextBadge.tone || prevBadge.tone) && nextBadge.tone !== prevBadge.tone) return false;
        if (Boolean(nextBadge.pulse) !== Boolean(prevBadge.pulse)) return false;
        if (Boolean(nextBadge.persistOnFocus) !== Boolean(prevBadge.persistOnFocus)) return false;
        return true;
};

const areRunningAppsEqual = (next = [], prev = []) => {
        if (next.length !== prev.length) return false;
        for (let index = 0; index < next.length; index += 1) {
                const a = next[index];
                const b = prev[index];
                if (!b) return false;
                if (
                        a.id !== b.id ||
                        a.title !== b.title ||
                        a.icon !== b.icon ||
                        a.isFocused !== b.isFocused ||
                        a.isMinimized !== b.isMinimized ||
                        !areBadgesEqual(a.badge, b.badge)
                ) {
                        return false;
                }
        }
        return true;
};

const arePinnedAppsEqual = (next = [], prev = []) => {
        if (next.length !== prev.length) return false;
        for (let index = 0; index < next.length; index += 1) {
                const a = next[index];
                const b = prev[index];
                if (!b) return false;
                if (
                        a.id !== b.id ||
                        a.title !== b.title ||
                        a.icon !== b.icon ||
                        a.isRunning !== b.isRunning ||
                        a.isFocused !== b.isFocused ||
                        a.isMinimized !== b.isMinimized
                ) {
                        return false;
                }
        }
        return true;
};

export default class Navbar extends PureComponent {
        constructor() {
                super();
                this.state = {
                        status_card: false,
                        applicationsMenuOpen: false,
                        placesMenuOpen: false,
                        workspaces: [],
                        activeWorkspace: 0,
                        runningApps: [],
                        pinnedApps: [],
                };
                this.taskbarListRef = React.createRef();
                this.draggingAppId = null;
                this.pendingReorder = null;
                this.pendingPinnedReorder = null;
                this.draggingSection = null;
        }

        componentDidMount() {
                if (typeof window !== 'undefined') {
                        window.addEventListener('workspace-state', this.handleWorkspaceStateUpdate);
                        window.dispatchEvent(new CustomEvent('workspace-request'));
                }
        }

        componentWillUnmount() {
                if (typeof window !== 'undefined') {
                        window.removeEventListener('workspace-state', this.handleWorkspaceStateUpdate);
                }
        }

        handleWorkspaceStateUpdate = (event) => {
                const detail = event?.detail || {};
                const { workspaces, activeWorkspace } = detail;
                const nextWorkspaces = Array.isArray(workspaces) ? workspaces : [];
                const nextActiveWorkspace = typeof activeWorkspace === 'number' ? activeWorkspace : 0;
                const nextRunningApps = Array.isArray(detail.runningApps) ? detail.runningApps : [];
                const nextPinnedApps = Array.isArray(detail.pinnedApps) ? detail.pinnedApps : [];

                this.setState((previousState) => {
                        const workspacesChanged = !areWorkspacesEqual(nextWorkspaces, previousState.workspaces);
                        const activeChanged = previousState.activeWorkspace !== nextActiveWorkspace;
                        const runningAppsChanged = !areRunningAppsEqual(nextRunningApps, previousState.runningApps);
                        const pinnedAppsChanged = !arePinnedAppsEqual(nextPinnedApps, previousState.pinnedApps);

                        if (!workspacesChanged && !activeChanged && !runningAppsChanged && !pinnedAppsChanged) {
                                return null;
                        }

                        return {
                                workspaces: workspacesChanged ? nextWorkspaces : previousState.workspaces,
                                activeWorkspace: nextActiveWorkspace,
                                runningApps: runningAppsChanged ? nextRunningApps : previousState.runningApps,
                                pinnedApps: pinnedAppsChanged ? nextPinnedApps : previousState.pinnedApps,
                        };
                });
        };

        dispatchTaskbarCommand = (detail) => {
                if (typeof window === 'undefined') return;
                window.dispatchEvent(new CustomEvent('taskbar-command', { detail }));
        };

        handleAppButtonClick = (app) => {
                const detail = { appId: app.id, action: 'toggle' };
                this.dispatchTaskbarCommand(detail);
        };

        handleAppButtonKeyDown = (event, app) => {
                if (event.key === 'Enter' || event.key === ' ') {
                        event.preventDefault();
                        this.handleAppButtonClick(app);
                }
        };

        renderRunningApps = () => {
                const { runningApps, pinnedApps } = this.state;
                if (!runningApps.length) return null;

                const pinnedIds = new Set((pinnedApps || []).map((item) => item.id));
                const visibleApps = runningApps.filter((app) => !pinnedIds.has(app.id));
                if (!visibleApps.length) return null;

                return (
                        <ul
                                ref={this.taskbarListRef}
                                className="flex max-w-[40vw] items-center gap-2 overflow-x-auto rounded-md border border-white/10 bg-[#1b2231]/90 px-2 py-1"
                                role="list"
                                aria-label="Open applications"
                                onDragOver={this.handleTaskbarDragOver}
                                onDrop={this.handleTaskbarDrop}
                        >
                                {visibleApps.map((app) => this.renderRunningAppItem(app))}
                        </ul>
                );
        };

        renderRunningAppItem = (app) => (
                <li
                        key={app.id}
                        className="flex"
                        draggable
                        data-app-id={app.id}
                        role="listitem"
                        onDragStart={(event) => this.handleAppDragStart(event, app)}
                        onDragOver={this.handleAppDragOver}
                        onDrop={(event) => this.handleAppDrop(event, app.id)}
                        onDragEnd={this.handleAppDragEnd}
                >
                        {this.renderTaskbarButton(app, 'running')}
                </li>
        );

        renderPinnedApps = () => {
                const { pinnedApps = [] } = this.state;
                const hasItems = pinnedApps.length > 0;

                return (
                        <ul
                                className="flex min-h-[2.5rem] items-center gap-2 overflow-x-auto rounded-md border border-white/10 bg-[#1b2231]/90 px-2 py-1"
                                role="list"
                                aria-label="Pinned applications"
                                onDragOver={this.handlePinnedDragOver}
                                onDrop={this.handlePinnedContainerDrop}
                        >
                                {hasItems
                                        ? pinnedApps.map((app) => this.renderPinnedAppItem(app))
                                        : (
                                                <li className="pointer-events-none select-none px-2 text-xs text-white/40">
                                                        Drag apps here to pin
                                                </li>
                                        )}
                        </ul>
                );
        };

        renderPinnedAppItem = (app) => (
                <li
                        key={app.id}
                        className="flex"
                        draggable
                        data-app-id={app.id}
                        role="listitem"
                        onDragStart={(event) => this.handlePinnedDragStart(event, app)}
                        onDragOver={this.handlePinnedDragOver}
                        onDrop={(event) => this.handlePinnedDrop(event, app.id)}
                        onDragEnd={this.handlePinnedDragEnd}
                >
                        {this.renderTaskbarButton(app, 'pinned')}
                </li>
        );

<<<<<<< HEAD
        renderAppBadge = (badge) => {
                if (!badge || typeof badge !== 'object') return null;

                const tone = resolveBadgeTone(badge.tone);
                const style = {
                        '--taskbar-badge-bg': tone.bg,
                        '--taskbar-badge-fg': tone.fg,
                        '--taskbar-badge-glow': tone.glow,
                        '--taskbar-badge-track': tone.track,
                };
                const shouldPulse = Boolean(badge.pulse);
                const classes = ['taskbar-badge'];
                if (shouldPulse) {
                        classes.push('taskbar-badge--pulse');
                }

                const resolvedLabel = typeof badge.label === 'string' && badge.label.trim()
                        ? badge.label.trim()
                        : undefined;

                if (badge.type === 'count') {
                        classes.push('taskbar-badge--count');
                        const displayValue = typeof badge.displayValue === 'string' && badge.displayValue.trim()
                                ? badge.displayValue.trim()
                                : (typeof badge.count === 'number' ? String(badge.count) : '');
                        if (!displayValue) return null;
                        const label = resolvedLabel
                                || (() => {
                                        const numeric = Number(displayValue.replace(/\D+/g, ''));
                                        if (Number.isFinite(numeric)) {
                                                return numeric === 1 ? '1 notification' : `${displayValue} notifications`;
                                        }
                                        return `${displayValue} updates`;
                                })();

                        return (
                                <span
                                        className={classes.join(' ')}
                                        style={style}
                                        role="status"
                                        aria-label={label}
                                        title={label}
                                >
                                        <span aria-hidden="true">{displayValue}</span>
                                </span>
                        );
                }

                if (badge.type === 'ring') {
                        classes.push('taskbar-badge--ring');
                        const progress = typeof badge.progress === 'number' ? Math.max(0, Math.min(1, badge.progress)) : 0;
                        style['--taskbar-badge-progress'] = `${Math.round(progress * 360)}deg`;
                        const displayValue = typeof badge.displayValue === 'string' && badge.displayValue.trim()
                                ? badge.displayValue.trim()
                                : `${Math.round(progress * 100)}%`;
                        const label = resolvedLabel || `${displayValue} complete`;

                        return (
                                <span
                                        className={classes.join(' ')}
                                        style={style}
                                        role="status"
                                        aria-label={label}
                                        title={label}
                                >
                                        <span className="taskbar-badge__value" aria-hidden="true">{displayValue}</span>
                                </span>
                        );
                }

                classes.push('taskbar-badge--dot');
                const label = resolvedLabel || 'Attention needed';

                return (
                        <span
                                className={classes.join(' ')}
                                style={style}
                                role="status"
                                aria-label={label}
                                title={label}
                        />
                );
        };

        renderRunningAppButton = (app) => {
                const isActive = !app.isMinimized;
                const isFocused = app.isFocused && isActive;
                const badge = app && typeof app.badge === 'object' ? app.badge : null;
                const badgeNode = this.renderAppBadge(badge);
                const buttonLabel = badge?.label ? `${app.title} — ${badge.label}` : app.title;
=======
        renderTaskbarButton = (app, section) => {
                const isMinimized = Boolean(app.isMinimized);
                const isRunning = section === 'running' ? true : Boolean(app.isRunning);
                const isActive = section === 'running' ? !isMinimized : (isRunning && !isMinimized);
                const isFocused = section === 'running'
                        ? Boolean(app.isFocused && isActive)
                        : Boolean(app.isFocused && isActive);
>>>>>>> 91bd1454

                return (
                        <button
                                type="button"
                                aria-label={buttonLabel}
                                aria-pressed={isActive}
                                data-context="taskbar"
                                data-app-id={app.id}
                                data-active={isActive ? 'true' : 'false'}
                                onClick={() => this.handleAppButtonClick(app)}
                                onKeyDown={(event) => this.handleAppButtonKeyDown(event, app)}
                                className={`${isFocused ? 'bg-white/20' : 'bg-transparent'} relative flex items-center gap-2 rounded-md px-2 py-1 text-xs text-white/80 transition-colors hover:bg-white/10 focus:outline-none focus-visible:ring-2 focus-visible:ring-[var(--kali-blue)]`}
                        >
                                <span className="relative inline-flex items-center justify-center">
                                        <Image
                                                src={app.icon}
                                                alt=""
                                                width={28}
                                                height={28}
                                                className="h-6 w-6"
                                        />
                                        {badgeNode}
                                        {isActive && (
                                                <span
                                                        aria-hidden="true"
                                                        data-testid="running-indicator"
                                                        className="absolute -bottom-1 left-1/2 h-1 w-2 -translate-x-1/2 rounded-full bg-current"
                                                />
                                        )}
                                </span>
                                <span className="hidden whitespace-nowrap text-white md:inline">{app.title}</span>
                        </button>
                );
        };

        handleTaskbarDragOver = (event) => {
                event.preventDefault();
                if (event.dataTransfer) {
                        event.dataTransfer.dropEffect = 'move';
                }
        };

        handleTaskbarDrop = (event) => {
                event.preventDefault();
                const source = this.getDragSource(event);
                if (!source.id) return;
                if (source.section === 'pinned') {
                        this.dispatchTaskbarCommand({ action: 'unpin', appId: source.id });
                        return;
                }
                this.reorderRunningApps(source.id, null, true);
        };

        handleAppDragStart = (event, app) => {
                this.draggingAppId = app.id;
                this.draggingSection = 'running';
                if (event.dataTransfer) {
                        event.dataTransfer.effectAllowed = 'move';
                        event.dataTransfer.setData('application/x-taskbar-app-id', `running|${app.id}`);
                }
        };

        handleAppDragOver = (event) => {
                event.preventDefault();
                if (event.dataTransfer) {
                        event.dataTransfer.dropEffect = 'move';
                }
        };

        handleAppDrop = (event, targetId) => {
                event.preventDefault();
                const source = this.getDragSource(event);
                if (!source.id) return;
                if (source.section === 'pinned') {
                        this.dispatchTaskbarCommand({ action: 'unpin', appId: source.id });
                        return;
                }
                const rect = event.currentTarget?.getBoundingClientRect?.();
                const insertAfter = rect ? (event.clientX - rect.left) > rect.width / 2 : false;
                this.reorderRunningApps(source.id, targetId, insertAfter);
        };

        handleAppDragEnd = () => {
                this.draggingAppId = null;
                this.draggingSection = null;
        };

        handlePinnedDragStart = (event, app) => {
                this.draggingAppId = app.id;
                this.draggingSection = 'pinned';
                if (event.dataTransfer) {
                        event.dataTransfer.effectAllowed = 'move';
                        event.dataTransfer.setData('application/x-taskbar-app-id', `pinned|${app.id}`);
                }
        };

        handlePinnedDragOver = (event) => {
                event.preventDefault();
                if (event.dataTransfer) {
                        event.dataTransfer.dropEffect = 'move';
                }
        };

        handlePinnedDrop = (event, targetId) => {
                event.preventDefault();
                const source = this.getDragSource(event);
                if (!source.id) return;
                const rect = event.currentTarget?.getBoundingClientRect?.();
                const insertAfter = rect ? (event.clientX - rect.left) > rect.width / 2 : false;
                if (source.section === 'running') {
                        this.pinAppFromDrag(source.id, targetId, insertAfter);
                        return;
                }
                this.reorderPinnedApps(source.id, targetId, insertAfter);
        };

        handlePinnedContainerDrop = (event) => {
                event.preventDefault();
                const source = this.getDragSource(event);
                if (!source.id) return;
                if (source.section === 'running') {
                        this.pinAppFromDrag(source.id, null, true);
                        return;
                }
                this.reorderPinnedApps(source.id, null, true);
        };

        handlePinnedDragEnd = () => {
                this.draggingAppId = null;
                this.draggingSection = null;
        };

        getDragSource = (event) => {
                const transfer = event.dataTransfer;
                if (transfer) {
                        const explicit = transfer.getData('application/x-taskbar-app-id');
                        if (explicit) {
                                if (explicit.includes('|')) {
                                        const [section, id] = explicit.split('|');
                                        return { id, section };
                                }
                                return { id: explicit, section: 'running' };
                        }
                }
                if (this.draggingAppId) {
                        return { id: this.draggingAppId, section: this.draggingSection || 'running' };
                }
                return { id: null, section: null };
        };

        pinAppFromDrag = (sourceId, targetId, insertAfter = false) => {
                const detail = {
                        action: 'pin',
                        appId: sourceId,
                };
                if (targetId) {
                        detail.targetId = targetId;
                }
                if (insertAfter) {
                        detail.insertAfter = true;
                }
                this.dispatchTaskbarCommand(detail);
        };

        reorderPinnedApps = (sourceId, targetId, insertAfter = false) => {
                if (!sourceId) return;
                this.pendingPinnedReorder = null;
                this.setState((prevState) => {
                        const updated = this.computeReorderedApps(prevState.pinnedApps, sourceId, targetId, insertAfter);
                        if (!updated) return null;
                        this.pendingPinnedReorder = updated.map((item) => item.id);
                        return { pinnedApps: updated };
                }, () => {
                        if (this.pendingPinnedReorder) {
                                this.dispatchTaskbarCommand({ action: 'reorderPinned', order: this.pendingPinnedReorder });
                                this.pendingPinnedReorder = null;
                        }
                });
        };

        reorderRunningApps = (sourceId, targetId, insertAfter = false) => {
                if (!sourceId) return;
                this.pendingReorder = null;
                this.setState((prevState) => {
                        const updated = this.computeReorderedApps(prevState.runningApps, sourceId, targetId, insertAfter);
                        if (!updated) return null;
                        this.pendingReorder = updated.map((item) => item.id);
                        return { runningApps: updated };
                }, () => {
                        if (this.pendingReorder) {
                                this.dispatchTaskbarCommand({ action: 'reorder', order: this.pendingReorder });
                                this.pendingReorder = null;
                        }
                });
        };

        computeReorderedApps = (apps, sourceId, targetId, insertAfter) => {
                if (!Array.isArray(apps) || apps.length === 0) return null;
                if (sourceId === targetId) return null;

                const list = [...apps];
                const sourceIndex = list.findIndex((item) => item.id === sourceId);
                if (sourceIndex === -1) return null;

                const [moved] = list.splice(sourceIndex, 1);

                let insertIndex;
                if (!targetId) {
                        insertIndex = insertAfter ? list.length : 0;
                } else {
                        const targetIndex = list.findIndex((item) => item.id === targetId);
                        if (targetIndex === -1) {
                                insertIndex = list.length;
                        } else {
                                insertIndex = insertAfter ? targetIndex + 1 : targetIndex;
                        }
                }

                if (insertIndex < 0) insertIndex = 0;
                if (insertIndex > list.length) insertIndex = list.length;

                list.splice(insertIndex, 0, moved);

                const unchanged = apps.length === list.length && apps.every((item, index) => item.id === list[index].id);
                if (unchanged) return null;

                return list;
        };

        handleWorkspaceSelect = (workspaceId) => {
                if (typeof workspaceId !== 'number') return;
                this.setState({ activeWorkspace: workspaceId });
                if (typeof window !== 'undefined') {
                        window.dispatchEvent(new CustomEvent('workspace-select', { detail: { workspaceId } }));
                }
        };

        handleStatusToggle = () => {
                this.setState((state) => ({ status_card: !state.status_card }));
        };

        handleStatusKeyDown = (event) => {
                if (event.key === 'Enter' || event.key === ' ') {
                        event.preventDefault();
                        this.handleStatusToggle();
                }
        };

                render() {
                        const { workspaces, activeWorkspace } = this.state;
                        const pinnedApps = this.renderPinnedApps();
                        const runningApps = this.renderRunningApps();
                        return (
                                <div
                                        className="main-navbar-vp fixed inset-x-0 top-0 z-[260] flex w-full items-center justify-between bg-slate-950/80 text-ubt-grey shadow-lg backdrop-blur-md"
                                style={{
                                                minHeight: `calc(${NAVBAR_HEIGHT}px + var(--safe-area-top, 0px))`,
                                                paddingTop: `calc(var(--safe-area-top, 0px) + 0.375rem)`,
                                                paddingBottom: '0.25rem',
                                                paddingLeft: `calc(0.75rem + var(--safe-area-left, 0px))`,
                                                paddingRight: `calc(0.75rem + var(--safe-area-right, 0px))`,
                                                '--desktop-navbar-height': `calc(${NAVBAR_HEIGHT}px + var(--safe-area-top, 0px) + 0.375rem + 0.25rem)`
                                        }}
                                >
                                        <div className="flex items-center gap-2 text-xs md:text-sm">
                                                <WhiskerMenu />
                                                {workspaces.length > 0 && (
                                                        <WorkspaceSwitcher
                                                                workspaces={workspaces}
                                                                activeWorkspace={activeWorkspace}
                                                                onSelect={this.handleWorkspaceSelect}
                                                        />
                                                )}
                                                {pinnedApps}
                                                {runningApps}
                                                <PerformanceGraph />
                                        </div>
                                        <div className="flex items-center gap-4 text-xs md:text-sm">
                                                <Clock onlyTime={true} showCalendar={true} hour12={false} variant="minimal" />
                                                <div
                                                        id="status-bar"
                                                        role="button"
                                                        tabIndex={0}
                                                        aria-label="System status"
                                                        aria-expanded={this.state.status_card}
                                                        onClick={this.handleStatusToggle}
                                                        onKeyDown={this.handleStatusKeyDown}
                                                        className={
                                                                'relative rounded-full border border-transparent px-3 py-1 text-xs font-medium text-white/80 transition duration-150 ease-in-out hover:border-white/20 hover:bg-white/10 focus:border-ubb-orange focus:outline-none focus-visible:ring-2 focus-visible:ring-cyan-300'
                                                        }
                                                >
                                                        <Status />
                                                        <QuickSettings open={this.state.status_card} />
                                                </div>
                                        </div>
                                </div>
			);
		}


}<|MERGE_RESOLUTION|>--- conflicted
+++ resolved
@@ -247,7 +247,6 @@
                 </li>
         );
 
-<<<<<<< HEAD
         renderAppBadge = (badge) => {
                 if (!badge || typeof badge !== 'object') return null;
 
@@ -338,7 +337,6 @@
                 const badge = app && typeof app.badge === 'object' ? app.badge : null;
                 const badgeNode = this.renderAppBadge(badge);
                 const buttonLabel = badge?.label ? `${app.title} — ${badge.label}` : app.title;
-=======
         renderTaskbarButton = (app, section) => {
                 const isMinimized = Boolean(app.isMinimized);
                 const isRunning = section === 'running' ? true : Boolean(app.isRunning);
@@ -346,7 +344,6 @@
                 const isFocused = section === 'running'
                         ? Boolean(app.isFocused && isActive)
                         : Boolean(app.isFocused && isActive);
->>>>>>> 91bd1454
 
                 return (
                         <button
