--- conflicted
+++ resolved
@@ -621,7 +621,6 @@
                 {this.state.snapPreview && (
                     <div
                         data-testid="snap-preview"
-<<<<<<< HEAD
                         className="fixed border-2 border-dashed border-white bg-white bg-opacity-10 pointer-events-none z-40 transition-opacity"
                         style={{
                             left: `${this.state.snapPreview.left}px`,
@@ -630,16 +629,7 @@
                             height: `${this.state.snapPreview.height}px`,
                             backdropFilter: 'brightness(1.2)',
                             WebkitBackdropFilter: 'brightness(1.2)'
-=======
-                        className="fixed pointer-events-none z-40 transition-opacity"
-                        style={{
-                            left: this.state.snapPreview.left,
-                            top: this.state.snapPreview.top,
-                            width: this.state.snapPreview.width,
-                            height: this.state.snapPreview.height,
-                            backgroundColor: 'var(--kali-blue)',
-                            opacity: 0.35
->>>>>>> d65b6c42
+
                         }}
                     />
                 )}
