"use client";

import React, { Component } from 'react';
import NextImage from 'next/image';
import Draggable from 'react-draggable';
import Settings from '../apps/settings';
import ReactGA from 'react-ga4';
import useDocPiP from '../../hooks/useDocPiP';
import {
    clampWindowTopPosition,
    DEFAULT_WINDOW_TOP_OFFSET,
    measureSafeAreaInset,
    measureSnapBottomInset,
    measureWindowTopOffset,
} from '../../utils/windowLayout';
import styles from './window.module.css';
import { DESKTOP_TOP_PADDING, WINDOW_TOP_INSET } from '../../utils/uiConstants';

const EDGE_THRESHOLD_MIN = 48;
const EDGE_THRESHOLD_MAX = 160;
const EDGE_THRESHOLD_RATIO = 0.05;

const clamp = (value, min, max) => Math.max(min, Math.min(max, value));

const DEFAULT_MIN_WIDTH = 20;
const DEFAULT_MIN_HEIGHT = 20;

const parsePxValue = (value) => {
    if (typeof value !== 'string') return null;
    const parsed = parseFloat(value);
    return Number.isFinite(parsed) ? parsed : null;
};

const normalizePercentageDimension = (value, fallback) => {
    if (typeof value !== 'number') return fallback;
    if (!Number.isFinite(value)) return fallback;
    if (value <= 0) return fallback;
    return value;
};

const computeEdgeThreshold = (size) => clamp(size * EDGE_THRESHOLD_RATIO, EDGE_THRESHOLD_MIN, EDGE_THRESHOLD_MAX);

const getViewportMetrics = () => {
    if (typeof window === 'undefined') {
        return { width: 0, height: 0, left: 0, top: 0 };
    }

    const fallbackWidth = typeof window.innerWidth === 'number' ? window.innerWidth : 0;
    const fallbackHeight = typeof window.innerHeight === 'number' ? window.innerHeight : 0;
    const visualViewport = window.visualViewport;

    if (visualViewport) {
        const width = Number.isFinite(visualViewport.width) ? visualViewport.width : fallbackWidth;
        const height = Number.isFinite(visualViewport.height) ? visualViewport.height : fallbackHeight;
        const left = Number.isFinite(visualViewport.offsetLeft) ? visualViewport.offsetLeft : 0;
        const top = Number.isFinite(visualViewport.offsetTop) ? visualViewport.offsetTop : 0;
        return {
            width: width || fallbackWidth,
            height: height || fallbackHeight,
            left,
            top,
        };
    }

    return { width: fallbackWidth, height: fallbackHeight, left: 0, top: 0 };
};

const percentOf = (value, total) => {
    if (!total) return 0;
    return (value / total) * 100;
};

const SNAP_LABELS = {
    left: 'Snap left half',
    right: 'Snap right half',
    top: 'Snap full screen',
    'top-left': 'Snap top-left quarter',
    'top-right': 'Snap top-right quarter',
    'bottom-left': 'Snap bottom-left quarter',
    'bottom-right': 'Snap bottom-right quarter',
};

const getSnapLabel = (position) => {
    if (!position) return 'Snap window';
    return SNAP_LABELS[position] || 'Snap window';
};

const normalizeRightCornerSnap = (candidate, regions) => {
    if (!candidate) return null;
    const { position } = candidate;
    if (position === 'top-right' || position === 'bottom-right') {
        const rightRegion = regions?.right;
        if (rightRegion && rightRegion.width > 0 && rightRegion.height > 0) {
            return { position: 'right', preview: rightRegion };
        }
    }
    return candidate;
};

const computeSnapRegions = (
    viewportWidth,
    viewportHeight,
    viewportLeft = 0,
    viewportTop = 0,
    topInset = DEFAULT_WINDOW_TOP_OFFSET,
    bottomInset,
) => {
    const normalizedTopInset = typeof topInset === 'number'
        ? Math.max(topInset, DESKTOP_TOP_PADDING)
        : DEFAULT_WINDOW_TOP_OFFSET;
    const safeBottom = Math.max(0, measureSafeAreaInset('bottom'));
    const snapBottomInset = typeof bottomInset === 'number' && Number.isFinite(bottomInset)
        ? Math.max(bottomInset, 0)
        : measureSnapBottomInset();
    const availableHeight = Math.max(0, viewportHeight - normalizedTopInset - snapBottomInset - safeBottom);
    const halfWidth = Math.max(viewportWidth / 2, 0);
    const halfHeight = Math.max(availableHeight / 2, 0);
    const leftEdge = viewportLeft;
    const topEdge = viewportTop + normalizedTopInset;
    const rightStart = viewportLeft + Math.max(viewportWidth - halfWidth, 0);
    const bottomStart = topEdge + halfHeight;

    return {
        left: { left: leftEdge, top: topEdge, width: halfWidth, height: availableHeight },
        right: { left: rightStart, top: topEdge, width: halfWidth, height: availableHeight },
        top: { left: leftEdge, top: topEdge, width: viewportWidth, height: availableHeight },
        'top-left': { left: leftEdge, top: topEdge, width: halfWidth, height: halfHeight },
        'top-right': { left: rightStart, top: topEdge, width: halfWidth, height: halfHeight },
        'bottom-left': { left: leftEdge, top: bottomStart, width: halfWidth, height: halfHeight },
        'bottom-right': { left: rightStart, top: bottomStart, width: halfWidth, height: halfHeight },

    };
};

export class Window extends Component {
    static defaultProps = {
        snapGrid: [8, 8],
        minWidth: DEFAULT_MIN_WIDTH,
        minHeight: DEFAULT_MIN_HEIGHT,
    };

    constructor(props) {
        super(props);
        this.id = null;
        const { width: viewportWidth, height: viewportHeight, left: viewportLeft, top: viewportTop } = getViewportMetrics();
        const isPortrait = viewportHeight > viewportWidth;
        const initialTopInset = typeof window !== 'undefined'
            ? measureWindowTopOffset()
            : DEFAULT_WINDOW_TOP_OFFSET;
<<<<<<< HEAD
        const minWidth = normalizePercentageDimension(props.minWidth, DEFAULT_MIN_WIDTH);
        const minHeight = normalizePercentageDimension(props.minHeight, DEFAULT_MIN_HEIGHT);
        const requestedWidth = typeof props.defaultWidth === 'number'
            ? props.defaultWidth
            : (isPortrait ? 90 : 60);
        const requestedHeight = typeof props.defaultHeight === 'number'
            ? props.defaultHeight
            : 85;
        this.startX =
            props.initialX ??
            (isPortrait ? window.innerWidth * 0.05 : 60);
        this.startY = clampWindowTopPosition(props.initialY, initialTopInset);
=======
        const defaultStartX = isPortrait ? viewportWidth * 0.05 : 60;
        const defaultStartY = clampWindowTopPosition(props.initialY, initialTopInset);
        this.startX = typeof props.initialX === 'number'
            ? props.initialX + viewportLeft
            : defaultStartX + viewportLeft;
        this.startY = defaultStartY + viewportTop;
>>>>>>> e761d33c

        this.state = {
            cursorType: "cursor-default",
            width: Math.max(requestedWidth, minWidth),
            height: Math.max(requestedHeight, minHeight),
            closed: false,
            maximized: false,
            preMaximizeBounds: null,
            parentSize: {
                height: 100,
                width: 100
            },
            safeAreaTop: initialTopInset,
            snapPreview: null,
            snapPosition: null,
            snapped: null,
            lastSize: null,
            grabbed: false,
<<<<<<< HEAD
            minWidth,
            minHeight,
        };
=======
            viewportOffset: { left: viewportLeft, top: viewportTop },
        }
>>>>>>> e761d33c
        this.windowRef = React.createRef();
        this._usageTimeout = null;
        this._uiExperiments = process.env.NEXT_PUBLIC_UI_EXPERIMENTS === 'true';
        this._menuOpener = null;
    }

    notifySizeChange = () => {
        if (typeof this.props.onSizeChange === 'function') {
            const { width, height } = this.state;
            this.props.onSizeChange(width, height);
        }
    }

    componentDidMount() {
        this.id = this.props.id;
        this.setDefaultWindowDimenstion();

        // google analytics
        ReactGA.send({ hitType: "pageview", page: `/${this.id}`, title: "Custom Title" });

        // on window resize, resize boundary
        window.addEventListener('resize', this.resizeBoundries);
        // Listen for context menu events to toggle inert background
        window.addEventListener('context-menu-open', this.setInertBackground);
        window.addEventListener('context-menu-close', this.removeInertBackground);
        const root = this.getWindowNode();
        root?.addEventListener('super-arrow', this.handleSuperArrow);
        if (this._uiExperiments) {
            this.scheduleUsageCheck();
        }
        if (this.props.isFocused) {
            this.focusWindow();
        }
    }

    componentDidUpdate(prevProps) {
        if (prevProps.minWidth === this.props.minWidth && prevProps.minHeight === this.props.minHeight) {
            return;
        }

        const minWidth = normalizePercentageDimension(this.props.minWidth, DEFAULT_MIN_WIDTH);
        const minHeight = normalizePercentageDimension(this.props.minHeight, DEFAULT_MIN_HEIGHT);

        const minWidthChanged = this.state.minWidth !== minWidth;
        const minHeightChanged = this.state.minHeight !== minHeight;
        const widthNeedsUpdate = this.state.width < minWidth;
        const heightNeedsUpdate = this.state.height < minHeight;
        const lastSizeNeedsUpdate = this.state.lastSize
            ? (this.state.lastSize.width < minWidth || this.state.lastSize.height < minHeight)
            : false;
        const preBoundsNeedsUpdate = this.state.preMaximizeBounds
            ? (this.state.preMaximizeBounds.width < minWidth || this.state.preMaximizeBounds.height < minHeight)
            : false;

        if (!minWidthChanged && !minHeightChanged && !widthNeedsUpdate && !heightNeedsUpdate && !lastSizeNeedsUpdate && !preBoundsNeedsUpdate) {
            return;
        }

        this.setState((prevState) => {
            const updates = {};
            if (minWidthChanged) {
                updates.minWidth = minWidth;
            }
            if (minHeightChanged) {
                updates.minHeight = minHeight;
            }
            if (widthNeedsUpdate) {
                updates.width = Math.max(prevState.width, minWidth);
            }
            if (heightNeedsUpdate) {
                updates.height = Math.max(prevState.height, minHeight);
            }
            if (lastSizeNeedsUpdate && prevState.lastSize) {
                updates.lastSize = {
                    width: Math.max(prevState.lastSize.width, minWidth),
                    height: Math.max(prevState.lastSize.height, minHeight),
                };
            }
            if (preBoundsNeedsUpdate && prevState.preMaximizeBounds) {
                updates.preMaximizeBounds = {
                    ...prevState.preMaximizeBounds,
                    width: Math.max(prevState.preMaximizeBounds.width, minWidth),
                    height: Math.max(prevState.preMaximizeBounds.height, minHeight),
                };
            }
            return updates;
        }, () => {
            this.resizeBoundries();
            if (widthNeedsUpdate || heightNeedsUpdate) {
                this.notifySizeChange();
            }
        });
    }

    componentWillUnmount() {
        ReactGA.send({ hitType: "pageview", page: "/desktop", title: "Custom Title" });

        window.removeEventListener('resize', this.resizeBoundries);
        window.removeEventListener('context-menu-open', this.setInertBackground);
        window.removeEventListener('context-menu-close', this.removeInertBackground);
        const root = this.getWindowNode();
        root?.removeEventListener('super-arrow', this.handleSuperArrow);
        if (this._usageTimeout) {
            clearTimeout(this._usageTimeout);
        }
    }

    setDefaultWindowDimenstion = () => {
        if (typeof this.props.defaultHeight === 'number' && typeof this.props.defaultWidth === 'number') {
            const width = Math.max(this.props.defaultWidth, this.state.minWidth);
            const height = Math.max(this.props.defaultHeight, this.state.minHeight);
            this.setState(
                { height, width, preMaximizeBounds: null },
                () => {
                    this.resizeBoundries();
                    this.notifySizeChange();
                }
            );
            return;
        }

        const { width: viewportWidth, height: viewportHeight, left: viewportLeft } = getViewportMetrics();
        const isPortrait = viewportHeight > viewportWidth;
        if (isPortrait) {
<<<<<<< HEAD
            this.startX = window.innerWidth * 0.05;
            this.setState({
                height: Math.max(85, this.state.minHeight),
                width: Math.max(90, this.state.minWidth),
                preMaximizeBounds: null,
            }, () => {
                this.resizeBoundries();
                this.notifySizeChange();
            });
        } else if (window.innerWidth < 640) {
            this.setState({
                height: Math.max(60, this.state.minHeight),
                width: Math.max(85, this.state.minWidth),
                preMaximizeBounds: null,
            }, () => {
=======
            this.startX = viewportWidth * 0.05 + viewportLeft;
            this.setState({ height: 85, width: 90, preMaximizeSize: null }, () => {
                this.resizeBoundries();
                this.notifySizeChange();
            });
        } else if (viewportWidth < 640) {
            this.setState({ height: 60, width: 85, preMaximizeSize: null }, () => {
>>>>>>> e761d33c
                this.resizeBoundries();
                this.notifySizeChange();
            });
        } else {
            this.setState({
                height: Math.max(85, this.state.minHeight),
                width: Math.max(60, this.state.minWidth),
                preMaximizeBounds: null,
            }, () => {
                this.resizeBoundries();
                this.notifySizeChange();
            });
        }
    }

    resizeBoundries = () => {
        const hasWindow = typeof window !== 'undefined';
        const { width: viewportWidth, height: viewportHeight, left: viewportLeft, top: viewportTop } = getViewportMetrics();
        const topInset = hasWindow
            ? measureWindowTopOffset()
            : DEFAULT_WINDOW_TOP_OFFSET;
        const windowHeightPx = viewportHeight * (this.state.height / 100.0);
        const windowWidthPx = viewportWidth * (this.state.width / 100.0);
        const safeAreaBottom = Math.max(0, measureSafeAreaInset('bottom'));
        const snapBottomInset = measureSnapBottomInset();
        const availableVertical = Math.max(viewportHeight - topInset - snapBottomInset - safeAreaBottom, 0);
        const availableHorizontal = Math.max(viewportWidth - windowWidthPx, 0);
        const maxTop = Math.max(availableVertical - windowHeightPx, 0);

        this.setState({
            parentSize: {
                height: maxTop,
                width: availableHorizontal,
            },
            safeAreaTop: topInset,
            viewportOffset: { left: viewportLeft, top: viewportTop },

        }, () => {
            if (this._uiExperiments) {
                this.scheduleUsageCheck();
            }
        });
    }

    computeContentUsage = () => {
        const root = this.getWindowNode();
        if (!root) return 100;
        const container = root.querySelector('.windowMainScreen');
        if (!container) return 100;
        const inner = container.firstElementChild || container;
        const innerRect = inner.getBoundingClientRect();
        const containerRect = container.getBoundingClientRect();
        const area = containerRect.width * containerRect.height;
        if (area === 0) return 100;
        return (innerRect.width * innerRect.height) / area * 100;
    }

    scheduleUsageCheck = () => {
        if (this._usageTimeout) {
            clearTimeout(this._usageTimeout);
        }
        this._usageTimeout = setTimeout(() => {
            const usage = this.computeContentUsage();
            if (usage < 65) {
                this.optimizeWindow();
            }
        }, 200);
    }

    optimizeWindow = () => {
        const root = this.getWindowNode();
        if (!root) return;
        const container = root.querySelector('.windowMainScreen');
        if (!container) return;

        container.style.padding = '0px';

        const shrink = () => {
            const usage = this.computeContentUsage();
            if (usage >= 80) return;
            this.setState(prev => ({
                width: Math.max(prev.width - 1, prev.minWidth),
                height: Math.max(prev.height - 1, prev.minHeight),
                preMaximizeBounds: null,
            }), () => {
                this.notifySizeChange();
                if (this.computeContentUsage() < 80) {
                    setTimeout(shrink, 50);
                }
            });
        };
        shrink();
    }

    getOverlayRoot = () => {
        if (this.props.overlayRoot) {
            if (typeof this.props.overlayRoot === 'string') {
                return document.getElementById(this.props.overlayRoot);
            }
            return this.props.overlayRoot;
        }
        return document.getElementById('__next');
    }

    getWindowNode = () => {
        if (this.windowRef.current) {
            return this.windowRef.current;
        }
        if (this.id) {
            return document.getElementById(this.id);
        }
        return null;
    }

    getCurrentBounds = () => {
        const node = this.getWindowNode();
        let x = typeof this.startX === 'number' ? this.startX : 0;
        let y = typeof this.startY === 'number' ? this.startY : 0;

        if (node) {
            const style = node.style;
            if (style && typeof style.getPropertyValue === 'function') {
                const storedX = parsePxValue(style.getPropertyValue('--window-transform-x'));
                const storedY = parsePxValue(style.getPropertyValue('--window-transform-y'));
                if (storedX !== null) {
                    x = storedX;
                }
                if (storedY !== null) {
                    y = storedY;
                }
                if (storedX === null || storedY === null) {
                    const rect = typeof node.getBoundingClientRect === 'function'
                        ? node.getBoundingClientRect()
                        : null;
                    if (rect) {
                        if (storedX === null) {
                            x = rect.left;
                        }
                        if (storedY === null) {
                            y = rect.top;
                        }
                    }
                }
            } else if (typeof node.getBoundingClientRect === 'function') {
                const rect = node.getBoundingClientRect();
                x = rect.left;
                y = rect.top;
            }
        }

        return {
            width: Math.max(this.state.width, this.state.minWidth),
            height: Math.max(this.state.height, this.state.minHeight),
            x,
            y,
        };
    }

    setTransformMotionPreset = (node, preset) => {
        if (!node) return;
        const durationVars = {
            maximize: '--window-motion-duration-maximize',
            restore: '--window-motion-duration-restore',
            snap: '--window-motion-duration-snap',
        };
        const easingVars = {
            maximize: '--window-motion-ease-maximize',
            restore: '--window-motion-ease-restore',
            snap: '--window-motion-ease-snap',
        };
        const duration = durationVars[preset] || durationVars.restore;
        const easing = easingVars[preset] || easingVars.restore;
        node.style.setProperty('--window-motion-transform-duration', `var(${duration})`);
        node.style.setProperty('--window-motion-transform-easing', `var(${easing})`);
    }

    activateOverlay = () => {
        const root = this.getOverlayRoot();
        if (root) {
            root.setAttribute('inert', '');
        }
        this._menuOpener = document.activeElement;
    }

    deactivateOverlay = () => {
        const root = this.getOverlayRoot();
        if (root) {
            root.removeAttribute('inert');
        }
        if (this._menuOpener && typeof this._menuOpener.focus === 'function') {
            this._menuOpener.focus();
        }
        this._menuOpener = null;
    }

    changeCursorToMove = () => {
        this.focusWindow();
        if (this.state.maximized) {
            this.restoreWindow();
        }
        if (this.state.snapped) {
            this.unsnapWindow();
        }
        this.setState({ cursorType: "cursor-move", grabbed: true })
    }

    changeCursorToDefault = () => {
        this.setState({ cursorType: "cursor-default", grabbed: false })
    }

    getSnapGrid = () => {
        const fallback = [8, 8];
        if (!Array.isArray(this.props.snapGrid)) {
            return fallback;
        }

        const [gridX, gridY] = this.props.snapGrid;
        const normalize = (size, fallbackSize) => {
            if (typeof size !== 'number') return fallbackSize;
            if (!Number.isFinite(size)) return fallbackSize;
            if (size <= 0) return fallbackSize;
            return size;
        };

        const normalizedX = normalize(gridX, fallback[0]);
        const normalizedY = normalize(gridY, fallback[1]);
        return [normalizedX, normalizedY];
    }

    snapToGrid = (value, axis = 'x') => {
        if (!this.props.snapEnabled) return value;
        const [gridX, gridY] = this.getSnapGrid();
        const size = axis === 'y' ? gridY : gridX;
        if (!size) return value;
        return Math.round(value / size) * size;
    }

    handleVerticleResize = () => {
        if (this.props.resizable === false) return;
        const { height: viewportHeight } = getViewportMetrics();
        if (!viewportHeight) return;
        const px = (this.state.height / 100) * viewportHeight + 1;
        const snapped = this.snapToGrid(px, 'y');
<<<<<<< HEAD
        const heightPercent = snapped / window.innerHeight * 100;
        const clampedHeight = Math.max(heightPercent, this.state.minHeight);
        this.setState({ height: clampedHeight, preMaximizeBounds: null }, () => {
=======
        const heightPercent = snapped / viewportHeight * 100;
        this.setState({ height: heightPercent, preMaximizeSize: null }, () => {
>>>>>>> e761d33c
            this.resizeBoundries();
            this.notifySizeChange();
        });
    }

    handleHorizontalResize = () => {
        if (this.props.resizable === false) return;
        const { width: viewportWidth } = getViewportMetrics();
        if (!viewportWidth) return;
        const px = (this.state.width / 100) * viewportWidth + 1;
        const snapped = this.snapToGrid(px, 'x');
<<<<<<< HEAD
        const widthPercent = snapped / window.innerWidth * 100;
        const clampedWidth = Math.max(widthPercent, this.state.minWidth);
        this.setState({ width: clampedWidth, preMaximizeBounds: null }, () => {
=======
        const widthPercent = snapped / viewportWidth * 100;
        this.setState({ width: widthPercent, preMaximizeSize: null }, () => {
>>>>>>> e761d33c
            this.resizeBoundries();
            this.notifySizeChange();
        });
    }

    setWinowsPosition = () => {
        const node = this.getWindowNode();
        if (!node) return;
        const rect = node.getBoundingClientRect();
        const topInset = this.state.safeAreaTop ?? DEFAULT_WINDOW_TOP_OFFSET;
        const viewportLeft = this.state.viewportOffset?.left ?? 0;
        const viewportTop = this.state.viewportOffset?.top ?? 0;
        const relativeX = rect.x - viewportLeft;
        const snappedRelativeX = this.snapToGrid(relativeX, 'x');
        const minX = viewportLeft;
        const maxX = viewportLeft + this.state.parentSize.width;
        const absoluteX = Math.min(Math.max(snappedRelativeX + viewportLeft, minX), maxX);
        const relativeY = rect.y - (viewportTop + topInset);
        const snappedRelativeY = this.snapToGrid(relativeY, 'y');
        const minY = viewportTop + topInset;
        const maxY = minY + this.state.parentSize.height;
        const baseY = snappedRelativeY + minY;
        const absoluteY = Math.min(Math.max(clampWindowTopPosition(baseY, minY), minY), maxY);
        node.style.setProperty('--window-transform-x', `${absoluteX.toFixed(1)}px`);
        node.style.setProperty('--window-transform-y', `${absoluteY.toFixed(1)}px`);

        if (this.props.onPositionChange) {
            this.props.onPositionChange(absoluteX, absoluteY);
        }

        this.notifySizeChange();
    }

    unsnapWindow = () => {
        if (!this.state.snapped) return;
        const node = this.getWindowNode();
        if (node) {
            this.setTransformMotionPreset(node, 'snap');
            const x = node.style.getPropertyValue('--window-transform-x');
            const y = node.style.getPropertyValue('--window-transform-y');
            if (x && y) {
                node.style.transform = `translate(${x},${y})`;
            }
        }
        if (this.state.lastSize) {
            const lastWidth = Math.max(this.state.lastSize.width, this.state.minWidth);
            const lastHeight = Math.max(this.state.lastSize.height, this.state.minHeight);
            this.setState({
                width: lastWidth,
                height: lastHeight,
                snapped: null,
                preMaximizeBounds: null,
            }, () => {
                this.resizeBoundries();
                this.notifySizeChange();
            });
        } else {
            this.setState({ snapped: null, preMaximizeBounds: null }, () => {
                this.resizeBoundries();
                this.notifySizeChange();
            });
        }
    }

    snapWindow = (position) => {
        const resolvedPosition = (position === 'top-right' || position === 'bottom-right')
            ? 'right'
            : position;
        this.setWinowsPosition();
        this.focusWindow();
        const { width: viewportWidth, height: viewportHeight, left: viewportLeft, top: viewportTop } = getViewportMetrics();
        const topInset = this.state.safeAreaTop ?? DEFAULT_WINDOW_TOP_OFFSET;
        if (!viewportWidth || !viewportHeight) return;
        const snapBottomInset = measureSnapBottomInset();
        const regions = computeSnapRegions(viewportWidth, viewportHeight, viewportLeft, viewportTop, topInset, snapBottomInset);
        const region = regions[resolvedPosition];
        if (!region) return;
        const previousWidth = Math.max(this.state.width, this.state.minWidth);
        const previousHeight = Math.max(this.state.height, this.state.minHeight);
        const node = this.getWindowNode();
        if (node) {
            this.setTransformMotionPreset(node, 'snap');
            node.style.transform = `translate(${region.left}px, ${region.top}px)`;
        }
        const snappedWidthPercent = Math.max(percentOf(region.width, viewportWidth), this.state.minWidth);
        const snappedHeightPercent = Math.max(percentOf(region.height, viewportHeight), this.state.minHeight);
        this.setState({
            snapPreview: null,
            snapPosition: null,
            snapped: resolvedPosition,
<<<<<<< HEAD
            lastSize: { width: previousWidth, height: previousHeight },
            width: snappedWidthPercent,
            height: snappedHeightPercent,
            preMaximizeBounds: null,
=======
            lastSize: { width, height },
            width: viewportWidth ? percentOf(region.width, viewportWidth) : width,
            height: viewportHeight ? percentOf(region.height, viewportHeight) : height,
            preMaximizeSize: null,
>>>>>>> e761d33c
        }, () => {
            this.resizeBoundries();
            this.notifySizeChange();
        });
    }

    setInertBackground = () => {
        const root = this.getWindowNode();
        if (root) {
            root.setAttribute('inert', '');
        }
    }

    removeInertBackground = () => {
        const root = this.getWindowNode();
        if (root) {
            root.removeAttribute('inert');
        }
    }

    checkSnapPreview = () => {
        const node = this.getWindowNode();
        if (!node) return;
        const rect = node.getBoundingClientRect();
        const { width: viewportWidth, height: viewportHeight, left: viewportLeft, top: viewportTop } = getViewportMetrics();
        if (!viewportWidth || !viewportHeight) return;

        const horizontalThreshold = computeEdgeThreshold(viewportWidth);
        const verticalThreshold = computeEdgeThreshold(viewportHeight);
        const topInset = this.state.safeAreaTop ?? DEFAULT_WINDOW_TOP_OFFSET;
        const snapBottomInset = measureSnapBottomInset();
        const regions = computeSnapRegions(viewportWidth, viewportHeight, viewportLeft, viewportTop, topInset, snapBottomInset);

        const topEdge = viewportTop + topInset;
        const bottomEdge = viewportTop + viewportHeight;
        const leftEdge = viewportLeft;
        const rightEdge = viewportLeft + viewportWidth;

        const nearTop = rect.top <= topEdge + verticalThreshold;
        const nearBottom = bottomEdge - rect.bottom <= verticalThreshold;
        const nearLeft = rect.left - leftEdge <= horizontalThreshold;
        const nearRight = rightEdge - rect.right <= horizontalThreshold;

        let candidate = null;
        if (nearTop && nearLeft && regions['top-left'].width > 0 && regions['top-left'].height > 0) {
            candidate = { position: 'top-left', preview: regions['top-left'] };
        } else if (nearTop && nearRight && regions['top-right'].width > 0 && regions['top-right'].height > 0) {
            candidate = { position: 'top-right', preview: regions['top-right'] };
        } else if (nearBottom && nearLeft && regions['bottom-left'].width > 0 && regions['bottom-left'].height > 0) {
            candidate = { position: 'bottom-left', preview: regions['bottom-left'] };
        } else if (nearBottom && nearRight && regions['bottom-right'].width > 0 && regions['bottom-right'].height > 0) {
            candidate = { position: 'bottom-right', preview: regions['bottom-right'] };
        } else if (nearTop && regions.top.height > 0) {
            candidate = { position: 'top', preview: regions.top };
        } else if (nearLeft && regions.left.width > 0) {
            candidate = { position: 'left', preview: regions.left };
        } else if (nearRight && regions.right.width > 0) {
            candidate = { position: 'right', preview: regions.right };
        }

        const resolvedCandidate = normalizeRightCornerSnap(candidate, regions);
        if (resolvedCandidate) {
            const { position, preview } = resolvedCandidate;
            const samePosition = this.state.snapPosition === position;
            const samePreview =
                this.state.snapPreview &&
                this.state.snapPreview.left === preview.left &&
                this.state.snapPreview.top === preview.top &&
                this.state.snapPreview.width === preview.width &&
                this.state.snapPreview.height === preview.height;
            if (!samePosition || !samePreview) {
                this.setState({ snapPreview: preview, snapPosition: position });
            }
        } else if (this.state.snapPreview) {
            this.setState({ snapPreview: null, snapPosition: null });
        }
    }

    applyEdgeResistance = (node, data) => {
        if (!node || !data) return;
        const threshold = 30;
        const resistance = 0.35; // how much to slow near edges
        let { x, y } = data;
        const viewportLeft = this.state.viewportOffset?.left ?? 0;
        const viewportTop = this.state.viewportOffset?.top ?? 0;
        const topBound = viewportTop + (this.state.safeAreaTop ?? 0);
        const maxX = viewportLeft + this.state.parentSize.width;
        const maxY = topBound + this.state.parentSize.height;

        const resist = (pos, min, max) => {
            if (max <= min) return min;
            if (pos < min) return min;
            if (pos < min + threshold) return min + (pos - min) * resistance;
            if (pos > max) return max;
            if (pos > max - threshold) return max - (max - pos) * resistance;
            return pos;
        }

        x = resist(x, viewportLeft, maxX);
        y = resist(y, topBound, maxY);
        node.style.transform = `translate(${x}px, ${y}px)`;
    }

    handleDrag = (e, data) => {
        if (data && data.node) {
            this.applyEdgeResistance(data.node, data);
        }
        this.checkSnapPreview();
    }

    handleStop = () => {
        this.changeCursorToDefault();
        const snapPos = this.state.snapPosition;
        if (snapPos) {
            this.snapWindow(snapPos);
        } else {
            this.setState({ snapPreview: null, snapPosition: null });
        }
    }

    focusWindow = () => {
        this.props.focus(this.id);
        const node = this.getWindowNode();
        if (!node || typeof node.focus !== 'function') return;
        const alreadyFocused = typeof document !== 'undefined' && document.activeElement === node;
        if (!alreadyFocused) {
            node.focus();
        }
    }

    handleTitleBarDoubleClick = (event) => {
        if (event) {
            event.preventDefault();
            event.stopPropagation();
        }
        if (this.props.allowMaximize === false) return;
        if (this.state.maximized) {
            this.restoreWindow();
        } else {
            this.maximizeWindow();
        }
    }

    minimizeWindow = () => {
        this.setWinowsPosition();
        this.props.hasMinimised(this.id);
    }

    restoreWindow = () => {
        const node = this.getWindowNode();
        if (!node) return;
        const storedBounds = this.state.preMaximizeBounds;
        const hasStoredBounds = storedBounds
            && typeof storedBounds.width === 'number'
            && typeof storedBounds.height === 'number';

        const style = node.style;
        const fallbackX = style && typeof style.getPropertyValue === 'function'
            ? parsePxValue(style.getPropertyValue('--window-transform-x'))
            : null;
        const fallbackY = style && typeof style.getPropertyValue === 'function'
            ? parsePxValue(style.getPropertyValue('--window-transform-y'))
            : null;
        const safeTop = this.state.safeAreaTop ?? DEFAULT_WINDOW_TOP_OFFSET;
        const targetX = hasStoredBounds && Number.isFinite(storedBounds.x)
            ? storedBounds.x
            : (fallbackX !== null ? fallbackX : this.startX);
        const targetYRaw = hasStoredBounds && Number.isFinite(storedBounds.y)
            ? storedBounds.y
            : (fallbackY !== null ? fallbackY : this.startY);
        const targetY = clampWindowTopPosition(targetYRaw, safeTop);

        if (hasStoredBounds) {
            const width = Math.max(storedBounds.width, this.state.minWidth);
            const height = Math.max(storedBounds.height, this.state.minHeight);
            this.setState({
                width,
                height,
                maximized: false,
                preMaximizeBounds: null,
            }, () => {
                this.resizeBoundries();
                this.notifySizeChange();
            });
        } else {
            this.setDefaultWindowDimenstion();
            this.setState({ maximized: false, preMaximizeBounds: null });
        }

        const endTransform = `translate(${targetX}px,${targetY}px)`;
        const prefersReducedMotion = window.matchMedia && window.matchMedia('(prefers-reduced-motion: reduce)').matches;

        this.setTransformMotionPreset(node, 'restore');
        if (style && typeof style.setProperty === 'function') {
            style.setProperty('--window-transform-x', `${targetX}px`);
            style.setProperty('--window-transform-y', `${targetY}px`);
        } else if (style) {
            style['--window-transform-x'] = `${targetX}px`;
            style['--window-transform-y'] = `${targetY}px`;
        }
        if (prefersReducedMotion) {
            node.style.transform = endTransform;
            return;
        }

        node.style.transform = endTransform;
    }

    maximizeWindow = () => {
        if (this.props.allowMaximize === false) return;
        if (this.state.maximized) {
            this.restoreWindow();
        }
        else {
            this.focusWindow();
            const node = this.getWindowNode();
            this.setWinowsPosition();
            // translate window to maximize position
            const { height: viewportHeight, top: viewportTop } = getViewportMetrics();
            const topOffset = measureWindowTopOffset();
            const snapBottomInset = measureSnapBottomInset();
            const availableHeight = Math.max(
                0,
                viewportHeight - topOffset - snapBottomInset - Math.max(0, measureSafeAreaInset('bottom')),
            );
            const heightPercent = percentOf(availableHeight, viewportHeight);
            const preBounds = this.getCurrentBounds();
            if (node) {
                this.setTransformMotionPreset(node, 'maximize');
                const translateYOffset = viewportTop + topOffset - DESKTOP_TOP_PADDING;
                node.style.transform = `translate(-1pt, ${translateYOffset}px)`;
            }
            this.setState({ maximized: true, height: heightPercent, width: 100.2, preMaximizeBounds: preBounds }, () => {
                this.notifySizeChange();
            });
        }
    }

    closeWindow = () => {
        this.setWinowsPosition();
        this.setState({ closed: true, preMaximizeBounds: null }, () => {
            this.deactivateOverlay();
            setTimeout(() => {
                const targetId = this.id ?? this.props.id;
                if (typeof this.props.closed === 'function' && targetId) {
                    this.props.closed(targetId);
                }
            }, 300); // after 300ms this window will be unmounted from parent (Desktop)
        });
    }

    handleTitleBarKeyDown = (e) => {
        if (e.key === ' ' || e.key === 'Space' || e.key === 'Enter') {
            e.preventDefault();
            e.stopPropagation();
            if (this.state.grabbed) {
                this.handleStop();
            } else {
                this.changeCursorToMove();
            }
        } else if (this.state.grabbed) {
            const step = 10;
            let dx = 0, dy = 0;
            if (e.key === 'ArrowLeft') dx = -step;
            else if (e.key === 'ArrowRight') dx = step;
            else if (e.key === 'ArrowUp') dy = -step;
            else if (e.key === 'ArrowDown') dy = step;
            if (dx !== 0 || dy !== 0) {
                e.preventDefault();
                e.stopPropagation();
                const node = this.getWindowNode();
                if (node) {
                    const match = /translate\(([-\d.]+)px,\s*([-\d.]+)px\)/.exec(node.style.transform);
                    let x = match ? parseFloat(match[1]) : 0;
                    let y = match ? parseFloat(match[2]) : 0;
                    x += dx;
                    y += dy;
                    node.style.transform = `translate(${x}px, ${y}px)`;
                    this.checkSnapPreview();
                    this.setWinowsPosition();
                }
            }
        }
    }

    releaseGrab = () => {
        if (this.state.grabbed) {
            this.handleStop();
        }
    }

    handleKeyDown = (e) => {
        if (e.key === 'Escape') {
            this.closeWindow();
        } else if (e.key === 'Tab') {
            this.focusWindow();
        } else if (e.altKey) {
            if (e.key === 'ArrowDown') {
                e.preventDefault();
                e.stopPropagation();
                this.unsnapWindow();
            } else if (e.key === 'ArrowLeft') {
                e.preventDefault();
                e.stopPropagation();
                this.snapWindow('left');
            } else if (e.key === 'ArrowRight') {
                e.preventDefault();
                e.stopPropagation();
                this.snapWindow('right');
            } else if (e.key === 'ArrowUp') {
                e.preventDefault();
                e.stopPropagation();
                this.snapWindow('top');
            }
            this.focusWindow();
        } else if (e.shiftKey) {
            const step = 1;
            if (e.key === 'ArrowLeft') {
                e.preventDefault();
                e.stopPropagation();
                this.setState(prev => ({
                    width: Math.max(prev.width - step, prev.minWidth),
                    preMaximizeBounds: null,
                }), () => {
                    this.resizeBoundries();
                    this.notifySizeChange();
                });
            } else if (e.key === 'ArrowRight') {
                e.preventDefault();
                e.stopPropagation();
                this.setState(prev => ({
                    width: Math.min(prev.width + step, 100),
                    preMaximizeBounds: null,
                }), () => {
                    this.resizeBoundries();
                    this.notifySizeChange();
                });
            } else if (e.key === 'ArrowUp') {
                e.preventDefault();
                e.stopPropagation();
                this.setState(prev => ({
                    height: Math.max(prev.height - step, prev.minHeight),
                    preMaximizeBounds: null,
                }), () => {
                    this.resizeBoundries();
                    this.notifySizeChange();
                });
            } else if (e.key === 'ArrowDown') {
                e.preventDefault();
                e.stopPropagation();
                this.setState(prev => ({
                    height: Math.min(prev.height + step, 100),
                    preMaximizeBounds: null,
                }), () => {
                    this.resizeBoundries();
                    this.notifySizeChange();
                });
            }
            this.focusWindow();
        }
    }

    handleSuperArrow = (e) => {
        const key = e.detail;
        if (key === 'ArrowLeft') {
            if (this.state.snapped === 'left') this.unsnapWindow();
            else this.snapWindow('left');
        } else if (key === 'ArrowRight') {
            if (this.state.snapped === 'right') this.unsnapWindow();
            else this.snapWindow('right');
        } else if (key === 'ArrowUp') {
            this.maximizeWindow();
        } else if (key === 'ArrowDown') {
            if (this.state.maximized) {
                this.restoreWindow();
            } else if (this.state.snapped) {
                this.unsnapWindow();
            }
        }
    }

    render() {
        const computedZIndex = typeof this.props.zIndex === 'number'
            ? this.props.zIndex
            : (this.props.isFocused ? 30 : 20);

        const snapGrid = this.getSnapGrid();

        const viewportLeft = this.state.viewportOffset?.left ?? 0;
        const viewportTop = this.state.viewportOffset?.top ?? 0;
        const boundsTop = viewportTop + this.state.safeAreaTop;
        const boundsRight = viewportLeft + this.state.parentSize.width;
        const boundsBottom = boundsTop + this.state.parentSize.height;

        const windowState = this.props.minimized
            ? 'minimized'
            : (this.state.maximized
                ? 'maximized'
                : (this.state.snapped
                    ? `snapped-${this.state.snapped}`
                    : 'active'));

        return (
            <>
                {this.state.snapPreview && (
                    <div
                        data-testid="snap-preview"
                        className={`fixed pointer-events-none z-40 transition-opacity ${styles.snapPreview} ${styles.snapPreviewGlass}`}
                        style={{
                            left: `${this.state.snapPreview.left}px`,
                            top: `${this.state.snapPreview.top}px`,
                            width: `${this.state.snapPreview.width}px`,
                            height: `${this.state.snapPreview.height}px`,
                            backdropFilter: 'brightness(1.1) saturate(1.2)',
                            WebkitBackdropFilter: 'brightness(1.1) saturate(1.2)'

                        }}
                        aria-live="polite"
                        aria-label={getSnapLabel(this.state.snapPosition)}
                        role="status"
                    >
                        <span className={styles.snapPreviewLabel} aria-hidden="true">
                            {getSnapLabel(this.state.snapPosition)}
                        </span>
                    </div>
                )}
                <Draggable
                    nodeRef={this.windowRef}
                    axis="both"
                    handle=".bg-ub-window-title"
                    grid={this.props.snapEnabled ? snapGrid : [1, 1]}
                    scale={1}
                    onStart={this.changeCursorToMove}
                    onStop={this.handleStop}
                    onDrag={this.handleDrag}
                    allowAnyClick={false}
                    defaultPosition={{ x: this.startX, y: this.startY }}
                    bounds={{
                        left: viewportLeft,
                        top: boundsTop,
                        right: boundsRight,
                        bottom: boundsBottom,
                    }}
                >
                    <div
                        ref={this.windowRef}
                        style={{
                            position: 'absolute',
                            width: `${this.state.width}%`,
                            height: `${this.state.height}%`,
                            minWidth: `${this.state.minWidth}%`,
                            minHeight: `${this.state.minHeight}%`,
                            zIndex: computedZIndex,
                        }}
                        className={[
                            this.state.cursorType,
                            this.state.closed ? 'closed-window' : '',
                            this.props.minimized ? styles.windowFrameMinimized : '',
                            this.state.grabbed ? 'opacity-70' : '',
                            this.state.snapPreview ? 'ring-2 ring-blue-400' : '',
                            'opened-window overflow-hidden min-w-1/4 min-h-1/4 main-window absolute flex flex-col window-shadow',
                            styles.windowFrame,
                            this.props.isFocused ? styles.windowFrameActive : styles.windowFrameInactive,
                            this.state.maximized ? styles.windowFrameMaximized : '',
                        ].filter(Boolean).join(' ')}
                        id={this.id}
                        role="dialog"
                        data-window-state={windowState}
                        aria-hidden={this.props.minimized ? true : false}
                        aria-label={this.props.title}
                        tabIndex={0}
                        onKeyDown={this.handleKeyDown}
                        onPointerDown={this.focusWindow}
                        onFocus={this.focusWindow}
                    >
                        {this.props.resizable !== false && <WindowYBorder resize={this.handleHorizontalResize} />}
                        {this.props.resizable !== false && <WindowXBorder resize={this.handleVerticleResize} />}
                        <WindowTopBar
                            title={this.props.title}
                            onKeyDown={this.handleTitleBarKeyDown}
                            onBlur={this.releaseGrab}
                            grabbed={this.state.grabbed}
                            onPointerDown={this.focusWindow}
                            onDoubleClick={this.handleTitleBarDoubleClick}
                        />
                        <WindowEditButtons
                            minimize={this.minimizeWindow}
                            maximize={this.maximizeWindow}
                            isMaximised={this.state.maximized}
                            close={this.closeWindow}
                            id={this.id}
                            allowMaximize={this.props.allowMaximize !== false}
                            pip={() => this.props.screen(this.props.addFolder, this.props.openApp, this.props.context)}
                        />
                        {(this.id === "settings"
                            ? <Settings />
                            : <WindowMainScreen screen={this.props.screen} title={this.props.title}
                                addFolder={this.props.id === "terminal" ? this.props.addFolder : null}
                                openApp={this.props.openApp}
                                context={this.props.context} />)}
                    </div>
                </Draggable >
            </>
        )
    }
}

export default Window

// Window's title bar
export function WindowTopBar({ title, onKeyDown, onBlur, grabbed, onPointerDown, onDoubleClick }) {
    return (
        <div
            className={`${styles.windowTitlebar} relative bg-ub-window-title px-3 text-white w-full select-none flex items-center`}
            tabIndex={0}
            role="button"
            aria-grabbed={grabbed}
            onKeyDown={onKeyDown}
            onBlur={onBlur}
            onPointerDown={onPointerDown}
            onDoubleClick={onDoubleClick}
        >
            <div className="flex justify-center w-full text-sm font-bold">{title}</div>
        </div>
    )
}

// Window's Borders
export class WindowYBorder extends Component {
    componentDidMount() {
        // Use the browser's Image constructor rather than the imported Next.js
        // Image component to avoid runtime errors when running in tests.

        this.trpImg = new window.Image(0, 0);
        this.trpImg.src = 'data:image/gif;base64,R0lGODlhAQABAIAAAAAAAP///yH5BAEAAAAALAAAAAABAAEAAAIBRAA7';
        this.trpImg.style.opacity = 0;
    }
    render() {
            return (
                <div
                    className={`${styles.windowYBorder} cursor-[e-resize] border-transparent border-1 absolute top-1/2 left-1/2 transform -translate-x-1/2 -translate-y-1/2`}
                    draggable
                    onDragStart={(e) => { e.dataTransfer.setDragImage(this.trpImg, 0, 0) }}
                    onDrag={this.props.resize}
                ></div>
            )
        }
    }

export class WindowXBorder extends Component {
    componentDidMount() {
        // Use the global Image constructor instead of Next.js Image component

        this.trpImg = new window.Image(0, 0);
        this.trpImg.src = 'data:image/gif;base64,R0lGODlhAQABAIAAAAAAAP///yH5BAEAAAAALAAAAAABAAEAAAIBRAA7';
        this.trpImg.style.opacity = 0;
    }
    render() {
            return (
                <div
                    className={`${styles.windowXBorder} cursor-[n-resize] border-transparent border-1 absolute top-1/2 left-1/2 transform -translate-x-1/2 -translate-y-1/2`}
                    draggable
                    onDragStart={(e) => { e.dataTransfer.setDragImage(this.trpImg, 0, 0) }}
                    onDrag={this.props.resize}
                ></div>
            )
        }
    }

// Window's Edit Buttons
export function WindowEditButtons(props) {
    const { togglePin } = useDocPiP(props.pip || (() => null));
    const pipSupported = typeof window !== 'undefined' && !!window.documentPictureInPicture;
    return (
        <div className={`${styles.windowControls} absolute select-none right-0 top-0 mr-1 flex justify-center items-center min-w-[8.25rem]`}>
            {pipSupported && props.pip && (
                <button
                    type="button"
                    aria-label="Window pin"
                    className={`${styles.windowControlButton} mx-1 bg-white bg-opacity-0 hover:bg-opacity-10 rounded-full flex justify-center items-center h-6 w-6`}
                    onClick={togglePin}
                >
                    <NextImage
                        src="/themes/Yaru/window/window-pin-symbolic.svg"
                        alt="Kali window pin"
                        className="h-4 w-4 inline"
                        width={16}
                        height={16}
                        sizes="16px"
                    />
                </button>
            )}
            <button
                type="button"
                aria-label="Window minimize"
                className={`${styles.windowControlButton} mx-1 bg-white bg-opacity-0 hover:bg-opacity-10 rounded-full flex justify-center items-center h-6 w-6`}
                onClick={props.minimize}
            >
                <NextImage
                    src="/themes/Yaru/window/window-minimize-symbolic.svg"
                    alt="Kali window minimize"
                    className="h-4 w-4 inline"
                    width={16}
                    height={16}
                    sizes="16px"
                />
            </button>
            {props.allowMaximize && (
                props.isMaximised
                    ? (
                        <button
                            type="button"
                            aria-label="Window restore"
                            className={`${styles.windowControlButton} mx-1 bg-white bg-opacity-0 hover:bg-opacity-10 rounded-full flex justify-center items-center h-6 w-6`}
                            onClick={props.maximize}
                        >
                            <NextImage
                                src="/themes/Yaru/window/window-restore-symbolic.svg"
                                alt="Kali window restore"
                                className="h-4 w-4 inline"
                                width={16}
                                height={16}
                                sizes="16px"
                            />
                        </button>
                    ) : (
                        <button
                            type="button"
                            aria-label="Window maximize"
                            className={`${styles.windowControlButton} mx-1 bg-white bg-opacity-0 hover:bg-opacity-10 rounded-full flex justify-center items-center h-6 w-6`}
                            onClick={props.maximize}
                        >
                            <NextImage
                                src="/themes/Yaru/window/window-maximize-symbolic.svg"
                                alt="Kali window maximize"
                                className="h-4 w-4 inline"
                                width={16}
                                height={16}
                                sizes="16px"
                            />
                        </button>
                    )
            )}
            <button
                type="button"
                id={`close-${props.id}`}
                aria-label="Window close"
                className={`${styles.windowControlButton} mx-1 cursor-default bg-ub-cool-grey bg-opacity-90 hover:bg-opacity-100 rounded-full flex justify-center items-center h-6 w-6`}
                onClick={props.close}
            >
                <NextImage
                    src="/themes/Yaru/window/window-close-symbolic.svg"
                    alt="Kali window close"
                    className="h-4 w-4 inline"
                    width={16}
                    height={16}
                    sizes="16px"
                />
            </button>
        </div>
    )
}

// Window's Main Screen
export class WindowMainScreen extends Component {
    constructor() {
        super();
        this.state = {
            setDarkBg: false,
        }
    }
    componentDidMount() {
        setTimeout(() => {
            this.setState({ setDarkBg: true });
        }, 3000);
    }
    render() {
        return (
            <div className={"w-full flex-grow z-20 max-h-full overflow-y-auto windowMainScreen" + (this.state.setDarkBg ? " bg-ub-drk-abrgn " : " bg-ub-cool-grey")}>
                {this.props.screen(this.props.addFolder, this.props.openApp, this.props.context)}
            </div>
        )
    }
}<|MERGE_RESOLUTION|>--- conflicted
+++ resolved
@@ -147,7 +147,6 @@
         const initialTopInset = typeof window !== 'undefined'
             ? measureWindowTopOffset()
             : DEFAULT_WINDOW_TOP_OFFSET;
-<<<<<<< HEAD
         const minWidth = normalizePercentageDimension(props.minWidth, DEFAULT_MIN_WIDTH);
         const minHeight = normalizePercentageDimension(props.minHeight, DEFAULT_MIN_HEIGHT);
         const requestedWidth = typeof props.defaultWidth === 'number'
@@ -160,14 +159,6 @@
             props.initialX ??
             (isPortrait ? window.innerWidth * 0.05 : 60);
         this.startY = clampWindowTopPosition(props.initialY, initialTopInset);
-=======
-        const defaultStartX = isPortrait ? viewportWidth * 0.05 : 60;
-        const defaultStartY = clampWindowTopPosition(props.initialY, initialTopInset);
-        this.startX = typeof props.initialX === 'number'
-            ? props.initialX + viewportLeft
-            : defaultStartX + viewportLeft;
-        this.startY = defaultStartY + viewportTop;
->>>>>>> e761d33c
 
         this.state = {
             cursorType: "cursor-default",
@@ -186,14 +177,9 @@
             snapped: null,
             lastSize: null,
             grabbed: false,
-<<<<<<< HEAD
             minWidth,
             minHeight,
         };
-=======
-            viewportOffset: { left: viewportLeft, top: viewportTop },
-        }
->>>>>>> e761d33c
         this.windowRef = React.createRef();
         this._usageTimeout = null;
         this._uiExperiments = process.env.NEXT_PUBLIC_UI_EXPERIMENTS === 'true';
@@ -318,7 +304,6 @@
         const { width: viewportWidth, height: viewportHeight, left: viewportLeft } = getViewportMetrics();
         const isPortrait = viewportHeight > viewportWidth;
         if (isPortrait) {
-<<<<<<< HEAD
             this.startX = window.innerWidth * 0.05;
             this.setState({
                 height: Math.max(85, this.state.minHeight),
@@ -334,15 +319,6 @@
                 width: Math.max(85, this.state.minWidth),
                 preMaximizeBounds: null,
             }, () => {
-=======
-            this.startX = viewportWidth * 0.05 + viewportLeft;
-            this.setState({ height: 85, width: 90, preMaximizeSize: null }, () => {
-                this.resizeBoundries();
-                this.notifySizeChange();
-            });
-        } else if (viewportWidth < 640) {
-            this.setState({ height: 60, width: 85, preMaximizeSize: null }, () => {
->>>>>>> e761d33c
                 this.resizeBoundries();
                 this.notifySizeChange();
             });
@@ -586,14 +562,9 @@
         if (!viewportHeight) return;
         const px = (this.state.height / 100) * viewportHeight + 1;
         const snapped = this.snapToGrid(px, 'y');
-<<<<<<< HEAD
         const heightPercent = snapped / window.innerHeight * 100;
         const clampedHeight = Math.max(heightPercent, this.state.minHeight);
         this.setState({ height: clampedHeight, preMaximizeBounds: null }, () => {
-=======
-        const heightPercent = snapped / viewportHeight * 100;
-        this.setState({ height: heightPercent, preMaximizeSize: null }, () => {
->>>>>>> e761d33c
             this.resizeBoundries();
             this.notifySizeChange();
         });
@@ -605,14 +576,9 @@
         if (!viewportWidth) return;
         const px = (this.state.width / 100) * viewportWidth + 1;
         const snapped = this.snapToGrid(px, 'x');
-<<<<<<< HEAD
         const widthPercent = snapped / window.innerWidth * 100;
         const clampedWidth = Math.max(widthPercent, this.state.minWidth);
         this.setState({ width: clampedWidth, preMaximizeBounds: null }, () => {
-=======
-        const widthPercent = snapped / viewportWidth * 100;
-        this.setState({ width: widthPercent, preMaximizeSize: null }, () => {
->>>>>>> e761d33c
             this.resizeBoundries();
             this.notifySizeChange();
         });
@@ -703,17 +669,10 @@
             snapPreview: null,
             snapPosition: null,
             snapped: resolvedPosition,
-<<<<<<< HEAD
             lastSize: { width: previousWidth, height: previousHeight },
             width: snappedWidthPercent,
             height: snappedHeightPercent,
             preMaximizeBounds: null,
-=======
-            lastSize: { width, height },
-            width: viewportWidth ? percentOf(region.width, viewportWidth) : width,
-            height: viewportHeight ? percentOf(region.height, viewportHeight) : height,
-            preMaximizeSize: null,
->>>>>>> e761d33c
         }, () => {
             this.resizeBoundries();
             this.notifySizeChange();
