import React, { Component } from 'react'
import Image from 'next/image'

export class UbuntuApp extends Component {
    constructor() {
        super();
        this.state = { launching: false, dragging: false, prefetched: false };
    }

    handleDragStart = () => {
        this.setState({ dragging: true });
    }

    handleDragEnd = () => {
        this.setState({ dragging: false });
    }

    openApp = () => {
        if (this.props.disabled) return;
        this.setState({ launching: true }, () => {
            setTimeout(() => this.setState({ launching: false }), 300);
        });
        this.props.openApp(this.props.id);
    }

    handlePrefetch = () => {
        if (!this.state.prefetched && typeof this.props.prefetch === 'function') {
            this.props.prefetch();
            this.setState({ prefetched: true });
        }
    }

    handleActivate = (event) => {
        if (this.props.disabled) return;

        const dragging = this.state.dragging || this.props.isBeingDragged;
        if (dragging) return;

        if (event && typeof event.preventDefault === 'function') {
            event.preventDefault();
        }

        this.openApp();
    }

    render() {
        const {
            draggable = true,
            isBeingDragged = false,
            onPointerDown,
            onPointerMove,
            onPointerCancel,
            style,
            onKeyDown: customKeyDown,
            onBlur,
            assistiveHint,
            assistiveHintId,
            isSelected = false,
            isHovered = false,
            accentVariables = {},
        } = this.props;

        const dragging = this.state.dragging || isBeingDragged;

        const hintId = assistiveHint ? (assistiveHintId || `app-${this.props.id}-instructions`) : undefined;

        const handlePointerUp = (event) => {
            if (typeof this.props.onPointerUp === 'function') {
                this.props.onPointerUp(event);
            }

            if (event?.defaultPrevented) return;

            if (event?.pointerType === 'touch') {
                this.handleActivate(event);
            }
        };

        const stateStyle = {};
        if (isSelected) {
            stateStyle.background = 'var(--desktop-icon-selection-bg, rgba(56, 189, 248, 0.18))';
            stateStyle.boxShadow = 'var(--desktop-icon-selection-glow, 0 0 0 1px rgba(56,189,248,0.7), 0 4px 16px rgba(15,118,110,0.45))';
            stateStyle.borderColor = 'var(--desktop-icon-selection-border, rgba(165, 243, 252, 0.9))';
            stateStyle.fontWeight = 600;
        } else if (isHovered) {
            stateStyle.background = 'var(--desktop-icon-hover-bg, rgba(56, 189, 248, 0.12))';
            stateStyle.borderColor = 'var(--desktop-icon-hover-border, rgba(165, 243, 252, 0.35))';
        }

        const combinedStyle = {
            ...accentVariables,
            ...style,
            width: 'var(--desktop-icon-width, 6rem)',
            minWidth: 'var(--desktop-icon-width, 6rem)',
            height: 'var(--desktop-icon-height, 5.5rem)',
            minHeight: 'var(--desktop-icon-height, 5.5rem)',
            padding: 'var(--desktop-icon-padding, 0.25rem)',
            fontSize: 'var(--desktop-icon-font-size, 0.75rem)',
            gap: 'var(--desktop-icon-gap, 0.375rem)',
<<<<<<< HEAD
            borderColor: 'transparent',
            ...stateStyle,
        };

        const labelStyle = {
            textShadow: '0 1px 3px rgba(0,0,0,0.75)',
=======
            lineHeight: 'var(--desktop-icon-line-height, 1.1rem)',
            ...style,
>>>>>>> b324606f
        };

        return (
            <div
                role="button"
                aria-label={this.props.name}
                aria-disabled={this.props.disabled}
                aria-pressed={isSelected ? 'true' : 'false'}
                data-context="app"
                data-app-id={this.props.id}
                draggable={draggable}
                onDragStart={this.handleDragStart}
                onDragEnd={this.handleDragEnd}
                onPointerDown={onPointerDown}
                onPointerMove={onPointerMove}
                onPointerUp={handlePointerUp}
                onPointerCancel={onPointerCancel}
                style={combinedStyle}
                className={(this.state.launching ? " app-icon-launch " : "") + (dragging ? " opacity-70 " : "") +
                    " m-px z-10 outline-none rounded select-none flex flex-col justify-start items-center text-center text-white transition-colors transition-shadow duration-150 ease-out border focus-visible:ring-2 focus-visible:ring-sky-300/70 "}
                id={"app-" + this.props.id}
                onDoubleClick={this.openApp}
                onKeyDown={(event) => {
                    if (typeof customKeyDown === 'function') {
                        customKeyDown(event);
                        if (event.defaultPrevented) {
                            return;
                        }
                    }
                    if (event.key === 'Enter' || event.key === ' ') {
                        event.preventDefault();
                        this.openApp();
                    }
                }}
                onBlur={onBlur}
                tabIndex={this.props.disabled ? -1 : 0}
                onMouseEnter={this.handlePrefetch}
                onFocus={this.handlePrefetch}
                aria-describedby={hintId}
            >
                <Image
                    width={48}
                    height={48}
                    className="mb-1"
                    style={{
                        width: 'var(--desktop-icon-image, 2.5rem)',
                        height: 'var(--desktop-icon-image, 2.5rem)',
                        maxWidth: 'var(--desktop-icon-image, 2.5rem)',
                        maxHeight: 'var(--desktop-icon-image, 2.5rem)'
                    }}
                    src={this.props.icon.replace('./', '/')}
                    alt={"Kali " + this.props.name}
                    sizes="(max-width: 768px) 48px, 64px"
                />
                <span
                    className={"leading-tight " + (isSelected ? "font-semibold" : "font-normal")}
                    style={labelStyle}
                >
                    {this.props.displayName || this.props.name}
                </span>

                {assistiveHint ? (
                    <span id={hintId} className="sr-only">
                        {assistiveHint}
                    </span>
                ) : null}

            </div>
        )
    }
}

export default UbuntuApp<|MERGE_RESOLUTION|>--- conflicted
+++ resolved
@@ -97,17 +97,14 @@
             padding: 'var(--desktop-icon-padding, 0.25rem)',
             fontSize: 'var(--desktop-icon-font-size, 0.75rem)',
             gap: 'var(--desktop-icon-gap, 0.375rem)',
-<<<<<<< HEAD
             borderColor: 'transparent',
             ...stateStyle,
         };
 
         const labelStyle = {
             textShadow: '0 1px 3px rgba(0,0,0,0.75)',
-=======
             lineHeight: 'var(--desktop-icon-line-height, 1.1rem)',
             ...style,
->>>>>>> b324606f
         };
 
         return (
