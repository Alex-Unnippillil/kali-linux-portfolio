.windowFrame {
  position: relative;
  border: 1px solid var(--color-window-border);
  border-radius: var(--radius-6);
  box-shadow:
    0 1px 1px rgba(15, 23, 42, 0.32),
    0 8px 24px rgba(15, 23, 42, 0.28),
    0 0 0 1px rgba(12, 74, 110, 0.5);
  overflow: hidden;
  --window-motion-transform-duration: var(--window-motion-duration-restore);
  --window-motion-transform-easing: var(--window-motion-ease-restore);
  --window-motion-opacity-duration: var(--window-motion-duration-minimize);
  --window-motion-opacity-easing: var(--window-motion-ease-minimize);
  transition:
    transform var(--window-motion-transform-duration) var(--window-motion-transform-easing),
    filter var(--motion-fast) ease,
    box-shadow var(--motion-fast) ease,
    backdrop-filter var(--motion-fast) ease,
    -webkit-backdrop-filter var(--motion-fast) ease,
    opacity var(--window-motion-opacity-duration) var(--window-motion-opacity-easing),
    visibility 0s linear;
  transition-delay: 0s, 0s, 0s, 0s, 0s, 0s, 0s;
}

.windowFrameActive {
  box-shadow:
    0 1px 2px rgba(15, 23, 42, 0.42),
    0 16px 42px rgba(15, 23, 42, 0.45),
    0 0 0 1px rgba(56, 189, 248, 0.45);
}

.windowFrame::before {
  content: '';
  position: absolute;
  top: 0;
  left: 0;
  right: 0;
  height: 2px;
  background: var(--color-window-accent);
  opacity: 0;
  pointer-events: none;
  border-top-left-radius: calc(var(--radius-6) - 1px);
  border-top-right-radius: calc(var(--radius-6) - 1px);
  transition: opacity var(--motion-fast) ease;
  z-index: 2;
}

.windowFrameActive::before {
  opacity: 1;
}

.windowFrameInactive {
  filter: brightness(0.94) saturate(0.9);
  box-shadow:
    0 1px 1px rgba(15, 23, 42, 0.24),
    0 10px 28px rgba(15, 23, 42, 0.22),
    0 0 0 1px rgba(30, 64, 175, 0.28);
}

.windowFrameResizing {
  filter: brightness(1.05) saturate(1.05);
  transition: filter var(--motion-fast) ease, box-shadow var(--motion-fast) ease;
}

@supports ((backdrop-filter: blur(0)) or (-webkit-backdrop-filter: blur(0))) {
  .windowFrameActive {
    background-color: rgba(15, 23, 42, 0.72);
    backdrop-filter: blur(18px) saturate(1.1);
    -webkit-backdrop-filter: blur(18px) saturate(1.1);
  }
}

.windowFrameMaximized {
  border-radius: 0;
  --window-motion-transform-duration: var(--window-motion-duration-maximize);
  --window-motion-transform-easing: var(--window-motion-ease-maximize);
}

.windowFrameMaximized::before {
  border-radius: 0;
}

.windowFrameMinimized {
  opacity: 0;
  visibility: hidden;
  pointer-events: none;
  transition-delay: 0s, 0s, 0s, 0s, 0s, 0s, var(--window-motion-opacity-duration);
}

.snapPreview {
  transition: opacity var(--window-motion-duration-snap-preview) var(--window-motion-ease-snap-preview);
}

.snapPreviewGlass {
  display: flex;
  align-items: center;
  justify-content: center;
  border-radius: 8px;
  border: 1px solid rgba(64, 145, 255, 0.8);
  background: linear-gradient(
    135deg,
    rgba(64, 145, 255, 0.28) 0%,
    rgba(64, 145, 255, 0.16) 100%
  );
  box-shadow:
    0 0 0 1px rgba(125, 185, 255, 0.45),
    0 24px 48px rgba(15, 23, 42, 0.35);
  backdrop-filter: brightness(1.1) saturate(1.2);
  -webkit-backdrop-filter: brightness(1.1) saturate(1.2);
}

.snapPreviewLabel {
  color: rgba(15, 23, 42, 0.92);
  font-weight: 600;
  font-size: 0.95rem;
  letter-spacing: 0.01em;
  text-shadow: 0 1px 2px rgba(255, 255, 255, 0.45);
  padding: 0.5rem 0.75rem;
  border-radius: 9999px;
  background-color: rgba(255, 255, 255, 0.7);
  backdrop-filter: blur(4px);
  -webkit-backdrop-filter: blur(4px);
}

.windowTitlebar {
  --window-titlebar-gutter: clamp(0.45rem, 1.4vw, 0.75rem);
  --window-titlebar-gap: clamp(0.25rem, 1vw, 0.5rem);
  height: clamp(28px, 5.2vw, 34px);
  min-height: 36px;
  border-top-left-radius: calc(var(--radius-6) - 1px);
  border-top-right-radius: calc(var(--radius-6) - 1px);
  position: relative;
  z-index: 1;
  display: flex;
  align-items: center;
  gap: var(--window-titlebar-gap);
  padding: 0 var(--window-titlebar-gutter);
  flex-wrap: nowrap;
  column-gap: 0.35rem;
  padding: 0.35rem 0.85rem;
  cursor: grab;
  cursor: -webkit-grab;
  touch-action: none;
}

.windowTitlebar:active,
.windowTitlebar[aria-grabbed='true'] {
  cursor: grabbing;
  cursor: -webkit-grabbing;
}

.windowTitleBalancer {
  flex: 0 0 auto;
  width: clamp(
    0px,
    calc((100% - var(--window-controls-width, 96px)) / 2),
    var(--window-controls-width, 96px)
  );
  min-width: 0;
  height: 100%;
  pointer-events: none;
}

.windowTitle {
  flex: 1 1 auto;
  text-align: center;
  pointer-events: none;
  user-select: none;
  white-space: nowrap;
  overflow: hidden;
  text-overflow: ellipsis;
  min-width: 0;
  font-size: clamp(0.8rem, 1.6vw, 0.95rem);
  letter-spacing: 0.02em;
  margin-inline: auto;
}

.windowControls {
  flex: 0 0 auto;
  display: flex;
  align-items: center;
  gap: clamp(0.25rem, 1vw, 0.45rem);
  padding: 0 clamp(0.25rem, 1vw, 0.35rem);
  height: 100%;
  user-select: none;
  flex-shrink: 0;
}

.windowControlButton {
  display: inline-flex;
  align-items: center;
  justify-content: center;
  width: clamp(24px, 4.6vw, 28px);
  height: clamp(22px, 4.2vw, 24px);
  border-radius: clamp(4px, 1.2vw, 6px);
  border: 1px solid transparent;
  outline: none;
  box-shadow: none;
  background-color: rgba(148, 163, 184, 0.08);
  color: rgba(226, 232, 240, 0.85);
  transition:
    background-color var(--motion-fast) cubic-bezier(0.4, 0, 0.2, 1),
    color var(--motion-fast) cubic-bezier(0.4, 0, 0.2, 1),
    border-color var(--motion-fast) cubic-bezier(0.4, 0, 0.2, 1),
    box-shadow var(--motion-fast) cubic-bezier(0.4, 0, 0.2, 1),
    transform var(--motion-fast) cubic-bezier(0.25, 0.8, 0.25, 1);
  will-change: transform, background-color, color, border-color, box-shadow;
}

.windowControlButton:hover {
  background-color: rgba(148, 163, 184, 0.2);
  color: rgba(248, 250, 252, 0.95);
  transform: translateY(-1px);
  box-shadow: 0 6px 16px rgba(15, 23, 42, 0.28);
}

.windowControlButton:active {
  background-color: rgba(148, 163, 184, 0.24);
}

.windowControlButton:active,
.windowControlButtonPressed {
  transform: translateY(1px) scale(0.97);
  background-color: rgba(148, 163, 184, 0.24);
  box-shadow: inset 0 1px 2px rgba(15, 23, 42, 0.32);
}

.windowControlButton:focus-visible {
  outline: none;
  box-shadow: 0 0 0 2px rgba(125, 211, 252, 0.75);
}

.windowControlButton:disabled,
.windowControlButtonDisabled {
  cursor: not-allowed;
  opacity: 0.45;
  background-color: rgba(148, 163, 184, 0.12) !important;
  color: rgba(148, 163, 184, 0.6);
  box-shadow: none;
}

.windowControlButtonClose {
  color: rgba(252, 165, 165, 0.85);
}

.windowControlButtonClose:hover {
  background-color: rgba(248, 113, 113, 0.15);
  border-color: rgba(248, 113, 113, 0.25);
  color: rgba(254, 226, 226, 0.95);
}

.windowControlButtonClose:active {
  background-color: rgba(248, 113, 113, 0.22);
  color: rgba(254, 202, 202, 1);
}

@media (prefers-reduced-motion: reduce) {
  .windowControlButton,
  .windowControlButton:hover,
  .windowControlButtonPressed {
    transition-duration: 0ms;
    transform: none;
    box-shadow: none;
  }
}

.windowControlIcon {
  width: clamp(12px, 3.2vw, 14px);
  height: clamp(12px, 3.2vw, 14px);
  display: block;
}

@media (max-width: 640px) {
  .windowTitlebar {
    --window-titlebar-gutter: clamp(0.35rem, 2.4vw, 0.6rem);
    --window-titlebar-gap: clamp(0.2rem, 1.6vw, 0.35rem);
  }

  .windowTitleBalancer {
    width: clamp(
      0px,
      calc((100% - var(--window-controls-width, 88px)) / 2),
      var(--window-controls-width, 88px)
    );
  }

  .windowControls {
    padding: 0 clamp(0.2rem, 1.6vw, 0.3rem);
    gap: clamp(0.2rem, 1.6vw, 0.35rem);
  }
}

.windowYBorder {
  height: calc(100% - 10px);
  width: calc(100% + 10px);
}

<<<<<<< HEAD
.windowResizeHandle {
  position: absolute;
  z-index: 60;
  touch-action: none;
  user-select: none;
  pointer-events: auto;
  transition: opacity var(--motion-fast) ease;
}

.windowResizeHandle::after {
  content: "";
  position: absolute;
  inset: 0;
  border-radius: inherit;
  background: linear-gradient(135deg, rgba(59, 130, 246, 0.55), rgba(14, 165, 233, 0.35));
  opacity: 0;
  backdrop-filter: blur(6px) saturate(1.05);
  -webkit-backdrop-filter: blur(6px) saturate(1.05);
  transition: opacity var(--motion-fast) ease, box-shadow var(--motion-fast) ease;
}

.windowResizeHandleEdge {
  border-radius: 9999px;
}

.windowResizeHandleEdge::after {
  box-shadow:
    0 6px 14px rgba(15, 23, 42, 0.28),
    0 0 0 1px rgba(59, 130, 246, 0.25);
}

.windowResizeHandleCorner {
  width: 16px;
  height: 16px;
  border-radius: 8px;
}

.windowResizeHandleCorner::after {
  background: radial-gradient(circle at 30% 30%, rgba(96, 165, 250, 0.95), rgba(14, 165, 233, 0.45));
  box-shadow:
    0 12px 20px rgba(15, 23, 42, 0.35),
    0 0 0 1px rgba(56, 189, 248, 0.35);
}

.windowResizeHandle:hover::after,
.windowResizeHandleActive::after {
  opacity: 1;
}

.windowResizeHandleNorth,
.windowResizeHandleSouth {
  left: 16px;
  right: 16px;
  height: 14px;
}

.windowResizeHandleNorth {
  top: 0;
  cursor: ns-resize;
}

.windowResizeHandleSouth {
  bottom: 0;
  cursor: ns-resize;
}

.windowResizeHandleEast,
.windowResizeHandleWest {
  top: 16px;
  bottom: 16px;
  width: 14px;
}

.windowResizeHandleEast {
  right: 0;
  cursor: ew-resize;
}

.windowResizeHandleWest {
  left: 0;
  cursor: ew-resize;
}

.windowResizeHandleCornerNorthWest {
  top: 0;
  left: 0;
  cursor: nwse-resize;
}

.windowResizeHandleCornerNorthEast {
  top: 0;
  right: 0;
  cursor: nesw-resize;
}

.windowResizeHandleCornerSouthEast {
  bottom: 0;
  right: 0;
  cursor: nwse-resize;
}

.windowResizeHandleCornerSouthWest {
  bottom: 0;
  left: 0;
  cursor: nesw-resize;
=======
.windowXBorder {
  height: calc(100% + 10px);
  width: calc(100% - 10px);
}

:global([data-active="true"]::before) {
  content: "";
  position: absolute;
  top: 0;
  left: 0;
  height: 2px;
  width: 100%;
  background: var(--win-accent);
>>>>>>> 01c6ba02
}<|MERGE_RESOLUTION|>--- conflicted
+++ resolved
@@ -295,7 +295,6 @@
   width: calc(100% + 10px);
 }
 
-<<<<<<< HEAD
 .windowResizeHandle {
   position: absolute;
   z-index: 60;
@@ -401,10 +400,6 @@
   bottom: 0;
   left: 0;
   cursor: nesw-resize;
-=======
-.windowXBorder {
-  height: calc(100% + 10px);
-  width: calc(100% - 10px);
 }
 
 :global([data-active="true"]::before) {
@@ -415,5 +410,4 @@
   height: 2px;
   width: 100%;
   background: var(--win-accent);
->>>>>>> 01c6ba02
 }