.windowFrame {
  position: relative;
  border: 1px solid var(--color-window-border);
  border-radius: var(--radius-6);
  box-shadow:
    0 1px 1px rgba(15, 23, 42, 0.32),
    0 8px 24px rgba(15, 23, 42, 0.28),
    0 0 0 1px rgba(12, 74, 110, 0.5);
  overflow: hidden;
  --window-motion-transform-duration: var(--window-motion-duration-restore);
  --window-motion-transform-easing: var(--window-motion-ease-restore);
  --window-motion-opacity-duration: var(--window-motion-duration-minimize);
  --window-motion-opacity-easing: var(--window-motion-ease-minimize);
  transition:
    transform var(--window-motion-transform-duration) var(--window-motion-transform-easing),
    filter var(--motion-fast) ease,
    box-shadow var(--motion-fast) ease,
    backdrop-filter var(--motion-fast) ease,
    -webkit-backdrop-filter var(--motion-fast) ease,
    opacity var(--window-motion-opacity-duration) var(--window-motion-opacity-easing),
    visibility 0s linear;
  transition-delay: 0s, 0s, 0s, 0s, 0s, 0s, 0s;
}

.windowFrameActive {
  box-shadow:
    0 1px 2px rgba(15, 23, 42, 0.42),
    0 16px 42px rgba(15, 23, 42, 0.45),
    0 0 0 1px rgba(56, 189, 248, 0.45);
}

.windowFrame::before {
  content: '';
  position: absolute;
  top: 0;
  left: 0;
  right: 0;
  height: 2px;
  background: var(--color-window-accent);
  opacity: 0;
  pointer-events: none;
  border-top-left-radius: calc(var(--radius-6) - 1px);
  border-top-right-radius: calc(var(--radius-6) - 1px);
  transition: opacity var(--motion-fast) ease;
  z-index: 2;
}

.windowFrameActive::before {
  opacity: 1;
}

.windowFrameInactive {
  filter: brightness(0.94) saturate(0.9);
  box-shadow:
    0 1px 1px rgba(15, 23, 42, 0.24),
    0 10px 28px rgba(15, 23, 42, 0.22),
    0 0 0 1px rgba(30, 64, 175, 0.28);
}

.windowFrameResizing {
  filter: brightness(1.05) saturate(1.05);
  transition: filter var(--motion-fast) ease, box-shadow var(--motion-fast) ease;
}

@supports ((backdrop-filter: blur(0)) or (-webkit-backdrop-filter: blur(0))) {
  .windowFrameActive {
    background-color: rgba(15, 23, 42, 0.72);
    backdrop-filter: blur(18px) saturate(1.1);
    -webkit-backdrop-filter: blur(18px) saturate(1.1);
  }
}

.windowFrameMaximized {
  border-radius: 0;
  --window-motion-transform-duration: var(--window-motion-duration-maximize);
  --window-motion-transform-easing: var(--window-motion-ease-maximize);
}

.windowFrameMaximized::before {
  border-radius: 0;
}

.windowFrameMinimized {
  opacity: 0;
  visibility: hidden;
  pointer-events: none;
  transition-delay: 0s, 0s, 0s, 0s, 0s, 0s, var(--window-motion-opacity-duration);
}

.snapPreview {
  transition: opacity var(--window-motion-duration-snap-preview) var(--window-motion-ease-snap-preview);
}

.snapPreviewGlass {
  display: flex;
  align-items: center;
  justify-content: center;
  border-radius: 8px;
  border: 1px solid rgba(64, 145, 255, 0.8);
  background: linear-gradient(
    135deg,
    rgba(64, 145, 255, 0.28) 0%,
    rgba(64, 145, 255, 0.16) 100%
  );
  box-shadow:
    0 0 0 1px rgba(125, 185, 255, 0.45),
    0 24px 48px rgba(15, 23, 42, 0.35);
  backdrop-filter: brightness(1.1) saturate(1.2);
  -webkit-backdrop-filter: brightness(1.1) saturate(1.2);
}

.snapPreviewLabel {
  color: rgba(15, 23, 42, 0.92);
  font-weight: 600;
  font-size: 0.95rem;
  letter-spacing: 0.01em;
  text-shadow: 0 1px 2px rgba(255, 255, 255, 0.45);
  padding: 0.5rem 0.75rem;
  border-radius: 9999px;
  background-color: rgba(255, 255, 255, 0.7);
  backdrop-filter: blur(4px);
  -webkit-backdrop-filter: blur(4px);
}

.windowTitlebar {
  --window-titlebar-gutter: clamp(0.45rem, 1.4vw, 0.75rem);
  --window-titlebar-gap: clamp(0.25rem, 1vw, 0.5rem);
  height: clamp(28px, 5.2vw, 34px);
  min-height: 36px;
  border-top-left-radius: calc(var(--radius-6) - 1px);
  border-top-right-radius: calc(var(--radius-6) - 1px);
  position: relative;
  z-index: 1;
  display: flex;
  align-items: center;
  gap: var(--window-titlebar-gap);
  padding: 0 var(--window-titlebar-gutter);
  flex-wrap: nowrap;
  column-gap: 0.35rem;
  padding: 0.35rem 0.85rem;
  cursor: grab;
  cursor: -webkit-grab;
  touch-action: none;
}

.windowTitlebar:active,
.windowTitlebar[aria-grabbed='true'] {
  cursor: grabbing;
  cursor: -webkit-grabbing;
}

.windowTitleBalancer {
  flex: 0 0 auto;
  width: clamp(
    0px,
    calc((100% - var(--window-controls-width, 96px)) / 2),
    var(--window-controls-width, 96px)
  );
  min-width: 0;
  height: 100%;
  pointer-events: none;
}

.windowTitle {
  flex: 1 1 auto;
  text-align: center;
  pointer-events: none;
  user-select: none;
  white-space: nowrap;
  overflow: hidden;
  text-overflow: ellipsis;
  min-width: 0;
  font-size: clamp(0.8rem, 1.6vw, 0.95rem);
  letter-spacing: 0.02em;
  margin-inline: auto;
}

.windowControls {
  flex: 0 0 auto;
  display: flex;
  align-items: center;
  gap: clamp(0.25rem, 1vw, 0.45rem);
  padding: 0 clamp(0.25rem, 1vw, 0.35rem);
  height: 100%;
  user-select: none;
  flex-shrink: 0;
}

.windowControlButton {
  display: inline-flex;
  align-items: center;
  justify-content: center;
  width: clamp(24px, 4.6vw, 28px);
  height: clamp(22px, 4.2vw, 24px);
  border-radius: clamp(4px, 1.2vw, 6px);
  border: 1px solid transparent;
  outline: none;
  box-shadow: none;
  background-color: rgba(148, 163, 184, 0.08);
  color: rgba(226, 232, 240, 0.85);
  transition:
    background-color var(--motion-fast) cubic-bezier(0.4, 0, 0.2, 1),
    color var(--motion-fast) cubic-bezier(0.4, 0, 0.2, 1),
    border-color var(--motion-fast) cubic-bezier(0.4, 0, 0.2, 1),
    box-shadow var(--motion-fast) cubic-bezier(0.4, 0, 0.2, 1),
    transform var(--motion-fast) cubic-bezier(0.25, 0.8, 0.25, 1);
  will-change: transform, background-color, color, border-color, box-shadow;
}

.windowControlButton:hover {
  background-color: rgba(148, 163, 184, 0.2);
  color: rgba(248, 250, 252, 0.95);
  transform: translateY(-1px);
  box-shadow: 0 6px 16px rgba(15, 23, 42, 0.28);
}

.windowControlButton:active {
  background-color: rgba(148, 163, 184, 0.24);
}

.windowControlButton:active,
.windowControlButtonPressed {
  transform: translateY(1px) scale(0.97);
  background-color: rgba(148, 163, 184, 0.24);
  box-shadow: inset 0 1px 2px rgba(15, 23, 42, 0.32);
}

.windowControlButton:focus-visible {
  outline: none;
  box-shadow: 0 0 0 2px rgba(125, 211, 252, 0.75);
}

.windowControlButton:disabled,
.windowControlButtonDisabled {
  cursor: not-allowed;
  opacity: 0.45;
  background-color: rgba(148, 163, 184, 0.12) !important;
  color: rgba(148, 163, 184, 0.6);
  box-shadow: none;
}

.windowControlButtonClose {
  color: rgba(252, 165, 165, 0.85);
}

.windowControlButtonClose:hover {
  background-color: rgba(248, 113, 113, 0.15);
  border-color: rgba(248, 113, 113, 0.25);
  color: rgba(254, 226, 226, 0.95);
}

.windowControlButtonClose:active {
  background-color: rgba(248, 113, 113, 0.22);
  color: rgba(254, 202, 202, 1);
}

@media (prefers-reduced-motion: reduce) {
  .windowControlButton,
  .windowControlButton:hover,
  .windowControlButtonPressed {
    transition-duration: 0ms;
    transform: none;
    box-shadow: none;
  }
}

.windowControlIcon {
  width: clamp(12px, 3.2vw, 14px);
  height: clamp(12px, 3.2vw, 14px);
  display: block;
}

@media (max-width: 640px) {
  .windowTitlebar {
    --window-titlebar-gutter: clamp(0.35rem, 2.4vw, 0.6rem);
    --window-titlebar-gap: clamp(0.2rem, 1.6vw, 0.35rem);
  }

  .windowTitleBalancer {
    width: clamp(
      0px,
      calc((100% - var(--window-controls-width, 88px)) / 2),
      var(--window-controls-width, 88px)
    );
  }

  .windowControls {
    padding: 0 clamp(0.2rem, 1.6vw, 0.3rem);
    gap: clamp(0.2rem, 1.6vw, 0.35rem);
  }
}

.windowYBorder {
  height: calc(100% - 10px);
  width: calc(100% + 10px);
}

<<<<<<< HEAD
.windowResizeHandle {
  position: absolute;
  z-index: 60;
  touch-action: none;
  user-select: none;
  pointer-events: auto;
  transition: opacity var(--motion-fast) ease;
}

.windowResizeHandle::after {
  content: "";
  position: absolute;
  inset: 0;
  border-radius: inherit;
  background: linear-gradient(135deg, rgba(59, 130, 246, 0.55), rgba(14, 165, 233, 0.35));
  opacity: 0;
  backdrop-filter: blur(6px) saturate(1.05);
  -webkit-backdrop-filter: blur(6px) saturate(1.05);
  transition: opacity var(--motion-fast) ease, box-shadow var(--motion-fast) ease;
}

.windowResizeHandleEdge {
  border-radius: 9999px;
}

.windowResizeHandleEdge::after {
  box-shadow:
    0 6px 14px rgba(15, 23, 42, 0.28),
    0 0 0 1px rgba(59, 130, 246, 0.25);
}

.windowResizeHandleCorner {
  width: 16px;
  height: 16px;
  border-radius: 8px;
}

.windowResizeHandleCorner::after {
  background: radial-gradient(circle at 30% 30%, rgba(96, 165, 250, 0.95), rgba(14, 165, 233, 0.45));
  box-shadow:
    0 12px 20px rgba(15, 23, 42, 0.35),
    0 0 0 1px rgba(56, 189, 248, 0.35);
}

.windowResizeHandle:hover::after,
.windowResizeHandleActive::after {
  opacity: 1;
}

.windowResizeHandleNorth,
.windowResizeHandleSouth {
  left: 16px;
  right: 16px;
  height: 14px;
}

.windowResizeHandleNorth {
  top: 0;
  cursor: ns-resize;
}

.windowResizeHandleSouth {
  bottom: 0;
  cursor: ns-resize;
}

.windowResizeHandleEast,
.windowResizeHandleWest {
  top: 16px;
  bottom: 16px;
  width: 14px;
}

.windowResizeHandleEast {
  right: 0;
  cursor: ew-resize;
}

.windowResizeHandleWest {
  left: 0;
  cursor: ew-resize;
}

.windowResizeHandleCornerNorthWest {
  top: 0;
  left: 0;
  cursor: nwse-resize;
}

.windowResizeHandleCornerNorthEast {
  top: 0;
  right: 0;
  cursor: nesw-resize;
}

.windowResizeHandleCornerSouthEast {
  bottom: 0;
  right: 0;
  cursor: nwse-resize;
}

.windowResizeHandleCornerSouthWest {
  bottom: 0;
  left: 0;
  cursor: nesw-resize;
=======
.windowXBorder {
  height: calc(100% + 10px);
  width: calc(100% - 10px);
}

.windowBody {
  content-visibility: auto;
  contain: layout paint style;
>>>>>>> bdc6a06f
}<|MERGE_RESOLUTION|>--- conflicted
+++ resolved
@@ -295,7 +295,6 @@
   width: calc(100% + 10px);
 }
 
-<<<<<<< HEAD
 .windowResizeHandle {
   position: absolute;
   z-index: 60;
@@ -401,14 +400,9 @@
   bottom: 0;
   left: 0;
   cursor: nesw-resize;
-=======
-.windowXBorder {
-  height: calc(100% + 10px);
-  width: calc(100% - 10px);
 }
 
 .windowBody {
   content-visibility: auto;
   contain: layout paint style;
->>>>>>> bdc6a06f
 }