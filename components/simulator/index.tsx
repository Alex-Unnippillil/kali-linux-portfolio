import React, { useCallback, useEffect, useRef, useState } from 'react';
import usePersistentState from '../usePersistentState.js';
import type {
  SimulatorParserRequest,
  SimulatorParserResponse,
  ParsedLine,
} from '../../workers/simulatorParser.worker';
interface TabDefinition { id: string; title: string; content: React.ReactNode; }

const LAB_BANNER = 'For lab use only. Commands are never executed.';

const samples: Record<string,string> = {
  sample1: 'user:root\nuid:0\nstatus:ok',
  sample2: 'error:failed\ncode:42\nstatus:bad',
};

const Simulator: React.FC = () => {
  const [labMode, setLabMode] = usePersistentState('simulator:labMode', false);
  const [prefs, setPrefs] = usePersistentState('desktop:simulator:prefs', { scenario: '', inputs: '', columns: [] as string[] });
  const [command, setCommand] = usePersistentState('simulator:lastCommand', '');
  const [fixtureText, setFixtureText] = useState('');
  const [parsed, setParsed] = useState<ParsedLine[]>([]);
  const [filter, setFilter] = useState('');
  const [progress, setProgress] = useState(0);
  const [eta, setEta] = useState(0);
  const workerRef = useRef<Worker|null>(null);
  const [activeTab, setActiveTab] = useState('raw');
  const [sortCol, setSortCol] = useState<'line'|'key'|'value'>('line');
  const [sortDir, setSortDir] = useState<'asc'|'desc'>('asc');

  useEffect(() => {
    const worker = new Worker(
      new URL('../../workers/simulatorParser.worker.ts', import.meta.url),
    );
    workerRef.current = worker;
    worker.onmessage = (e: MessageEvent<SimulatorParserResponse>) => {
      const data = e.data;
      if (data.type === 'progress') {
        setProgress(data.progress);
        setEta(data.eta);
      } else if (data.type === 'done') {
        setParsed(data.parsed);
        setProgress(1);
        setEta(0);
      }
    };
    return () => worker.terminate();
  }, []);

  const parseText = useCallback((text: string) => {
    setFixtureText(text);
    setParsed([]);
    setProgress(0);
    setEta(0);
    workerRef.current?.postMessage({ action: 'parse', text } as SimulatorParserRequest);
  }, []);

  const cancelParse = () =>
    workerRef.current?.postMessage({ action: 'cancel' } as SimulatorParserRequest);

  const onSampleChange = (e: React.ChangeEvent<HTMLSelectElement>) => {
    const val = e.target.value;
    if (val && samples[val]) {
      parseText(samples[val]);
      setPrefs({ ...prefs, scenario: val });
    }
  };

  const onFile = (e: React.ChangeEvent<HTMLInputElement>) => {
    const file = e.target.files?.[0];
    if (!file) return;
    const reader = new FileReader();
    reader.onload = () => {
      const text = typeof reader.result === 'string' ? reader.result : '';
      parseText(text);
      setPrefs({ ...prefs, scenario: file.name });
    };
    reader.readAsText(file);
  };

  const copyCommand = async () => {
    try { await navigator.clipboard.writeText(command); } catch {}
  };

  const filtered = useCallback(() => {
    const rows = filter
      ? parsed.filter(p => p.raw.toLowerCase().includes(filter.toLowerCase()))
      : [...parsed];
    return rows.sort((a,b) => {
      const va = a[sortCol];
      const vb = b[sortCol];
      if (va < vb) return sortDir === 'asc' ? -1 : 1;
      if (va > vb) return sortDir === 'asc' ? 1 : -1;
      return 0;
    });
  }, [parsed, filter, sortCol, sortDir]);

  const sortBy = (col: 'line'|'key'|'value') => {
    setSortCol(col);
    setSortDir(col === sortCol && sortDir === 'asc' ? 'desc' : 'asc');
  };

  const exportCSV = () => {
    const rows = ['line,key,value'];
    filtered().forEach(p => rows.push(`${p.line},${p.key},${p.value}`));
    const blob = new Blob([rows.join('\n')], { type: 'text/csv' });
    const url = URL.createObjectURL(blob);
    const a = document.createElement('a');
    a.href = url;
    a.download = 'parsed.csv';
    a.click();
    URL.revokeObjectURL(url);
  };

<<<<<<< HEAD
=======
  // Previously a chart visualization tab used Chart.js here.
  // The dependency caused build failures, so the chart feature was removed
  // to keep the simulator lightweight and avoid installation errors.

>>>>>>> 7276ef5d
  const tabs: TabDefinition[] = [
    { id: 'raw', title: 'Raw', content: <pre className="p-2 overflow-auto" aria-label="Raw output">{fixtureText}</pre> },
    {
      id: 'parsed',
      title: 'Parsed',
      content: (
        <div className="p-2 space-y-2">
          <div className="flex items-center space-x-2">
            <input aria-label="Filter rows" className="border p-1 flex-grow" value={filter} onChange={(e)=>setFilter(e.target.value)} />
            <button className="px-2 py-1 bg-gray-200" onClick={exportCSV} aria-label="Export CSV">CSV</button>
          </div>
          <div className="overflow-auto" style={{ maxHeight: 200 }}>
            <table className="min-w-full text-sm" aria-label="Parsed table">
              <thead>
                <tr>
                  <th className="cursor-pointer" onClick={()=>sortBy('line')}>Line</th>
                  <th className="cursor-pointer" onClick={()=>sortBy('key')}>Key</th>
                  <th className="cursor-pointer" onClick={()=>sortBy('value')}>Value</th>
                </tr>
              </thead>
              <tbody>
                {filtered().map(p => (
                  <tr key={p.line} className="odd:bg-gray-100">
                    <td>{p.line}</td>
                    <td>{p.key}</td>
                    <td>{p.value}</td>
                  </tr>
                ))}
              </tbody>
            </table>
          </div>
        </div>
      )
<<<<<<< HEAD
    }
=======
    },
>>>>>>> 7276ef5d
  ];

  return (
    <div className="space-y-4" aria-label="Simulator">
      <div className="flex items-center space-x-2">
        <input id="labmode" type="checkbox" checked={labMode} onChange={e=>setLabMode(e.target.checked)} />
        <label htmlFor="labmode" className="font-semibold">Lab Mode</label>
      </div>
      {!labMode && (
        <div className="bg-yellow-100 text-yellow-800 p-2" role="alert">
          {LAB_BANNER}
        </div>
      )}
      <div className="space-y-2" aria-label="Command builder">
        <input aria-label="Command input" className="border p-1 w-full" value={command} onChange={e=>setCommand(e.target.value)} />
        <button className="px-2 py-1 bg-blue-600 text-white" onClick={copyCommand} aria-label="Copy command">Copy</button>
      </div>
      <div className="space-y-2" aria-label="Fixture loader">
        <select onChange={onSampleChange} value={prefs.scenario} aria-label="Sample fixtures">
          <option value="">Select sample</option>
          {Object.keys(samples).map(k => <option key={k} value={k}>{k}</option>)}
        </select>
        <input type="file" accept=".txt,.json" onChange={onFile} aria-label="Load file" />
      </div>
      {fixtureText && (
        <div className="border rounded" aria-label="Results">
          <div className="flex border-b" role="tablist">
            {tabs.map(t => (
              <button key={t.id} role="tab" className={`px-2 py-1 ${activeTab===t.id ? 'bg-gray-200':''}`} onClick={()=>setActiveTab(t.id)}>
                {t.title}
              </button>
            ))}
          </div>
          <div>{tabs.find(t=>t.id===activeTab)?.content}</div>
        </div>
      )}
      {progress > 0 && progress < 1 && (
        <div aria-label="Parsing progress" className="space-y-1">
          <div className="w-full bg-gray-200 h-2">
            <div className="bg-blue-500 h-2" style={{ width: `${(progress*100).toFixed(0)}%` }} />
          </div>
          <div className="text-sm">ETA: {eta.toFixed(0)}ms</div>
          <button className="px-2 py-1 bg-red-600 text-white" onClick={cancelParse} aria-label="Cancel parse">Cancel</button>
        </div>
      )}
      <div aria-label="Explainer" className="space-y-1">
        {parsed.map(p => (
          <div key={p.line} className="text-sm">
            <span className="font-mono bg-gray-100 mr-2 px-1">{p.line}</span>
            {p.raw}
            {p.key && (
              <a className="ml-2 text-blue-600 underline" href={`https://example.com/search?q=${encodeURIComponent(p.key)}`} target="_blank" rel="noopener noreferrer">docs</a>
            )}
          </div>
        ))}
      </div>
    </div>
  );
};

export default Simulator;<|MERGE_RESOLUTION|>--- conflicted
+++ resolved
@@ -112,13 +112,11 @@
     URL.revokeObjectURL(url);
   };
 
-<<<<<<< HEAD
-=======
+
   // Previously a chart visualization tab used Chart.js here.
   // The dependency caused build failures, so the chart feature was removed
   // to keep the simulator lightweight and avoid installation errors.
 
->>>>>>> 7276ef5d
   const tabs: TabDefinition[] = [
     { id: 'raw', title: 'Raw', content: <pre className="p-2 overflow-auto" aria-label="Raw output">{fixtureText}</pre> },
     {
@@ -152,11 +150,9 @@
           </div>
         </div>
       )
-<<<<<<< HEAD
-    }
-=======
+
     },
->>>>>>> 7276ef5d
+
   ];
 
   return (
