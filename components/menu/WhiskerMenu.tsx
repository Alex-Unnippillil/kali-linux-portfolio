--- conflicted
+++ resolved
@@ -4,10 +4,9 @@
 import Image from 'next/image';
 import UbuntuApp from '../base/ubuntu_app';
 import apps, { utilities, games } from '../../apps.config';
-<<<<<<< HEAD
 import { safeLocalStorage } from '../../utils/safeStorage';
 import type { AppMeta } from '../../types/app';
-=======
+
 import { readRecentAppIds } from '../../utils/recentStorage';
 
 type AppMeta = {
@@ -17,7 +16,6 @@
   disabled?: boolean;
   favourite?: boolean;
 };
->>>>>>> 4a9e5af0
 
 const FILTER_CATEGORIES = [
   { id: 'all', label: 'All' },
@@ -61,12 +59,7 @@
 
   const allApps: AppMeta[] = apps as any;
   const favoriteApps = useMemo(() => allApps.filter(a => a.favourite), [allApps]);
-<<<<<<< HEAD
-  const [recentApps, setRecentApps] = useState<AppMeta[]>([]);
-
-  useEffect(() => {
-    if (!open) return;
-=======
+
   useEffect(() => {
     setRecentIds(readRecentAppIds());
   }, []);
@@ -80,7 +73,6 @@
     if (!open) {
       return [];
     }
->>>>>>> 4a9e5af0
     try {
       const ids: string[] = JSON.parse(safeLocalStorage?.getItem('recentApps') || '[]');
       const mapped = ids
