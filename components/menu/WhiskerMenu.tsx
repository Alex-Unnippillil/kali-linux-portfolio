--- conflicted
+++ resolved
@@ -3,13 +3,8 @@
 import React, { useState, useEffect, useRef, useMemo, useCallback } from 'react';
 import Image from 'next/image';
 import UbuntuApp from '../base/ubuntu_app';
-<<<<<<< HEAD
 import apps from '../../apps.config';
 import { safeLocalStorage } from '../../utils/safeStorage';
-=======
-import apps, { utilities, games } from '../../apps.config';
-import { readRecentAppIds } from '../../utils/recentStorage';
->>>>>>> 67cda80b
 
 type AppMeta = {
   id: string;
@@ -19,7 +14,6 @@
   favourite?: boolean;
 };
 
-<<<<<<< HEAD
 type CategorySource =
   | { type: 'all' }
   | { type: 'favorites' }
@@ -117,36 +111,7 @@
     appIds: ['autopsy', 'evidence-vault', 'project-gallery'],
   },
 ];
-=======
-const FILTER_CATEGORIES = [
-  { id: 'all', label: 'All' },
-  { id: 'favorites', label: 'Favorites' },
-  { id: 'recent', label: 'Recent' },
-  { id: 'utilities', label: 'Utilities' },
-  { id: 'games', label: 'Games' },
-] as const;
-
-const KALI_CATEGORIES = [
-  { id: 'information-gathering', label: 'Information Gathering', number: '01' },
-  { id: 'vulnerability-analysis', label: 'Vulnerability Analysis', number: '02' },
-  { id: 'web-application-analysis', label: 'Web Application Analysis', number: '03' },
-  { id: 'database-assessment', label: 'Database Assessment', number: '04' },
-  { id: 'password-attacks', label: 'Password Attacks', number: '05' },
-  { id: 'wireless-attacks', label: 'Wireless Attacks', number: '06' },
-  { id: 'reverse-engineering', label: 'Reverse Engineering', number: '07' },
-  { id: 'exploitation-tools', label: 'Exploitation Tools', number: '08' },
-  { id: 'sniffing-spoofing', label: 'Sniffing & Spoofing', number: '09' },
-  { id: 'post-exploitation', label: 'Post Exploitation', number: '10' },
-  { id: 'forensics', label: 'Forensics', number: '11' },
-  { id: 'reporting-tools', label: 'Reporting Tools', number: '12' },
-  { id: 'social-engineering-tools', label: 'Social Engineering Tools', number: '13' },
-  { id: 'hardware-hacking', label: 'Hardware Hacking', number: '14' },
-] as const;
-
-type FilterCategory = (typeof FILTER_CATEGORIES)[number]['id'];
-
-const TRANSITION_DURATION = 200;
->>>>>>> 67cda80b
+
 
 const WhiskerMenu: React.FC = () => {
   const [open, setOpen] = useState(false);
@@ -158,12 +123,9 @@
   const [categoryHighlight, setCategoryHighlight] = useState(0);
   const buttonRef = useRef<HTMLButtonElement>(null);
   const menuRef = useRef<HTMLDivElement>(null);
-<<<<<<< HEAD
   const categoryListRef = useRef<HTMLDivElement>(null);
   const categoryButtonRefs = useRef<Array<HTMLButtonElement | null>>([]);
-=======
-  const hideTimer = useRef<ReturnType<typeof setTimeout> | null>(null);
->>>>>>> 67cda80b
+
 
   const allApps: AppMeta[] = apps as any;
   const favoriteApps = useMemo(() => allApps.filter(a => a.favourite), [allApps]);
@@ -187,7 +149,6 @@
       return [];
     }
   }, [allApps, open]);
-<<<<<<< HEAD
   const categoryConfigs = useMemo<CategoryConfig[]>(() => {
     const mapById = new Map(allApps.map(app => [app.id, app] as const));
 
@@ -222,11 +183,7 @@
     const found = categoryConfigs.find(cat => cat.id === category);
     return found ?? categoryConfigs[0];
   }, [category, categoryConfigs]);
-=======
-
-  const utilityApps: AppMeta[] = utilities as any;
-  const gameApps: AppMeta[] = games as any;
->>>>>>> 67cda80b
+n
 
   const currentApps = useMemo(() => {
     let list = currentCategory?.apps ?? [];
@@ -312,15 +269,12 @@
         toggleMenu();
         return;
       }
-<<<<<<< HEAD
       if (!open) return;
       const target = e.target as Node | null;
       if (target && categoryListRef.current?.contains(target)) {
         return;
       }
-=======
-      if (!isVisible) return;
->>>>>>> 67cda80b
+
       if (e.key === 'Escape') {
         hideMenu();
       } else if (e.key === 'ArrowDown') {
@@ -433,7 +387,6 @@
             }
           }}
         >
-<<<<<<< HEAD
           <div
             ref={categoryListRef}
             className="flex max-h-80 w-64 flex-col gap-1 overflow-y-auto bg-gray-900 p-3"
@@ -458,17 +411,7 @@
                   setCategory(cat.id);
                   setCategoryHighlight(index);
                 }}
-=======
-          <div className="flex flex-col bg-gray-800 p-2">
-            {FILTER_CATEGORIES.map(cat => (
-
-              <button
-                key={cat.id}
-                className={`text-left px-3 py-2 rounded transition-colors duration-150 ${
-                  category === cat.id ? 'bg-gray-700 text-white' : 'text-gray-300 hover:bg-gray-700 hover:text-white'
-                }`}
-                onClick={() => setCategory(cat.id)}
->>>>>>> 67cda80b
+
               >
                 <span className="w-8 font-mono text-xs text-gray-300">{String(index + 1).padStart(2, '0')}</span>
                 <span className="flex items-center gap-2">
@@ -496,26 +439,18 @@
               </ul>
             </div>
           </div>
-<<<<<<< HEAD
           <div className="flex flex-col p-3">
             <input
               className="mb-3 w-64 rounded bg-black bg-opacity-20 px-2 py-1 focus:outline-none"
-=======
-          <div className="flex-1 p-4">
-            <input
-              className="mb-4 w-full px-3 py-2 rounded bg-black bg-opacity-20 focus:outline-none focus:ring-2 focus:ring-ubt-cream"
->>>>>>> 67cda80b
+
               placeholder="Search"
               aria-label="Search applications"
               value={query}
               onChange={e => setQuery(e.target.value)}
               autoFocus
             />
-<<<<<<< HEAD
             <div className="grid max-h-64 grid-cols-3 gap-2 overflow-y-auto">
-=======
-            <div className="grid grid-cols-3 gap-3 max-h-64 overflow-y-auto pr-1">
->>>>>>> 67cda80b
+
               {currentApps.map((app, idx) => (
                 <div
                   key={app.id}
