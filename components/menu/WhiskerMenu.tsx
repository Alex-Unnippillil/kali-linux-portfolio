--- conflicted
+++ resolved
@@ -44,14 +44,9 @@
 const TRANSITION_DURATION = 200;
 
 const WhiskerMenu: React.FC = () => {
-<<<<<<< HEAD
   const [open, setOpen] = useState(false);
   const [category, setCategory] = useState<FilterCategory>('all');
-=======
-  const [isOpen, setIsOpen] = useState(false);
-  const [isVisible, setIsVisible] = useState(false);
-  const [category, setCategory] = useState('all');
->>>>>>> 12a7f4bd
+
   const [query, setQuery] = useState('');
   const [recentIds, setRecentIds] = useState<string[]>([]);
   const [highlight, setHighlight] = useState(0);
@@ -71,7 +66,6 @@
   }, [open]);
 
   const recentApps = useMemo(() => {
-<<<<<<< HEAD
     if (!open) {
       return [];
     }
@@ -82,11 +76,7 @@
       return [];
     }
   }, [allApps, open]);
-=======
-    return recentIds.map(id => allApps.find(a => a.id === id)).filter(Boolean) as AppMeta[];
-  }, [allApps, recentIds]);
-
->>>>>>> 12a7f4bd
+
   const utilityApps: AppMeta[] = utilities as any;
   const gameApps: AppMeta[] = games as any;
 
@@ -250,13 +240,9 @@
             }
           }}
         >
-<<<<<<< HEAD
           <div className="flex flex-col bg-gray-800 p-2">
             {FILTER_CATEGORIES.map(cat => (
-=======
-          <div className="flex w-[180px] flex-col bg-gray-800 p-2">
-            {CATEGORIES.map(cat => (
->>>>>>> 12a7f4bd
+
               <button
                 key={cat.id}
                 className={`text-left px-3 py-2 rounded transition-colors duration-150 ${
