--- conflicted
+++ resolved
@@ -13,11 +13,8 @@
 
 const Modal: React.FC<ModalProps> = ({ isOpen, onClose, title, children }) => {
   const dialogRef = useRef<HTMLDivElement>(null);
-<<<<<<< HEAD
   const lastFocusedRef = useRef<HTMLElement | null>(null);
-=======
-  const titleId = useId();
->>>>>>> b1b0b4d8
+
 
   useEffect(() => {
     if (isOpen) {
