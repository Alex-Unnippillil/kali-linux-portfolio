"use client";

import { ReactNode, useEffect, useRef, useState } from 'react';
import usePersistentState from '../../hooks/usePersistentState';
import { useTheme } from '../../hooks/useTheme';
import { isDarkTheme } from '../../utils/theme';

interface Props {
  open: boolean;
  id?: string;
}

const transitionDurationMs = 200;

<<<<<<< HEAD
const QuickSettings = ({ open }: Props) => {
  const { theme: activeTheme, setTheme: updateTheme } = useTheme();
=======
const QuickSettings = ({ open, id }: Props) => {
  const [theme, setTheme] = usePersistentState('qs-theme', 'light');
>>>>>>> 59125f2f
  const [sound, setSound] = usePersistentState('qs-sound', true);
  const [online, setOnline] = usePersistentState('qs-online', true);
  const [reduceMotion, setReduceMotion] = usePersistentState('qs-reduce-motion', false);
  const [focusMode, setFocusMode] = usePersistentState('qs-focus-mode', false);
  const [brightness, setBrightness] = usePersistentState(
    'qs-brightness',
    75,
    (value): value is number =>
      typeof value === 'number' && Number.isFinite(value) && value >= 0 && value <= 100,
  );
  const [volume, setVolume] = usePersistentState(
    'qs-volume',
    70,
    (value): value is number =>
      typeof value === 'number' && Number.isFinite(value) && value >= 0 && value <= 100,
  );
  const panelRef = useRef<HTMLDivElement>(null);
  const [shouldRender, setShouldRender] = useState(open);
  const [isVisible, setIsVisible] = useState(open);
  const focusableTabIndex = open ? 0 : -1;

  useEffect(() => {
    document.documentElement.toggleAttribute('data-sound-muted', !sound);
  }, [sound]);

  useEffect(() => {
    document.documentElement.toggleAttribute('data-offline', !online);
  }, [online]);

  useEffect(() => {
    document.documentElement.toggleAttribute('data-sound-muted', !sound);
  }, [sound]);

  useEffect(() => {
    document.documentElement.toggleAttribute('data-offline', !online);
  }, [online]);

  useEffect(() => {
    document.documentElement.classList.toggle('reduce-motion', reduceMotion);
  }, [reduceMotion]);

  useEffect(() => {
    if (open) {
      setShouldRender(true);
      const raf = requestAnimationFrame(() => setIsVisible(true));
      return () => cancelAnimationFrame(raf);
    }

    setIsVisible(false);
    const timeout = window.setTimeout(() => setShouldRender(false), transitionDurationMs);
    return () => window.clearTimeout(timeout);
  }, [open]);

  useEffect(() => {
    const node = panelRef.current;
    if (!node) return;

    if (open) {
      node.removeAttribute('inert');
    } else {
      node.setAttribute('inert', '');
    }
  }, [open]);

  useEffect(() => {
    if (!open) {
      const activeElement = document.activeElement as HTMLElement | null;
      if (activeElement && panelRef.current?.contains(activeElement)) {
        activeElement.blur();
      }
    }
  }, [open]);

  useEffect(() => {
    document.documentElement.toggleAttribute('data-focus-mode', focusMode);

    return () => {
      document.documentElement.removeAttribute('data-focus-mode');
    };
  }, [focusMode]);

  useEffect(() => {
    document.documentElement.style.setProperty('--qs-brightness', `${brightness}`);

    return () => {
      document.documentElement.style.removeProperty('--qs-brightness');
    };
  }, [brightness]);

  useEffect(() => {
    document.documentElement.style.setProperty('--qs-volume', `${volume}`);

    return () => {
      document.documentElement.style.removeProperty('--qs-volume');
    };
  }, [volume]);

  if (!shouldRender) {
    return null;
  }

  const statusToneStyles: Record<
    'positive' | 'warning' | 'info' | 'muted',
<<<<<<< HEAD
    { icon: string; value: string; ring: string }
  > = {
    positive: {
      icon: 'bg-emerald-400/20 text-emerald-200',
      value: 'text-emerald-100',
      ring: 'shadow-[0_0_0_1px_rgba(16,185,129,0.25)]',
    },
    warning: {
      icon: 'bg-amber-400/20 text-amber-200',
      value: 'text-amber-100',
      ring: 'shadow-[0_0_0_1px_rgba(217,119,6,0.25)]',
    },
    info: {
      icon: 'bg-sky-400/20 text-sky-200',
      value: 'text-sky-100',
      ring: 'shadow-[0_0_0_1px_rgba(14,165,233,0.25)]',
    },
    muted: {
      icon: 'bg-white/10 text-white/70',
      value: 'text-white/70',
      ring: 'shadow-[0_0_0_1px_rgba(148,163,184,0.18)]',
    },
  };

  const isDarkMode = isDarkTheme(activeTheme);
  const quickTheme = isDarkMode ? 'dark' : 'light';

=======
    { icon: string; value: string }
  > = {
    positive: {
      icon: 'bg-emerald-400/20 text-emerald-100',
      value: 'text-emerald-100',
    },
    warning: {
      icon: 'bg-amber-400/20 text-amber-100',
      value: 'text-amber-100',
    },
    info: {
      icon: 'bg-sky-400/20 text-sky-100',
      value: 'text-sky-100',
    },
    muted: {
      icon: 'bg-white/15 text-white/70',
      value: 'text-white/70',
    },
  };

>>>>>>> 59125f2f
  const statusBadges: Array<{
    id: string;
    label: string;
    value: string;
    icon: ReactNode;
    tone: keyof typeof statusToneStyles;
  }> = [
    {
      id: 'theme',
      label: 'Theme',
<<<<<<< HEAD
      value: isDarkMode ? 'Dark' : 'Light',
      icon: isDarkMode ? <MoonIcon /> : <SunIcon />,
=======
      value: theme === 'light' ? 'Light' : 'Dark',
      icon: theme === 'light' ? <SunIcon /> : <MoonIcon />,
>>>>>>> 59125f2f
      tone: 'info',
    },
    {
      id: 'audio',
      label: 'Sound',
      value: sound ? 'On' : 'Muted',
      icon: <SoundIcon />,
      tone: sound ? 'positive' : 'muted',
    },
    {
      id: 'network',
      label: 'Network',
      value: online ? 'Online' : 'Offline',
      icon: <NetworkIcon />,
      tone: online ? 'positive' : 'warning',
    },
    {
      id: 'focus',
      label: 'Focus mode',
      value: focusMode ? 'On' : 'Off',
      icon: <FocusIcon />,
      tone: focusMode ? 'info' : 'muted',
    },
    {
      id: 'volume',
      label: 'Volume',
      value: `${volume}%`,
      icon: <VolumeIcon muted={!sound} />,
      tone: sound ? 'info' : 'muted',
    },
  ];

  const toggles: Array<{
    id: string;
    label: string;
    description: string;
    value: boolean;
    onToggle: () => void;
    icon: ReactNode;
    accent: string;
  }> = [
    {
      id: 'quick-settings-sound',
      label: 'Sound',
      description: 'Play system alerts and feedback.',
      value: sound,
      onToggle: () => setSound(!sound),
      accent: 'from-sky-400/30 via-sky-500/10 to-transparent',
      icon: <SoundIcon />,
    },
    {
      id: 'quick-settings-network',
      label: 'Network',
      description: 'Keep simulated network online.',
      value: online,
      onToggle: () => setOnline(!online),
      accent: 'from-emerald-400/30 via-emerald-500/10 to-transparent',
      icon: <NetworkIcon />,
    },
    {
      id: 'quick-settings-reduced-motion',
      label: 'Reduced motion',
      description: 'Limit animations for accessibility.',
      value: reduceMotion,
      onToggle: () => setReduceMotion(!reduceMotion),
      accent: 'from-purple-400/30 via-purple-500/10 to-transparent',
      icon: <MotionIcon />,
    },
    {
      id: 'quick-settings-focus-mode',
      label: 'Focus mode',
      description: 'Silence badges and notifications.',
      value: focusMode,
      onToggle: () => setFocusMode(!focusMode),
      accent: 'from-amber-400/30 via-amber-500/10 to-transparent',
      icon: <FocusIcon />,
    },
  ];

  const sliderControls: Array<{
    id: string;
    label: string;
    value: number;
    description: string;
    onChange: (value: number) => void;
    icon: ReactNode;
    accent: string;
    unit?: string;
    ariaValueText?: string;
    disabled?: boolean;
  }> = [
    {
      id: 'quick-settings-brightness',
      label: 'Brightness',
      description: 'Tune the simulated display glow.',
      value: brightness,
      onChange: (value) => setBrightness(Math.min(100, Math.max(0, value))),
      icon: <SunIcon />,
      accent: 'from-sky-400 via-sky-500 to-transparent',
      unit: '%',
      ariaValueText: `${brightness}% brightness`,
    },
    {
      id: 'quick-settings-volume',
      label: 'Master volume',
      description: sound ? 'Adjust feedback alerts.' : 'Sound is muted — enable it above to hear alerts.',
      value: volume,
      onChange: (value) => setVolume(Math.min(100, Math.max(0, value))),
      icon: <VolumeIcon muted={!sound} />,
      accent: sound
        ? 'from-emerald-400 via-emerald-500 to-transparent'
        : 'from-slate-400 via-slate-500 to-transparent',
      unit: '%',
      ariaValueText: sound ? `${volume}% volume` : 'Muted',
      disabled: !sound,
    },
  ];

  return (
    <div
      id={id}
      ref={panelRef}
      role="menu"
      aria-label="Quick settings"
      aria-hidden={!open}
<<<<<<< HEAD
      className={`group/qs absolute top-9 right-3 w-[17.5rem] origin-top-right rounded-xl border border-white/10 bg-slate-950/90 p-4 text-xs text-slate-100 shadow-[0_24px_48px_-28px_rgba(15,23,42,0.9)] backdrop-blur-lg transition-all duration-200 focus:outline-none ${
=======
      className={`group/qs absolute top-9 right-3 w-[18.5rem] origin-top-right rounded-2xl border border-white/10 bg-[linear-gradient(160deg,rgba(19,31,58,0.95)_0%,rgba(12,22,40,0.92)_45%,rgba(6,12,24,0.88)_100%)] p-3 text-sm text-white shadow-[0_18px_40px_-28px_rgba(15,91,193,0.8)] backdrop-blur-xl transition-all duration-200 focus:outline-none ${
>>>>>>> 59125f2f
        isVisible
          ? 'pointer-events-auto translate-y-0 scale-100 opacity-100'
          : 'pointer-events-none -translate-y-2 scale-95 opacity-0'
      }`}
<<<<<<< HEAD
    >
      <div className="pb-3">
        <p className="text-[11px] font-semibold uppercase tracking-[0.22em] text-slate-300">Quick settings</p>
        <p className="mt-1 text-[11px] leading-snug text-slate-400">
          Personalize key desktop controls in one tidy panel.
        </p>
      </div>

      <section aria-label="System snapshot" className="rounded-lg border border-white/10 bg-white/5 p-3">
        <div className="flex items-center justify-between gap-2">
          <span className="text-[11px] font-semibold uppercase tracking-[0.18em] text-slate-200">Status</span>
          <span className="text-[10px] uppercase tracking-[0.24em] text-slate-400">Live</span>
=======
      style={{
        boxShadow:
          '0 28px 60px -40px rgba(36,128,255,0.55), inset 0 0 0 1px rgba(255,255,255,0.04)',
      }}
    >
      <div className="pointer-events-none absolute inset-0 -z-10 rounded-[inherit] border border-white/5 bg-[radial-gradient(140%_120%_at_50%_-10%,rgba(80,157,255,0.42),rgba(23,43,84,0.2)_48%,rgba(7,14,31,0.6)_100%)] opacity-100" />

      <div className="pb-3">
        <p className="text-[11px] font-semibold uppercase tracking-[0.22em] text-white/70">Quick settings</p>
        <p className="mt-1 text-[11px] leading-snug text-white/60">Personalise the desktop in one place.</p>
      </div>

      <section
        aria-label="System snapshot"
        className="rounded-xl border border-white/10 bg-white/[0.08] p-3 shadow-inner"
      >
        <div className="flex items-center justify-between gap-2">
          <span className="text-[11px] font-semibold uppercase tracking-[0.18em] text-white/80">Status</span>
          <span className="text-[10px] uppercase tracking-[0.24em] text-white/50">Live</span>
>>>>>>> 59125f2f
        </div>
        <div className="mt-3 grid grid-cols-2 gap-2" aria-live="polite">
          {statusBadges.map(({ id, label, value, icon, tone }) => {
            const toneStyle = statusToneStyles[tone];
            return (
              <span
                key={id}
<<<<<<< HEAD
                className={`inline-flex items-center gap-2 rounded-lg border border-white/10 bg-slate-900/80 px-2.5 py-2 text-[11px] font-medium text-slate-200 ${toneStyle.ring}`}
=======
                className="inline-flex items-center gap-2 rounded-lg border border-white/10 bg-white/10 px-2.5 py-2 text-[11px] font-medium text-white/80 shadow-sm"
>>>>>>> 59125f2f
              >
                <span
                  className={`flex h-6 w-6 items-center justify-center rounded-md ${toneStyle.icon}`}
                  aria-hidden
                >
                  <span className="scale-75">{icon}</span>
                </span>
                <span className="flex flex-col leading-tight">
<<<<<<< HEAD
                  <span className="uppercase tracking-wide text-slate-400">{label}</span>
=======
                  <span className="uppercase tracking-wide text-white/60">{label}</span>
>>>>>>> 59125f2f
                  <span className={`font-semibold ${toneStyle.value}`}>{value}</span>
                </span>
              </span>
            );
          })}
        </div>
      </section>

<<<<<<< HEAD
      <section aria-label="Appearance" className="mt-3 rounded-lg border border-white/10 bg-white/5 p-3">
        <div className="flex items-center justify-between gap-2">
          <span className="text-[11px] font-semibold uppercase tracking-[0.18em] text-slate-200">Theme</span>
          <span className="inline-flex items-center gap-1 rounded-full bg-white/10 px-2 py-0.5 text-[10px] font-medium uppercase tracking-[0.22em] text-slate-200">
            <span
              className={`h-1.5 w-1.5 rounded-full ${quickTheme === 'light' ? 'bg-amber-300' : 'bg-blue-400'}`}
              aria-hidden
            />
            {quickTheme === 'light' ? 'Light mode' : 'Dark mode'}
=======
      <section aria-label="Appearance" className="mt-3 rounded-xl border border-white/10 bg-white/[0.08] p-3 shadow-inner">
        <div className="flex items-center justify-between gap-2">
          <span className="text-[11px] font-semibold uppercase tracking-[0.18em] text-white/80">Theme</span>
          <span className="inline-flex items-center gap-1 rounded-full bg-white/10 px-2 py-0.5 text-[10px] font-medium uppercase tracking-[0.22em] text-white/80">
            <span className="h-1.5 w-1.5 rounded-full bg-white/70" aria-hidden />
            {theme === 'light' ? 'Light mode' : 'Dark mode'}
>>>>>>> 59125f2f
          </span>
        </div>
        <div className="mt-3 grid grid-cols-2 gap-2" role="group" aria-label="Theme options">
          {[
            { option: 'light', label: 'Light', icon: <SunIcon /> },
            { option: 'dark', label: 'Dark', icon: <MoonIcon /> },
          ].map(({ option, label, icon }) => {
            const isActive = quickTheme === option;
            return (
              <button
                key={option}
                type="button"
                role="menuitemradio"
                aria-checked={isActive}
                className={`flex items-center justify-center gap-2 rounded-lg border border-white/10 px-3 py-2 text-sm font-medium capitalize transition-all focus-visible:outline focus-visible:outline-2 focus-visible:outline-offset-2 focus-visible:outline-kali-focus ${
                  isActive
<<<<<<< HEAD
                    ? 'bg-kali-control text-slate-900 shadow-[0_0_0_1px_rgba(15,23,42,0.18)]'
                    : 'bg-slate-900/80 text-slate-200 hover:bg-slate-800'
=======
                    ? 'bg-kali-control text-black shadow-[0_0_0_1px_rgba(255,255,255,0.15)]'
                    : 'bg-white/10 text-white hover:bg-white/20'
>>>>>>> 59125f2f
                }`}
                onClick={() => updateTheme(option === 'light' ? 'default' : 'dark')}
                tabIndex={focusableTabIndex}
              >
                <span className="text-lg" aria-hidden>
                  {icon}
                </span>
                {label}
              </button>
            );
          })}
        </div>
      </section>

<<<<<<< HEAD
      <section aria-label="Device controls" className="mt-3 space-y-3 rounded-lg border border-white/10 bg-white/5 p-3">
        <div className="flex items-center justify-between gap-2">
          <span className="text-[11px] font-semibold uppercase tracking-[0.18em] text-slate-200">Device</span>
          <span className="text-[10px] uppercase tracking-[0.24em] text-slate-400">Fine tune</span>
=======
      <section
        aria-label="Device controls"
        className="mt-3 space-y-3 rounded-xl border border-white/10 bg-white/[0.08] p-3 shadow-inner"
      >
        <div className="flex items-center justify-between gap-2">
          <span className="text-[11px] font-semibold uppercase tracking-[0.18em] text-white/80">Device</span>
          <span className="text-[10px] uppercase tracking-[0.24em] text-white/50">Fine tune</span>
>>>>>>> 59125f2f
        </div>
        <div className="space-y-3">
          {sliderControls.map(
            ({
              id,
              label,
              description,
              value,
              onChange,
              icon,
              accent,
              unit = '',
              ariaValueText,
              disabled,
            }) => {
              const labelId = `${id}-label`;
              const descriptionId = `${id}-description`;
              return (
                <div
                  key={id}
<<<<<<< HEAD
                  className={`group flex items-start gap-3 rounded-lg border border-white/10 bg-slate-900/70 p-3 transition duration-150 hover:border-white/20 hover:bg-slate-800 ${
                    disabled ? 'opacity-60' : ''
                  }`}
                  aria-disabled={disabled}
                >
                  <span className="relative flex h-9 w-9 shrink-0 items-center justify-center rounded-lg bg-white/10 text-slate-200">
=======
                  className={`group flex items-start gap-3 rounded-lg border border-white/10 bg-white/[0.12] p-3 transition duration-150 hover:border-white/20 hover:bg-white/[0.18] ${
                    disabled ? 'opacity-70' : ''
                  }`}
                  aria-disabled={disabled}
                >
                  <span className="relative flex h-9 w-9 shrink-0 items-center justify-center rounded-lg bg-white/[0.16] text-white/80">
>>>>>>> 59125f2f
                    <span
                      className={`absolute inset-0 rounded-lg bg-gradient-to-br ${accent} opacity-0 transition-opacity duration-200 group-hover:opacity-100`}
                      aria-hidden
                    />
                    <span className="relative text-base" aria-hidden>
                      {icon}
                    </span>
                  </span>
                  <div className="flex-1">
<<<<<<< HEAD
                    <div className="flex items-center justify-between gap-2 text-[11px] text-slate-300">
                      <div className="flex flex-col">
                        <span id={labelId} className="font-semibold text-slate-100">
=======
                    <div className="flex items-center justify-between gap-2 text-[11px] text-white/70">
                      <div className="flex flex-col">
                        <span id={labelId} className="font-semibold text-white">
>>>>>>> 59125f2f
                          {label}
                        </span>
                        <span id={descriptionId}>{description}</span>
                      </div>
<<<<<<< HEAD
                      <span className="font-semibold text-slate-200">
=======
                      <span className="font-semibold text-white/80">
>>>>>>> 59125f2f
                        {value}
                        {unit}
                      </span>
                    </div>
                    <div className="relative mt-2 h-1.5 w-full overflow-hidden rounded-full bg-white/[0.2]">
                      <div
                        className={`absolute inset-y-0 left-0 rounded-full bg-gradient-to-r ${
                          disabled
<<<<<<< HEAD
                            ? 'from-white/60 via-white/30 to-transparent'
                            : 'from-sky-300 via-sky-200/80 to-transparent'
=======
                            ? 'from-white/70 via-white/40 to-transparent'
                            : 'from-white via-white/80 to-transparent'
>>>>>>> 59125f2f
                        }`}
                        style={{ width: `${value}%` }}
                        aria-hidden
                      />
                      <input
                        id={id}
                        type="range"
                        min={0}
                        max={100}
                        value={value}
                        onChange={(event) => onChange(Number(event.target.value))}
                        className="relative h-1.5 w-full cursor-pointer appearance-none bg-transparent focus-visible:outline focus-visible:outline-2 focus-visible:outline-offset-2 focus-visible:outline-kali-focus"
                        tabIndex={focusableTabIndex}
                        aria-valuemin={0}
                        aria-valuemax={100}
                        aria-valuenow={value}
                        aria-valuetext={ariaValueText}
                        aria-labelledby={labelId}
                        aria-describedby={descriptionId}
                        disabled={disabled}
                      />
                    </div>
                  </div>
                </div>
              );
            },
          )}
        </div>
      </section>

      <div className="mt-3 space-y-2" role="none">
        {toggles.map(({ id, label, description, value, onToggle, icon, accent }) => {
          const labelId = `${id}-label`;
          const descriptionId = `${id}-description`;
          return (
            <div
              key={id}
              role="presentation"
<<<<<<< HEAD
              className="group flex items-center justify-between gap-3 rounded-lg border border-white/10 bg-slate-900/70 px-3 py-3 transition duration-150 hover:border-white/20 hover:bg-slate-800 focus-within:border-white/20 focus-within:bg-slate-800"
            >
              <div className="flex items-start gap-3">
                <span className="relative flex h-9 w-9 shrink-0 items-center justify-center rounded-lg bg-white/10 text-slate-200">
=======
              className="group flex items-center justify-between gap-3 rounded-xl border border-white/10 bg-white/[0.12] px-3 py-3 transition duration-150 hover:border-white/20 hover:bg-white/[0.18] focus-within:border-white/20 focus-within:bg-white/[0.18]"
            >
              <div className="flex items-start gap-3">
                <span className="relative flex h-9 w-9 shrink-0 items-center justify-center rounded-lg bg-white/[0.16] text-white/80">
>>>>>>> 59125f2f
                  <span
                    className={`absolute inset-0 rounded-lg bg-gradient-to-br ${accent} opacity-0 transition-opacity duration-200 group-hover:opacity-100 group-focus-within:opacity-100`}
                    aria-hidden
                  />
                  <span className="relative text-base" aria-hidden>
                    {icon}
                  </span>
                </span>
                <label htmlFor={id} className="flex flex-col">
                  <span id={labelId} className="font-semibold text-slate-100">
                    {label}
                  </span>
                  <span id={descriptionId} className="text-xs text-slate-300">
                    {description}
                  </span>
                </label>
              </div>
              <div className="flex flex-col items-end gap-1">
                <span
                  aria-hidden
                  className={`inline-flex items-center rounded-full border border-white/10 px-2 py-0.5 text-[10px] font-semibold uppercase tracking-wider ${
                    value ? 'bg-kali-control text-slate-900' : 'bg-white/10 text-slate-300'
                  }`}
                >
                  {value ? 'On' : 'Off'}
                </span>
                <button
                  id={id}
                  type="button"
                  role="switch"
                  aria-checked={value}
                  aria-labelledby={labelId}
                  aria-describedby={descriptionId}
                  className={`relative inline-flex h-6 w-12 shrink-0 items-center rounded-full border border-white/10 transition-all focus-visible:outline focus-visible:outline-2 focus-visible:outline-offset-2 focus-visible:outline-kali-focus ${
<<<<<<< HEAD
                    value
                      ? 'bg-kali-control shadow-[0_10px_24px_-12px_rgba(56,189,248,0.85)]'
                      : 'bg-slate-800'
=======
                    value ? 'bg-kali-control shadow-[0_0_18px_rgba(120,190,255,0.55)]' : 'bg-white/30'
>>>>>>> 59125f2f
                  }`}
                  onClick={onToggle}
                  tabIndex={focusableTabIndex}
                >
                  <span
                    className={`inline-block h-4 w-4 transform rounded-full bg-white shadow transition-transform duration-150 ${
                      value ? 'translate-x-6' : 'translate-x-1'
                    }`}
                  />
                </button>
              </div>
            </div>
          );
        })}
      </div>
    </div>
  );
};

const SunIcon = () => (
  <svg
    width="18"
    height="18"
    viewBox="0 0 24 24"
    fill="none"
    xmlns="http://www.w3.org/2000/svg"
    className="text-white"
  >
    <path
      d="M12 4.5V2M12 22v-2.5M5.64 5.64 4.22 4.22M19.78 19.78l-1.42-1.42M4.5 12H2M22 12h-2.5M5.64 18.36 4.22 19.78M19.78 4.22 18.36 5.64M12 16.5a4.5 4.5 0 1 0 0-9 4.5 4.5 0 0 0 0 9Z"
      stroke="currentColor"
      strokeWidth="1.5"
      strokeLinecap="round"
      strokeLinejoin="round"
    />
  </svg>
);

const MoonIcon = () => (
  <svg
    width="18"
    height="18"
    viewBox="0 0 24 24"
    fill="none"
    xmlns="http://www.w3.org/2000/svg"
    className="text-white"
  >
    <path
      d="M20.5 15.5A8.5 8.5 0 0 1 8.5 3.5 7 7 0 1 0 20.5 15.5Z"
      stroke="currentColor"
      strokeWidth="1.5"
      strokeLinecap="round"
      strokeLinejoin="round"
    />
  </svg>
);

const SoundIcon = () => (
  <svg
    width="18"
    height="18"
    viewBox="0 0 24 24"
    fill="none"
    xmlns="http://www.w3.org/2000/svg"
    className="text-white"
  >
    <path
      d="M5.5 9.5v5H8l4 3V6.5l-4 3H5.5ZM16.5 9a3 3 0 0 1 0 6M18.5 6a6 6 0 0 1 0 12"
      stroke="currentColor"
      strokeWidth="1.5"
      strokeLinecap="round"
      strokeLinejoin="round"
    />
  </svg>
);

const NetworkIcon = () => (
  <svg
    width="18"
    height="18"
    viewBox="0 0 24 24"
    fill="none"
    xmlns="http://www.w3.org/2000/svg"
    className="text-white"
  >
    <path
      d="M4 18.5a12 12 0 0 1 16 0M7.5 14a7 7 0 0 1 9 0M10.5 9.5a3 3 0 0 1 3 0"
      stroke="currentColor"
      strokeWidth="1.5"
      strokeLinecap="round"
      strokeLinejoin="round"
    />
    <circle cx="12" cy="6" r="1.5" fill="currentColor" />
  </svg>
);

const MotionIcon = () => (
  <svg
    width="18"
    height="18"
    viewBox="0 0 24 24"
    fill="none"
    xmlns="http://www.w3.org/2000/svg"
    className="text-white"
  >
    <path
      d="M5 12h3l2 8 4-16 2 8h3"
      stroke="currentColor"
      strokeWidth="1.5"
      strokeLinecap="round"
      strokeLinejoin="round"
    />
  </svg>
);

const FocusIcon = () => (
  <svg
    width="18"
    height="18"
    viewBox="0 0 24 24"
    fill="none"
    xmlns="http://www.w3.org/2000/svg"
    className="text-white"
  >
    <path
      d="M4 12H2m10-8V2m8 10h2m-10 8v2M7 12a5 5 0 1 0 10 0 5 5 0 0 0-10 0Z"
      stroke="currentColor"
      strokeWidth="1.5"
      strokeLinecap="round"
      strokeLinejoin="round"
    />
  </svg>
);

const VolumeIcon = ({ muted }: { muted: boolean }) => (
  <svg
    width="18"
    height="18"
    viewBox="0 0 24 24"
    fill="none"
    xmlns="http://www.w3.org/2000/svg"
    className="text-white"
  >
    <path
      d="M6 9.5v5h2.5l3.5 3V6.5l-3.5 3H6Z"
      stroke="currentColor"
      strokeWidth="1.5"
      strokeLinecap="round"
      strokeLinejoin="round"
    />
    {muted ? (
      <path
        d="m16 15 3 3m0-3-3 3"
        stroke="currentColor"
        strokeWidth="1.5"
        strokeLinecap="round"
        strokeLinejoin="round"
      />
    ) : (
      <path
        d="M16.5 9a3 3 0 0 1 0 6M18.5 6a6 6 0 0 1 0 12"
        stroke="currentColor"
        strokeWidth="1.5"
        strokeLinecap="round"
        strokeLinejoin="round"
      />
    )}
  </svg>
);

export default QuickSettings;<|MERGE_RESOLUTION|>--- conflicted
+++ resolved
@@ -12,13 +12,8 @@
 
 const transitionDurationMs = 200;
 
-<<<<<<< HEAD
 const QuickSettings = ({ open }: Props) => {
   const { theme: activeTheme, setTheme: updateTheme } = useTheme();
-=======
-const QuickSettings = ({ open, id }: Props) => {
-  const [theme, setTheme] = usePersistentState('qs-theme', 'light');
->>>>>>> 59125f2f
   const [sound, setSound] = usePersistentState('qs-sound', true);
   const [online, setOnline] = usePersistentState('qs-online', true);
   const [reduceMotion, setReduceMotion] = usePersistentState('qs-reduce-motion', false);
@@ -122,7 +117,6 @@
 
   const statusToneStyles: Record<
     'positive' | 'warning' | 'info' | 'muted',
-<<<<<<< HEAD
     { icon: string; value: string; ring: string }
   > = {
     positive: {
@@ -150,28 +144,6 @@
   const isDarkMode = isDarkTheme(activeTheme);
   const quickTheme = isDarkMode ? 'dark' : 'light';
 
-=======
-    { icon: string; value: string }
-  > = {
-    positive: {
-      icon: 'bg-emerald-400/20 text-emerald-100',
-      value: 'text-emerald-100',
-    },
-    warning: {
-      icon: 'bg-amber-400/20 text-amber-100',
-      value: 'text-amber-100',
-    },
-    info: {
-      icon: 'bg-sky-400/20 text-sky-100',
-      value: 'text-sky-100',
-    },
-    muted: {
-      icon: 'bg-white/15 text-white/70',
-      value: 'text-white/70',
-    },
-  };
-
->>>>>>> 59125f2f
   const statusBadges: Array<{
     id: string;
     label: string;
@@ -182,13 +154,8 @@
     {
       id: 'theme',
       label: 'Theme',
-<<<<<<< HEAD
       value: isDarkMode ? 'Dark' : 'Light',
       icon: isDarkMode ? <MoonIcon /> : <SunIcon />,
-=======
-      value: theme === 'light' ? 'Light' : 'Dark',
-      icon: theme === 'light' ? <SunIcon /> : <MoonIcon />,
->>>>>>> 59125f2f
       tone: 'info',
     },
     {
@@ -314,16 +281,11 @@
       role="menu"
       aria-label="Quick settings"
       aria-hidden={!open}
-<<<<<<< HEAD
       className={`group/qs absolute top-9 right-3 w-[17.5rem] origin-top-right rounded-xl border border-white/10 bg-slate-950/90 p-4 text-xs text-slate-100 shadow-[0_24px_48px_-28px_rgba(15,23,42,0.9)] backdrop-blur-lg transition-all duration-200 focus:outline-none ${
-=======
-      className={`group/qs absolute top-9 right-3 w-[18.5rem] origin-top-right rounded-2xl border border-white/10 bg-[linear-gradient(160deg,rgba(19,31,58,0.95)_0%,rgba(12,22,40,0.92)_45%,rgba(6,12,24,0.88)_100%)] p-3 text-sm text-white shadow-[0_18px_40px_-28px_rgba(15,91,193,0.8)] backdrop-blur-xl transition-all duration-200 focus:outline-none ${
->>>>>>> 59125f2f
         isVisible
           ? 'pointer-events-auto translate-y-0 scale-100 opacity-100'
           : 'pointer-events-none -translate-y-2 scale-95 opacity-0'
       }`}
-<<<<<<< HEAD
     >
       <div className="pb-3">
         <p className="text-[11px] font-semibold uppercase tracking-[0.22em] text-slate-300">Quick settings</p>
@@ -336,27 +298,6 @@
         <div className="flex items-center justify-between gap-2">
           <span className="text-[11px] font-semibold uppercase tracking-[0.18em] text-slate-200">Status</span>
           <span className="text-[10px] uppercase tracking-[0.24em] text-slate-400">Live</span>
-=======
-      style={{
-        boxShadow:
-          '0 28px 60px -40px rgba(36,128,255,0.55), inset 0 0 0 1px rgba(255,255,255,0.04)',
-      }}
-    >
-      <div className="pointer-events-none absolute inset-0 -z-10 rounded-[inherit] border border-white/5 bg-[radial-gradient(140%_120%_at_50%_-10%,rgba(80,157,255,0.42),rgba(23,43,84,0.2)_48%,rgba(7,14,31,0.6)_100%)] opacity-100" />
-
-      <div className="pb-3">
-        <p className="text-[11px] font-semibold uppercase tracking-[0.22em] text-white/70">Quick settings</p>
-        <p className="mt-1 text-[11px] leading-snug text-white/60">Personalise the desktop in one place.</p>
-      </div>
-
-      <section
-        aria-label="System snapshot"
-        className="rounded-xl border border-white/10 bg-white/[0.08] p-3 shadow-inner"
-      >
-        <div className="flex items-center justify-between gap-2">
-          <span className="text-[11px] font-semibold uppercase tracking-[0.18em] text-white/80">Status</span>
-          <span className="text-[10px] uppercase tracking-[0.24em] text-white/50">Live</span>
->>>>>>> 59125f2f
         </div>
         <div className="mt-3 grid grid-cols-2 gap-2" aria-live="polite">
           {statusBadges.map(({ id, label, value, icon, tone }) => {
@@ -364,11 +305,7 @@
             return (
               <span
                 key={id}
-<<<<<<< HEAD
                 className={`inline-flex items-center gap-2 rounded-lg border border-white/10 bg-slate-900/80 px-2.5 py-2 text-[11px] font-medium text-slate-200 ${toneStyle.ring}`}
-=======
-                className="inline-flex items-center gap-2 rounded-lg border border-white/10 bg-white/10 px-2.5 py-2 text-[11px] font-medium text-white/80 shadow-sm"
->>>>>>> 59125f2f
               >
                 <span
                   className={`flex h-6 w-6 items-center justify-center rounded-md ${toneStyle.icon}`}
@@ -377,11 +314,7 @@
                   <span className="scale-75">{icon}</span>
                 </span>
                 <span className="flex flex-col leading-tight">
-<<<<<<< HEAD
                   <span className="uppercase tracking-wide text-slate-400">{label}</span>
-=======
-                  <span className="uppercase tracking-wide text-white/60">{label}</span>
->>>>>>> 59125f2f
                   <span className={`font-semibold ${toneStyle.value}`}>{value}</span>
                 </span>
               </span>
@@ -390,7 +323,6 @@
         </div>
       </section>
 
-<<<<<<< HEAD
       <section aria-label="Appearance" className="mt-3 rounded-lg border border-white/10 bg-white/5 p-3">
         <div className="flex items-center justify-between gap-2">
           <span className="text-[11px] font-semibold uppercase tracking-[0.18em] text-slate-200">Theme</span>
@@ -400,14 +332,6 @@
               aria-hidden
             />
             {quickTheme === 'light' ? 'Light mode' : 'Dark mode'}
-=======
-      <section aria-label="Appearance" className="mt-3 rounded-xl border border-white/10 bg-white/[0.08] p-3 shadow-inner">
-        <div className="flex items-center justify-between gap-2">
-          <span className="text-[11px] font-semibold uppercase tracking-[0.18em] text-white/80">Theme</span>
-          <span className="inline-flex items-center gap-1 rounded-full bg-white/10 px-2 py-0.5 text-[10px] font-medium uppercase tracking-[0.22em] text-white/80">
-            <span className="h-1.5 w-1.5 rounded-full bg-white/70" aria-hidden />
-            {theme === 'light' ? 'Light mode' : 'Dark mode'}
->>>>>>> 59125f2f
           </span>
         </div>
         <div className="mt-3 grid grid-cols-2 gap-2" role="group" aria-label="Theme options">
@@ -424,13 +348,8 @@
                 aria-checked={isActive}
                 className={`flex items-center justify-center gap-2 rounded-lg border border-white/10 px-3 py-2 text-sm font-medium capitalize transition-all focus-visible:outline focus-visible:outline-2 focus-visible:outline-offset-2 focus-visible:outline-kali-focus ${
                   isActive
-<<<<<<< HEAD
                     ? 'bg-kali-control text-slate-900 shadow-[0_0_0_1px_rgba(15,23,42,0.18)]'
                     : 'bg-slate-900/80 text-slate-200 hover:bg-slate-800'
-=======
-                    ? 'bg-kali-control text-black shadow-[0_0_0_1px_rgba(255,255,255,0.15)]'
-                    : 'bg-white/10 text-white hover:bg-white/20'
->>>>>>> 59125f2f
                 }`}
                 onClick={() => updateTheme(option === 'light' ? 'default' : 'dark')}
                 tabIndex={focusableTabIndex}
@@ -445,20 +364,10 @@
         </div>
       </section>
 
-<<<<<<< HEAD
       <section aria-label="Device controls" className="mt-3 space-y-3 rounded-lg border border-white/10 bg-white/5 p-3">
         <div className="flex items-center justify-between gap-2">
           <span className="text-[11px] font-semibold uppercase tracking-[0.18em] text-slate-200">Device</span>
           <span className="text-[10px] uppercase tracking-[0.24em] text-slate-400">Fine tune</span>
-=======
-      <section
-        aria-label="Device controls"
-        className="mt-3 space-y-3 rounded-xl border border-white/10 bg-white/[0.08] p-3 shadow-inner"
-      >
-        <div className="flex items-center justify-between gap-2">
-          <span className="text-[11px] font-semibold uppercase tracking-[0.18em] text-white/80">Device</span>
-          <span className="text-[10px] uppercase tracking-[0.24em] text-white/50">Fine tune</span>
->>>>>>> 59125f2f
         </div>
         <div className="space-y-3">
           {sliderControls.map(
@@ -479,21 +388,12 @@
               return (
                 <div
                   key={id}
-<<<<<<< HEAD
                   className={`group flex items-start gap-3 rounded-lg border border-white/10 bg-slate-900/70 p-3 transition duration-150 hover:border-white/20 hover:bg-slate-800 ${
                     disabled ? 'opacity-60' : ''
                   }`}
                   aria-disabled={disabled}
                 >
                   <span className="relative flex h-9 w-9 shrink-0 items-center justify-center rounded-lg bg-white/10 text-slate-200">
-=======
-                  className={`group flex items-start gap-3 rounded-lg border border-white/10 bg-white/[0.12] p-3 transition duration-150 hover:border-white/20 hover:bg-white/[0.18] ${
-                    disabled ? 'opacity-70' : ''
-                  }`}
-                  aria-disabled={disabled}
-                >
-                  <span className="relative flex h-9 w-9 shrink-0 items-center justify-center rounded-lg bg-white/[0.16] text-white/80">
->>>>>>> 59125f2f
                     <span
                       className={`absolute inset-0 rounded-lg bg-gradient-to-br ${accent} opacity-0 transition-opacity duration-200 group-hover:opacity-100`}
                       aria-hidden
@@ -503,24 +403,14 @@
                     </span>
                   </span>
                   <div className="flex-1">
-<<<<<<< HEAD
                     <div className="flex items-center justify-between gap-2 text-[11px] text-slate-300">
                       <div className="flex flex-col">
                         <span id={labelId} className="font-semibold text-slate-100">
-=======
-                    <div className="flex items-center justify-between gap-2 text-[11px] text-white/70">
-                      <div className="flex flex-col">
-                        <span id={labelId} className="font-semibold text-white">
->>>>>>> 59125f2f
                           {label}
                         </span>
                         <span id={descriptionId}>{description}</span>
                       </div>
-<<<<<<< HEAD
                       <span className="font-semibold text-slate-200">
-=======
-                      <span className="font-semibold text-white/80">
->>>>>>> 59125f2f
                         {value}
                         {unit}
                       </span>
@@ -529,13 +419,8 @@
                       <div
                         className={`absolute inset-y-0 left-0 rounded-full bg-gradient-to-r ${
                           disabled
-<<<<<<< HEAD
                             ? 'from-white/60 via-white/30 to-transparent'
                             : 'from-sky-300 via-sky-200/80 to-transparent'
-=======
-                            ? 'from-white/70 via-white/40 to-transparent'
-                            : 'from-white via-white/80 to-transparent'
->>>>>>> 59125f2f
                         }`}
                         style={{ width: `${value}%` }}
                         aria-hidden
@@ -574,17 +459,10 @@
             <div
               key={id}
               role="presentation"
-<<<<<<< HEAD
               className="group flex items-center justify-between gap-3 rounded-lg border border-white/10 bg-slate-900/70 px-3 py-3 transition duration-150 hover:border-white/20 hover:bg-slate-800 focus-within:border-white/20 focus-within:bg-slate-800"
             >
               <div className="flex items-start gap-3">
                 <span className="relative flex h-9 w-9 shrink-0 items-center justify-center rounded-lg bg-white/10 text-slate-200">
-=======
-              className="group flex items-center justify-between gap-3 rounded-xl border border-white/10 bg-white/[0.12] px-3 py-3 transition duration-150 hover:border-white/20 hover:bg-white/[0.18] focus-within:border-white/20 focus-within:bg-white/[0.18]"
-            >
-              <div className="flex items-start gap-3">
-                <span className="relative flex h-9 w-9 shrink-0 items-center justify-center rounded-lg bg-white/[0.16] text-white/80">
->>>>>>> 59125f2f
                   <span
                     className={`absolute inset-0 rounded-lg bg-gradient-to-br ${accent} opacity-0 transition-opacity duration-200 group-hover:opacity-100 group-focus-within:opacity-100`}
                     aria-hidden
@@ -619,13 +497,9 @@
                   aria-labelledby={labelId}
                   aria-describedby={descriptionId}
                   className={`relative inline-flex h-6 w-12 shrink-0 items-center rounded-full border border-white/10 transition-all focus-visible:outline focus-visible:outline-2 focus-visible:outline-offset-2 focus-visible:outline-kali-focus ${
-<<<<<<< HEAD
                     value
                       ? 'bg-kali-control shadow-[0_10px_24px_-12px_rgba(56,189,248,0.85)]'
                       : 'bg-slate-800'
-=======
-                    value ? 'bg-kali-control shadow-[0_0_18px_rgba(120,190,255,0.55)]' : 'bg-white/30'
->>>>>>> 59125f2f
                   }`}
                   onClick={onToggle}
                   tabIndex={focusableTabIndex}
