"use client";

<<<<<<< HEAD
import type { FC, MouseEvent } from "react";
import { useEffect, useMemo, useRef, useState } from "react";
=======
import Image from "next/image";
import { useEffect, useMemo, useRef, useState, type FC, type MouseEvent } from "react";
>>>>>>> ab5ad663
import usePersistentState from "../../hooks/usePersistentState";

type NetworkType = "wired" | "wifi";
type SignalStrength = "excellent" | "good" | "fair" | "weak";

interface Network {
  id: string;
  name: string;
  type: NetworkType;
  strength?: SignalStrength;
  secure?: boolean;
  details: string;
}

const NETWORKS: Network[] = [
  {
    id: "wired",
    name: "Wired connection",
    type: "wired",
    details: "Connected • 1.0 Gbps",
  },
  {
    id: "homelab",
    name: "HomeLab 5G",
    type: "wifi",
    strength: "excellent",
    secure: true,
    details: "Auto-connect • WPA2",
  },
  {
    id: "redteam",
    name: "Red Team Ops",
    type: "wifi",
    strength: "good",
    secure: true,
    details: "Hidden SSID • WPA3",
  },
  {
    id: "espresso",
    name: "Espresso Bar",
    type: "wifi",
    strength: "fair",
    secure: false,
    details: "Captive portal",
  },
  {
    id: "pineapple",
    name: "Pineapple Lab",
    type: "wifi",
    strength: "weak",
    secure: true,
    details: "WEP • Legacy",
  },
];

const SIGNAL_LABEL: Record<SignalStrength, string> = {
  excellent: "Excellent",
  good: "Good",
  fair: "Fair",
  weak: "Weak",
};

const SIGNAL_STRENGTH_LEVEL: Record<SignalStrength, number> = {
  weak: 1,
  fair: 2,
  good: 3,
  excellent: 4,
};

export const hasSecureLabel = (network: Network) =>
  network.type === "wifi" && network.secure ? "Secured" : network.type === "wifi" ? "Open" : "Active";

const classNames = (...classes: Array<string | false | null | undefined>) =>
  classes.filter(Boolean).join(" ");

const isValidNetworkId = (value: unknown): value is string =>
  typeof value === "string" && NETWORKS.some((network) => network.id === value);

interface ConnectionSummary {
  state: "offline" | "disabled" | "connected" | "blocked";
  label: string;
  description: string;
  meta?: string;
  tooltip: string;
  notice?: string;
}

export const getConnectionSummary = ({
  allowNetwork,
  online,
  wifiEnabled,
  network,
}: {
  allowNetwork: boolean;
  online: boolean;
  wifiEnabled: boolean;
  network: Network;
}): ConnectionSummary => {
  if (!online) {
    return {
      state: "offline",
      label: "Offline",
      description: wifiEnabled ? "Waiting for connection" : "Wi-Fi radio turned off",
      tooltip: "Offline",
    };
  }

  if (network.type === "wifi" && !wifiEnabled) {
    return {
      state: "disabled",
      label: "Wi-Fi disabled",
      description: "Wi-Fi radio turned off",
      tooltip: "Wi-Fi disabled",
    };
  }

  const secureLabel = hasSecureLabel(network);
  const networkMeta =
    network.type === "wifi"
      ? [secureLabel, network.details].filter(Boolean).join(" • ")
      : network.details;

  if (!allowNetwork) {
    return {
      state: "blocked",
      label: "Requests blocked",
      description: network.name,
      meta: networkMeta,
      tooltip: `Connected to ${network.name} • Requests blocked`,
      notice: "Remote requests are blocked by privacy controls.",
    };
  }

  if (network.type === "wired") {
    return {
      state: "connected",
      label: "Wired connection",
      description: network.name,
      meta: network.details,
      tooltip: `${network.name} connected`,
    };
  }

  return {
    state: "connected",
    label: "Connected",
    description: network.name,
    meta: networkMeta,
    tooltip: `Connected to ${network.name} (${secureLabel})`,
  };
};

const WifiGlyph: FC<{ strength?: SignalStrength; muted?: boolean; slash?: boolean }> = ({
  strength,
  muted = false,
  slash = false,
}) => {
  const level = strength ? SIGNAL_STRENGTH_LEVEL[strength] : 0;
  const activeOpacity = muted ? 0.55 : 0.9;
  const inactiveOpacity = muted ? 0.25 : 0.3;

  return (
    <svg className="status-symbol h-4 w-4" viewBox="0 0 16 16" aria-hidden="true" role="img">
      <path
        d="M2.2 6.3C5.1 3.7 10.9 3.7 13.8 6.3"
        stroke="currentColor"
        strokeLinecap="round"
        strokeWidth="1.5"
        fill="none"
        opacity={level >= 4 ? activeOpacity : inactiveOpacity}
      />
      <path
        d="M3.8 8.1C6.1 6.4 9.9 6.4 12.2 8.1"
        stroke="currentColor"
        strokeLinecap="round"
        strokeWidth="1.5"
        fill="none"
        opacity={level >= 3 ? activeOpacity : inactiveOpacity}
      />
      <path
        d="M5.5 9.9C7 8.8 9 8.8 10.5 9.9"
        stroke="currentColor"
        strokeLinecap="round"
        strokeWidth="1.5"
        fill="none"
        opacity={level >= 2 ? activeOpacity : inactiveOpacity}
      />
      <circle
        cx="8"
        cy="12.1"
        r="1.1"
        fill="currentColor"
        opacity={level >= 1 ? activeOpacity : inactiveOpacity}
      />
      {slash && (
        <line
          x1="3"
          y1="13"
          x2="13"
          y2="3"
          stroke="currentColor"
          strokeWidth="1.5"
          strokeLinecap="round"
          opacity="0.75"
        />
      )}
    </svg>
  );
};

const WiredGlyph: FC = () => (
  <svg className="status-symbol h-4 w-4" viewBox="0 0 16 16" aria-hidden="true" role="img">
    <rect
      x="2"
      y="3.5"
      width="12"
      height="6.2"
      rx="1.8"
      ry="1.8"
      fill="none"
      stroke="currentColor"
      strokeWidth="1.5"
      opacity="0.85"
    />
    <rect x="5.2" y="10.5" width="5.6" height="2.2" rx="0.8" fill="currentColor" opacity="0.85" />
    <rect x="7" y="12.3" width="2" height="2.5" rx="0.7" fill="currentColor" opacity="0.85" />
  </svg>
);

const OfflineGlyph: FC = () => (
  <svg className="status-symbol h-4 w-4" viewBox="0 0 16 16" aria-hidden="true" role="img">
    <circle cx="8" cy="8" r="5.2" stroke="currentColor" strokeWidth="1.5" opacity="0.35" fill="none" />
    <line x1="4" y1="4" x2="12" y2="12" stroke="currentColor" strokeWidth="1.8" strokeLinecap="round" opacity="0.85" />
  </svg>
);

const StatusGlyph: FC<{ summary: ConnectionSummary; network: Network }> = ({ summary, network }) => {
  if (summary.state === "offline") return <OfflineGlyph />;
  if (summary.state === "disabled") return <WifiGlyph strength={network.strength} muted slash />;
  if (network.type === "wired") return <WiredGlyph />;
  return <WifiGlyph strength={network.strength} muted={summary.state === "blocked"} />;
};

interface NetworkIndicatorProps {
  className?: string;
  allowNetwork: boolean;
  online: boolean;
}

<<<<<<< HEAD
const NetworkIndicator: FC<NetworkIndicatorProps> = ({ className = "", allowNetwork, online }) => {
=======
const NetworkIndicator: FC<NetworkIndicatorProps> = ({
  className = "",
  allowNetwork,
  online,
}) => {
>>>>>>> ab5ad663
  const [wifiEnabled, setWifiEnabled] = usePersistentState<boolean>(
    "status-wifi-enabled",
    true,
    (value): value is boolean => typeof value === "boolean",
  );
  const [connectedId, setConnectedId] = usePersistentState<string>(
    "status-connected-network",
    () => NETWORKS[0].id,
    isValidNetworkId,
  );
  const [open, setOpen] = useState(false);
  const rootRef = useRef<HTMLDivElement>(null);

  const connectedNetwork = useMemo(
    () => NETWORKS.find((network) => network.id === connectedId) ?? NETWORKS[0],
    [connectedId],
  );

  useEffect(() => {
    if (!open) return undefined;

    const handlePointerDown = (event: PointerEvent) => {
      if (!rootRef.current) return;
      if (!rootRef.current.contains(event.target as Node)) {
        setOpen(false);
      }
    };

    const handleKeyDown = (event: KeyboardEvent) => {
      if (event.key === "Escape") {
        setOpen(false);
      }
    };

    document.addEventListener("pointerdown", handlePointerDown);
    document.addEventListener("keydown", handleKeyDown);
    return () => {
      document.removeEventListener("pointerdown", handlePointerDown);
      document.removeEventListener("keydown", handleKeyDown);
    };
  }, [open]);

  useEffect(() => {
    if (!wifiEnabled && connectedNetwork.type === "wifi") {
      setConnectedId("wired");
    }
  }, [wifiEnabled, connectedNetwork.type, setConnectedId]);

<<<<<<< HEAD
  const summary = useMemo(
    () => getConnectionSummary({ allowNetwork, online, wifiEnabled, network: connectedNetwork }),
    [allowNetwork, online, wifiEnabled, connectedNetwork],
  );

=======
>>>>>>> ab5ad663
  const handleToggle = (event: MouseEvent<HTMLButtonElement>) => {
    event.stopPropagation();
    setOpen((prev) => !prev);
  };

  const handleWifiToggle = () => {
    setWifiEnabled((prev) => !prev);
  };

  const handleConnect = (network: Network) => {
    if (network.type === "wifi" && !wifiEnabled) {
      setWifiEnabled(true);
    }
    setConnectedId(network.id);
  };

  return (
    <div ref={rootRef} className={classNames("relative flex items-center", className)}>
      <button
        type="button"
        className="flex h-6 w-6 items-center justify-center rounded focus-visible:outline focus-visible:outline-2 focus-visible:outline-offset-2 focus-visible:outline-ubt-blue"
        aria-label={summary.tooltip}
        aria-haspopup="true"
        aria-expanded={open}
        title={summary.tooltip}
        onClick={handleToggle}
        onPointerDown={(event) => event.stopPropagation()}
      >
        <span className="relative inline-flex">
          <StatusGlyph summary={summary} network={connectedNetwork} />
          {!allowNetwork && (
            <span className="absolute -top-1 -right-1 h-2 w-2 rounded-full bg-red-500" aria-hidden="true" />
          )}
        </span>
      </button>
      {open && (
        <div
          className="absolute bottom-full right-0 z-50 mb-2 min-w-[14rem] rounded-md border border-black border-opacity-30 bg-ub-cool-grey px-3 py-3 text-xs text-white shadow-lg"
          role="menu"
          aria-label="Network menu"
          onClick={(event) => event.stopPropagation()}
          onPointerDown={(event) => event.stopPropagation()}
        >
          <div className="mb-3 text-[11px] uppercase tracking-wide text-gray-200">Network</div>
          <div className="mb-3 rounded bg-black bg-opacity-20 p-3">
            <div className="flex items-center justify-between text-[11px] text-gray-200">
              <span className="uppercase">Status</span>
              <span className="font-semibold text-white">{summary.label}</span>
            </div>
            <p className="mt-1 text-[11px] text-gray-300">{summary.description}</p>
            {summary.meta && <p className="mt-1 text-[11px] text-gray-400">{summary.meta}</p>}
          </div>
          {summary.notice && (
            <div className="mb-3 rounded border border-red-500/50 bg-red-900/30 p-2 text-[11px] text-red-200">
              {summary.notice}
            </div>
          )}
          <label className="mb-3 flex items-center justify-between text-[11px] uppercase tracking-wide text-gray-200">
            <span className="text-white normal-case">Wi-Fi</span>
            <input
              type="checkbox"
              checked={wifiEnabled}
              onChange={handleWifiToggle}
              aria-label={wifiEnabled ? "Disable Wi-Fi" : "Enable Wi-Fi"}
            />
          </label>
          <div className="mb-2 text-[11px] uppercase tracking-wide text-gray-200">Available networks</div>
          <ul className="space-y-1" role="group" aria-label="Available networks">
            {NETWORKS.map((network) => {
              const connected = connectedId === network.id;
              const disabled = network.type === "wifi" && !wifiEnabled;
              return (
                <li key={network.id}>
                  <button
                    type="button"
                    className={classNames(
                      "w-full rounded px-2 py-2 text-left transition",
                      connected ? "bg-ub-blue bg-opacity-60" : "hover:bg-white hover:bg-opacity-10",
                      disabled && "cursor-not-allowed opacity-60",
                    )}
                    onClick={() => !disabled && handleConnect(network)}
                    disabled={disabled}
                    aria-pressed={connected}
                  >
                    <div className="flex items-center justify-between text-sm">
                      <span className="font-medium text-white">{network.name}</span>
                      {network.type === "wifi" && network.strength && (
                        <span className="text-[11px] text-gray-200">{SIGNAL_LABEL[network.strength]}</span>
                      )}
                    </div>
                    <div className="text-[11px] text-gray-300">
                      {connected
                        ? network.details
                        : network.type === "wifi"
                        ? `${hasSecureLabel(network)}${
                            network.strength ? ` • ${SIGNAL_LABEL[network.strength]}` : ""
                          }`
                        : network.details}
                    </div>
                  </button>
                </li>
              );
            })}
          </ul>
        </div>
      )}
    </div>
  );
};

export default NetworkIndicator;<|MERGE_RESOLUTION|>--- conflicted
+++ resolved
@@ -1,12 +1,8 @@
 "use client";
 
-<<<<<<< HEAD
 import type { FC, MouseEvent } from "react";
 import { useEffect, useMemo, useRef, useState } from "react";
-=======
-import Image from "next/image";
-import { useEffect, useMemo, useRef, useState, type FC, type MouseEvent } from "react";
->>>>>>> ab5ad663
+
 import usePersistentState from "../../hooks/usePersistentState";
 
 type NetworkType = "wired" | "wifi";
@@ -256,15 +252,8 @@
   online: boolean;
 }
 
-<<<<<<< HEAD
 const NetworkIndicator: FC<NetworkIndicatorProps> = ({ className = "", allowNetwork, online }) => {
-=======
-const NetworkIndicator: FC<NetworkIndicatorProps> = ({
-  className = "",
-  allowNetwork,
-  online,
-}) => {
->>>>>>> ab5ad663
+
   const [wifiEnabled, setWifiEnabled] = usePersistentState<boolean>(
     "status-wifi-enabled",
     true,
@@ -313,14 +302,11 @@
     }
   }, [wifiEnabled, connectedNetwork.type, setConnectedId]);
 
-<<<<<<< HEAD
   const summary = useMemo(
     () => getConnectionSummary({ allowNetwork, online, wifiEnabled, network: connectedNetwork }),
     [allowNetwork, online, wifiEnabled, connectedNetwork],
   );
 
-=======
->>>>>>> ab5ad663
   const handleToggle = (event: MouseEvent<HTMLButtonElement>) => {
     event.stopPropagation();
     setOpen((prev) => !prev);
