--- conflicted
+++ resolved
@@ -56,10 +56,7 @@
             <link
                 href="https://fonts.googleapis.com/css2?family=Ubuntu:wght@300;400;500;700&display=swap"
                 rel="stylesheet"
-<<<<<<< HEAD
-=======
-                crossOrigin="anonymous"
->>>>>>> fc269637
+
             />
             <script
                 type="application/ld+json"
