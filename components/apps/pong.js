--- conflicted
+++ resolved
@@ -1,9 +1,6 @@
 import React, { useRef, useEffect, useState } from 'react';
-<<<<<<< HEAD
 import useCanvasResize from '../../hooks/useCanvasResize';
-=======
 import useGameControls from './useGameControls';
->>>>>>> 684eb9a4
 
 // Basic timing constants so the simulation is consistent across refresh rates
 const FRAME_TIME = 1000 / 60; // ideal frame time in ms
@@ -168,6 +165,8 @@
       pad.y = Math.max(0, Math.min(height - paddleHeight, pad.y));
       pad.vy = pad.y - prev;
     };
+
+    const cpuHistory = [];
 
     const update = (dt) => {
       frame += 1;
@@ -282,8 +281,6 @@
       saveState();
     };
 
-    const cpuHistory = [];
-
     const loop = () => {
       const now = performance.now();
       const dt = Math.min((now - lastTime) / 1000, 0.1); // clamp big jumps
@@ -323,7 +320,7 @@
     return () => {
       cancelAnimationFrame(animationId);
     };
-  }, [difficulty, mode, connected, matchWinner, controls]);
+  }, [difficulty, mode, connected, matchWinner, controls, canvasRef]);
 
   const resetGame = () => {
     if (resetRef.current) resetRef.current();
@@ -334,6 +331,15 @@
     const pc = new RTCPeerConnection();
     const channel = pc.createDataChannel('pong');
     channel.onopen = () => setConnected(true);
+    // handle messages early to avoid missing any before effect runs
+    channel.onmessage = (e) => {
+      try {
+        const msg = JSON.parse(e.data);
+        if (msg && msg.type === 'input') {
+          // no-op here, the effect will set the definitive handler
+        }
+      } catch {}
+    };
     channelRef.current = channel;
     peerRef.current = pc;
 
@@ -355,7 +361,15 @@
     pc.ondatachannel = (e) => {
       const channel = e.channel;
       channel.onopen = () => setConnected(true);
-      channel.onmessage = (ev) => {};
+      // set handler so we do not miss early messages
+      channel.onmessage = (evt) => {
+        try {
+          const msg = JSON.parse(evt.data);
+          if (msg && msg.type === 'input') {
+            // no-op, effect will overwrite handler
+          }
+        } catch {}
+      };
       channelRef.current = channel;
     };
     peerRef.current = pc;
@@ -369,16 +383,10 @@
 
   return (
     <div className="h-full w-full flex flex-col items-center justify-center bg-ub-cool-grey text-white">
-<<<<<<< HEAD
-      <canvas ref={canvasRef} className="bg-black w-full h-full" />
-=======
       <canvas
         ref={canvasRef}
-        width={600}
-        height={400}
-        className="bg-black touch-none"
+        className="bg-black w-full h-full touch-none"
       />
->>>>>>> 684eb9a4
       <div className="mt-2">Player: {scores.player} | Opponent: {scores.opponent}</div>
       <div className="mt-1">Games: {match.player} | {match.opponent}</div>
       {matchWinner && (
@@ -451,4 +459,4 @@
   );
 };
 
-export default Pong;
+export default Pong;