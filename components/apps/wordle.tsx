import React, { useState, useEffect, useCallback } from 'react';
<<<<<<< HEAD
import {
  WORDS_BY_DIFFICULTY,
  ALL_GUESSES,
  getAnswer,
  Difficulty,
} from '../../apps/wordle/words';
import { loadState, saveState } from '../../lib/idb';
=======
import { ANSWERS, GUESSES } from '../../apps/wordle/words';
>>>>>>> 089ee6c8

const ROWS = 6;
const COLS = 5;

const evaluateGuess = (guess: string, answer: string) => {
  const res: ('correct' | 'present' | 'absent')[] = Array(COLS).fill('absent');
  const ans = answer.split('');
  const used = Array(COLS).fill(false);
  for (let i = 0; i < COLS; i++) {
    if (guess[i] === ans[i]) {
      res[i] = 'correct';
      used[i] = true;
    }
  }
  for (let i = 0; i < COLS; i++) {
    if (res[i] === 'correct') continue;
    const idx = ans.findIndex((ch, j) => !used[j] && ch === guess[i]);
    if (idx !== -1) {
      res[i] = 'present';
      used[idx] = true;
    }
  }
  return res;
};

type Settings = {
  hardMode: boolean;
  colorBlind: boolean;
  reducedMotion: boolean;
  mode: 'daily' | 'infinite';
};

type Stats = { played: number; wins: number; streak: number; maxStreak: number };

const defaultSettings: Settings = {
  hardMode: false,
  colorBlind: false,
  reducedMotion: false,
  mode: 'daily',
};

const defaultStats: Stats = { played: 0, wins: 0, streak: 0, maxStreak: 0 };

const Keyboard = ({
  onKey,
  keyStatuses,
  colorBlind,
<<<<<<< HEAD
=======
  reducedMotion,
>>>>>>> 089ee6c8
}: {
  onKey: (k: string) => void;
  keyStatuses: Record<string, string>;
  colorBlind: boolean;
<<<<<<< HEAD
=======
  reducedMotion: boolean;
>>>>>>> 089ee6c8
}) => {
  const rows = ['QWERTYUIOP', 'ASDFGHJKL', 'ZXCVBNM'];
  const getKeyClass = (k: string) => {
    const status = keyStatuses[k];
    if (status === 'correct') return colorBlind ? 'bg-blue-600' : 'bg-green-600';
    if (status === 'present') return colorBlind ? 'bg-orange-500' : 'bg-yellow-500';
    if (status === 'absent') return 'bg-gray-700';
    return 'bg-gray-500';
  };
  const motionCls = reducedMotion ? 'transition-none' : 'transition-colors';
  return (
    <div className="space-y-1 mt-4">
      {rows.map((row, i) => (
        <div key={row} className="flex justify-center space-x-1">
          {i === 2 && (
            <button
              className={`px-3 py-2 rounded text-sm bg-gray-500 ${motionCls}`}
              onClick={() => onKey('ENTER')}
              aria-label="enter"
            >
              Enter
            </button>
          )}
          {row.split('').map((ch) => (
            <button
              key={ch}
              className={`w-8 h-10 rounded text-sm ${getKeyClass(
                ch,
              )} ${motionCls}`}
              onClick={() => onKey(ch)}
              aria-label={`letter ${ch}`}
            >
              {ch}
            </button>
          ))}
          {i === 2 && (
            <button
              className={`px-3 py-2 rounded text-sm bg-gray-500 ${motionCls}`}
              onClick={() => onKey('BACKSPACE')}
              aria-label="backspace"
            >
              ⌫
            </button>
          )}
        </div>
      ))}
    </div>
  );
};

const difficulties = Object.keys(WORDS_BY_DIFFICULTY) as Difficulty[];

const Wordle = () => {
<<<<<<< HEAD
  const [difficulty, setDifficulty] = useState<Difficulty>('easy');
  const [answer, setAnswer] = useState('');
=======
  const [settings, setSettings] = useState<Settings>(() => {
    if (typeof window === 'undefined') return defaultSettings;
    try {
      return {
        ...defaultSettings,
        ...JSON.parse(localStorage.getItem('wordle-settings') || '{}'),
      };
    } catch {
      return defaultSettings;
    }
  });
  const [stats, setStats] = useState<Stats>(() => {
    if (typeof window === 'undefined') return defaultStats;
    try {
      return {
        ...defaultStats,
        ...JSON.parse(localStorage.getItem('wordle-stats') || '{}'),
      };
    } catch {
      return defaultStats;
    }
  });

  useEffect(() => {
    localStorage.setItem('wordle-settings', JSON.stringify(settings));
  }, [settings]);
  useEffect(() => {
    localStorage.setItem('wordle-stats', JSON.stringify(stats));
  }, [stats]);

  const newAnswer = useCallback(() => {
    return settings.mode === 'daily'
      ? ANSWERS[seedIndex()]
      : ANSWERS[Math.floor(Math.random() * ANSWERS.length)];
  }, [settings.mode]);

  const [answer, setAnswer] = useState(() => newAnswer());
>>>>>>> 089ee6c8
  const [guesses, setGuesses] = useState<string[]>([]);
  const [statuses, setStatuses] = useState<string[][]>([]);
  const [current, setCurrent] = useState('');
  const [message, setMessage] = useState('');
  const [gameOver, setGameOver] = useState(false);
  const [keyStatuses, setKeyStatuses] = useState<Record<string, string>>({});
<<<<<<< HEAD
  const [hints, setHints] = useState(3);
  const [streak, setStreak] = useState(0);
  const [colorBlind, setColorBlind] = useState(false);

  useEffect(() => {
    loadState('wordle').then((data) => {
      if (!data) return;
      setGuesses(data.guesses || []);
      setStatuses(data.statuses || []);
      setCurrent(data.current || '');
      setHardMode(data.hardMode || false);
      setMessage(data.message || '');
      setGameOver(data.gameOver || false);
      setKeyStatuses(data.keyStatuses || {});
      setHints(data.hints ?? 3);
      setStreak(data.streak ?? 0);
      setColorBlind(data.colorBlind || false);
      setDifficulty(data.difficulty || 'easy');
    });
  }, []);

  useEffect(() => {
    setAnswer(getAnswer(difficulty));
  }, [difficulty]);

  useEffect(() => {
    saveState('wordle', {
      guesses,
      statuses,
      current,
      hardMode,
      message,
      gameOver,
      keyStatuses,
      hints,
      streak,
      colorBlind,
      difficulty,
    });
  }, [
    guesses,
    statuses,
    current,
    hardMode,
    message,
    gameOver,
    keyStatuses,
    hints,
    streak,
    colorBlind,
    difficulty,
  ]);
=======
  const [candidates, setCandidates] = useState<string[]>(ANSWERS);
  const [suggestions, setSuggestions] = useState<
    { word: string; entropy: number }[]
  >([]);

  const resetGame = useCallback(() => {
    setGuesses([]);
    setStatuses([]);
    setCurrent('');
    setMessage('');
    setGameOver(false);
    setKeyStatuses({});
    setCandidates(ANSWERS);
    setAnswer(newAnswer());
  }, [newAnswer]);

  useEffect(() => {
    resetGame();
  }, [settings.mode, resetGame]);

  const filterCandidates = useCallback((gs: string[], sts: string[][]) => {
    return ANSWERS.filter((ans) =>
      gs.every(
        (g, idx) => evaluateGuess(g, ans).join('') === sts[idx].join(''),
      ),
    );
  }, []);

  useEffect(() => {
    setCandidates(filterCandidates(guesses, statuses));
  }, [guesses, statuses, filterCandidates]);

  useEffect(() => {
    const poss = candidates.length;
    if (poss === 0) {
      setSuggestions([]);
      return;
    }
    const sugg = GUESSES.map((word) => {
      const patterns: Record<string, number> = {};
      candidates.forEach((ans) => {
        const p = evaluateGuess(word, ans).join('');
        patterns[p] = (patterns[p] || 0) + 1;
      });
      const entropy = Object.values(patterns).reduce((sum, count) => {
        const p = count / poss;
        return sum - p * Math.log2(p);
      }, 0);
      return { word, entropy };
    })
      .sort((a, b) => b.entropy - a.entropy)
      .slice(0, 5);
    setSuggestions(sugg);
  }, [candidates]);
>>>>>>> 089ee6c8

  const checkHardMode = useCallback(
    (g: string) => {
      if (!settings.hardMode) return true;
      for (let r = 0; r < statuses.length; r++) {
        const s = statuses[r];
        const word = guesses[r];
        for (let i = 0; i < COLS; i++) {
          if (s[i] === 'correct' && g[i] !== word[i]) return false;
          if (s[i] === 'present' && !g.includes(word[i])) return false;
        }
      }
      return true;
    },
    [settings.hardMode, statuses, guesses],
  );

  const submitGuess = useCallback(() => {
    if (current.length !== COLS) return setMessage('Word must be 5 letters');
    const lower = current.toLowerCase();
<<<<<<< HEAD
    if (!ALL_GUESSES.includes(lower)) return setMessage('Word not in list');
=======
    if (![...GUESSES, ...ANSWERS].includes(lower))
      return setMessage('Word not in list');
>>>>>>> 089ee6c8
    if (!checkHardMode(lower)) return setMessage('Use revealed hints');

    const evals = evaluateGuess(lower, answer);
    const newGuesses = [...guesses, lower];
    const newStatuses = [...statuses, evals];
    setGuesses(newGuesses);
    setStatuses(newStatuses);
    setCurrent('');
    setMessage('');

    setKeyStatuses((prev) => {
      const next = { ...prev } as Record<string, string>;
      lower.split('').forEach((ch, i) => {
        const st = evals[i];
        const prevSt = next[ch.toUpperCase()];
        if (prevSt === 'correct') return;
        if (prevSt === 'present' && st === 'absent') return;
        next[ch.toUpperCase()] = st;
      });
      return next;
    });

    setCandidates(filterCandidates(newGuesses, newStatuses));

    if (lower === answer) {
      setGameOver(true);
      setMessage('You solved it!');
<<<<<<< HEAD
      setStreak((s) => s + 1);
    } else if (guesses.length + 1 === ROWS) {
      setGameOver(true);
      setMessage(`Word was ${answer.toUpperCase()}`);
      setStreak(0);
=======
      const newStreak = stats.streak + 1;
      setStats({
        played: stats.played + 1,
        wins: stats.wins + 1,
        streak: newStreak,
        maxStreak: Math.max(stats.maxStreak, newStreak),
      });
    } else if (guesses.length + 1 === ROWS) {
      setGameOver(true);
      setMessage(`Word was ${answer.toUpperCase()}`);
      setStats({
        played: stats.played + 1,
        wins: stats.wins,
        streak: 0,
        maxStreak: Math.max(stats.maxStreak, stats.streak),
      });
>>>>>>> 089ee6c8
    }
  }, [
    current,
    guesses,
    statuses,
    answer,
    checkHardMode,
    filterCandidates,
    stats,
  ]);

  const handleKey = useCallback(
    (k: string) => {
      if (gameOver) return;
      if (k === 'ENTER') {
        submitGuess();
      } else if (k === 'BACKSPACE') {
        setCurrent((c) => c.slice(0, -1));
      } else if (/^[A-Z]$/.test(k)) {
        setCurrent((c) => (c.length < COLS ? c + k : c));
      }
    },
    [gameOver, submitGuess],
  );

  useEffect(() => {
    const onKey = (e: KeyboardEvent) => {
      const key = e.key.toUpperCase();
      handleKey(key === 'BACKSPACE' ? 'BACKSPACE' : key);
    };
    window.addEventListener('keydown', onKey);
    return () => window.removeEventListener('keydown', onKey);
  }, [handleKey]);

  const useHint = () => {
    if (hints <= 0 || gameOver) return;
    const unrevealed: number[] = [];
    for (let i = 0; i < COLS; i++) {
      if (!guesses.some((g) => g[i] === answer[i])) unrevealed.push(i);
    }
    if (!unrevealed.length) return;
    const idx = unrevealed[Math.floor(Math.random() * unrevealed.length)];
    setCurrent((c) => {
      const arr = c.toUpperCase().padEnd(COLS).split('');
      arr[idx] = answer[idx].toUpperCase();
      return arr.join('').trimEnd();
    });
    setHints(hints - 1);
  };

  const getCellClass = (status?: string) => {
    let cls =
      'w-12 h-12 border-2 flex items-center justify-center text-xl font-bold';
    if (status === 'correct')
      cls += colorBlind
        ? ' bg-blue-600 border-blue-600'
        : ' bg-green-600 border-green-600';
    else if (status === 'present')
      cls += colorBlind
        ? ' bg-orange-500 border-orange-500'
        : ' bg-yellow-500 border-yellow-500';
    else if (status === 'absent') cls += ' bg-gray-700 border-gray-700';
    else cls += ' border-gray-500';
    return cls;
  };

  const share = () => {
    const grid = statuses
      .map((row) =>
        row
          .map((s) =>
            s === 'correct'
              ? colorBlind
                ? '\uD83D\uDFE6'
                : '\uD83D\uDFE9'
              : s === 'present'
              ? colorBlind
                ? '\uD83D\uDFE7'
                : '\uD83D\uDFE8'
              : '\u2B1B',
          )
          .join(''),
      )
      .join('\n');
    const text = `Puzzle ${new Date()
      .toISOString()
      .slice(0, 10)}\n${grid}`;
    navigator.clipboard
      .writeText(text)
      .then(() => setMessage('Copied results'))
      .catch(() => setMessage('Copy failed'));
  };

  const exportReplay = () => {
    const data = { mode: settings.mode, answer, guesses, statuses };
    const blob = new Blob([JSON.stringify(data)], { type: 'application/json' });
    const url = URL.createObjectURL(blob);
    const a = document.createElement('a');
    a.href = url;
    a.download = 'wordle-replay.json';
    a.click();
    URL.revokeObjectURL(url);
  };

  const getTileClass = (status?: string) => {
    const base = `w-12 h-12 border-2 flex items-center justify-center text-xl font-bold ${
      settings.reducedMotion ? 'transition-none' : ''
    }`;
    if (status === 'correct')
      return `${base} ${
        settings.colorBlind
          ? 'bg-blue-600 border-blue-600'
          : 'bg-green-600 border-green-600'
      }`;
    if (status === 'present')
      return `${base} ${
        settings.colorBlind
          ? 'bg-orange-500 border-orange-500'
          : 'bg-yellow-500 border-yellow-500'
      }`;
    if (status === 'absent') return `${base} bg-gray-700 border-gray-700`;
    return `${base} border-gray-500`;
  };

  return (
    <div className="h-full w-full flex flex-col items-center bg-panel text-white p-4">
<<<<<<< HEAD
      <div className="flex justify-between items-center w-full max-w-sm mb-2">
        <select
          value={difficulty}
          onChange={(e) => setDifficulty(e.target.value as Difficulty)}
          className="text-black text-sm"
          aria-label="difficulty"
        >
          {difficulties.map((d) => (
            <option key={d} value={d}>
              {d}
            </option>
          ))}
        </select>
        <label className="text-sm flex items-center space-x-1">
          <input
            type="checkbox"
            checked={hardMode}
            onChange={() => setHardMode(!hardMode)}
          />
          <span>Hard</span>
        </label>
      </div>
      <div className="flex justify-between items-center w-full max-w-sm mb-2">
        <button
          onClick={useHint}
          disabled={hints === 0}
          className="px-3 py-1 bg-gray-600 rounded text-sm"
        >
          Hint ({hints})
        </button>
        <div className="text-sm">Streak: {streak}</div>
        <label className="text-sm flex items-center space-x-1">
          <input
            type="checkbox"
            checked={colorBlind}
            onChange={() => setColorBlind(!colorBlind)}
          />
          <span>Color blind</span>
        </label>
      </div>
=======
      <div className="flex flex-col w-full max-w-sm mb-2 space-y-1">
        <div className="flex justify-between items-center">
          <h1 className="text-lg font-bold">Wordle</h1>
          <span className="text-sm">Streak: {stats.streak}</span>
        </div>
        <div className="flex justify-between items-center text-sm">
          <label className="flex items-center space-x-1">
            <input
              type="checkbox"
              checked={settings.hardMode}
              onChange={() =>
                setSettings({ ...settings, hardMode: !settings.hardMode })
              }
            />
            <span>Hard</span>
          </label>
          <label className="flex items-center space-x-1">
            <input
              type="checkbox"
              checked={settings.colorBlind}
              onChange={() =>
                setSettings({ ...settings, colorBlind: !settings.colorBlind })
              }
            />
            <span>Color</span>
          </label>
          <label className="flex items-center space-x-1">
            <input
              type="checkbox"
              checked={settings.reducedMotion}
              onChange={() =>
                setSettings({
                  ...settings,
                  reducedMotion: !settings.reducedMotion,
                })
              }
            />
            <span>Reduce</span>
          </label>
          <select
            className="bg-gray-700 rounded px-1"
            value={settings.mode}
            onChange={(e) =>
              setSettings({
                ...settings,
                mode: e.target.value as 'daily' | 'infinite',
              })
            }
          >
            <option value="daily">Daily</option>
            <option value="infinite">Infinite</option>
          </select>
        </div>
      </div>

>>>>>>> 089ee6c8
      <div
        className="grid gap-1 mb-2"
        style={{ gridTemplateColumns: `repeat(${COLS},3rem)` }}
      >
        {Array.from({ length: ROWS }).map((_, r) => (
          <div key={r} className="flex space-x-1">
            {Array.from({ length: COLS }).map((__, c) => {
              const letter =
                guesses[r]?.[c]?.toUpperCase() ||
                (r === guesses.length ? current[c] : '') ||
                '';
              const status = statuses[r]?.[c];
              return (
<<<<<<< HEAD
                <div
                  key={c}
                  className={getCellClass(status)}
                  aria-label={`${letter || 'blank'} ${status || 'empty'}`}
                >
=======
                <div key={c} className={getTileClass(status)}>
>>>>>>> 089ee6c8
                  {letter}
                </div>
              );
            })}
          </div>
        ))}
      </div>
      {message && (
        <div className="mb-2 text-sm" role="status" aria-live="polite">
          {message}
        </div>
      )}
      {gameOver && (
        <div className="flex space-x-2 mb-2">
          <button
            onClick={share}
            className="px-3 py-1 bg-gray-600 rounded text-sm"
          >
            Share
          </button>
          <button
            onClick={exportReplay}
            className="px-3 py-1 bg-gray-600 rounded text-sm"
          >
            Export
          </button>
          {settings.mode === 'infinite' && (
            <button
              onClick={resetGame}
              className="px-3 py-1 bg-gray-600 rounded text-sm"
            >
              New Game
            </button>
          )}
        </div>
      )}
      <Keyboard
        onKey={handleKey}
        keyStatuses={keyStatuses}
        colorBlind={settings.colorBlind}
        reducedMotion={settings.reducedMotion}
      />
      {suggestions.length > 0 && (
        <div className="mt-4 text-xs">
          {suggestions.map((s) => (
            <div key={s.word}>
              {s.word.toUpperCase()} {s.entropy.toFixed(2)} bits
            </div>
          ))}
        </div>
      )}
<<<<<<< HEAD
      <Keyboard onKey={handleKey} keyStatuses={keyStatuses} colorBlind={colorBlind} />
=======
>>>>>>> 089ee6c8
    </div>
  );
};

export default Wordle;
<|MERGE_RESOLUTION|>--- conflicted
+++ resolved
@@ -1,5 +1,4 @@
 import React, { useState, useEffect, useCallback } from 'react';
-<<<<<<< HEAD
 import {
   WORDS_BY_DIFFICULTY,
   ALL_GUESSES,
@@ -7,9 +6,7 @@
   Difficulty,
 } from '../../apps/wordle/words';
 import { loadState, saveState } from '../../lib/idb';
-=======
-import { ANSWERS, GUESSES } from '../../apps/wordle/words';
->>>>>>> 089ee6c8
+
 
 const ROWS = 6;
 const COLS = 5;
@@ -57,18 +54,12 @@
   onKey,
   keyStatuses,
   colorBlind,
-<<<<<<< HEAD
-=======
-  reducedMotion,
->>>>>>> 089ee6c8
+
 }: {
   onKey: (k: string) => void;
   keyStatuses: Record<string, string>;
   colorBlind: boolean;
-<<<<<<< HEAD
-=======
-  reducedMotion: boolean;
->>>>>>> 089ee6c8
+
 }) => {
   const rows = ['QWERTYUIOP', 'ASDFGHJKL', 'ZXCVBNM'];
   const getKeyClass = (k: string) => {
@@ -122,55 +113,15 @@
 const difficulties = Object.keys(WORDS_BY_DIFFICULTY) as Difficulty[];
 
 const Wordle = () => {
-<<<<<<< HEAD
   const [difficulty, setDifficulty] = useState<Difficulty>('easy');
   const [answer, setAnswer] = useState('');
-=======
-  const [settings, setSettings] = useState<Settings>(() => {
-    if (typeof window === 'undefined') return defaultSettings;
-    try {
-      return {
-        ...defaultSettings,
-        ...JSON.parse(localStorage.getItem('wordle-settings') || '{}'),
-      };
-    } catch {
-      return defaultSettings;
-    }
-  });
-  const [stats, setStats] = useState<Stats>(() => {
-    if (typeof window === 'undefined') return defaultStats;
-    try {
-      return {
-        ...defaultStats,
-        ...JSON.parse(localStorage.getItem('wordle-stats') || '{}'),
-      };
-    } catch {
-      return defaultStats;
-    }
-  });
-
-  useEffect(() => {
-    localStorage.setItem('wordle-settings', JSON.stringify(settings));
-  }, [settings]);
-  useEffect(() => {
-    localStorage.setItem('wordle-stats', JSON.stringify(stats));
-  }, [stats]);
-
-  const newAnswer = useCallback(() => {
-    return settings.mode === 'daily'
-      ? ANSWERS[seedIndex()]
-      : ANSWERS[Math.floor(Math.random() * ANSWERS.length)];
-  }, [settings.mode]);
-
-  const [answer, setAnswer] = useState(() => newAnswer());
->>>>>>> 089ee6c8
+
   const [guesses, setGuesses] = useState<string[]>([]);
   const [statuses, setStatuses] = useState<string[][]>([]);
   const [current, setCurrent] = useState('');
   const [message, setMessage] = useState('');
   const [gameOver, setGameOver] = useState(false);
   const [keyStatuses, setKeyStatuses] = useState<Record<string, string>>({});
-<<<<<<< HEAD
   const [hints, setHints] = useState(3);
   const [streak, setStreak] = useState(0);
   const [colorBlind, setColorBlind] = useState(false);
@@ -223,62 +174,7 @@
     colorBlind,
     difficulty,
   ]);
-=======
-  const [candidates, setCandidates] = useState<string[]>(ANSWERS);
-  const [suggestions, setSuggestions] = useState<
-    { word: string; entropy: number }[]
-  >([]);
-
-  const resetGame = useCallback(() => {
-    setGuesses([]);
-    setStatuses([]);
-    setCurrent('');
-    setMessage('');
-    setGameOver(false);
-    setKeyStatuses({});
-    setCandidates(ANSWERS);
-    setAnswer(newAnswer());
-  }, [newAnswer]);
-
-  useEffect(() => {
-    resetGame();
-  }, [settings.mode, resetGame]);
-
-  const filterCandidates = useCallback((gs: string[], sts: string[][]) => {
-    return ANSWERS.filter((ans) =>
-      gs.every(
-        (g, idx) => evaluateGuess(g, ans).join('') === sts[idx].join(''),
-      ),
-    );
-  }, []);
-
-  useEffect(() => {
-    setCandidates(filterCandidates(guesses, statuses));
-  }, [guesses, statuses, filterCandidates]);
-
-  useEffect(() => {
-    const poss = candidates.length;
-    if (poss === 0) {
-      setSuggestions([]);
-      return;
-    }
-    const sugg = GUESSES.map((word) => {
-      const patterns: Record<string, number> = {};
-      candidates.forEach((ans) => {
-        const p = evaluateGuess(word, ans).join('');
-        patterns[p] = (patterns[p] || 0) + 1;
-      });
-      const entropy = Object.values(patterns).reduce((sum, count) => {
-        const p = count / poss;
-        return sum - p * Math.log2(p);
-      }, 0);
-      return { word, entropy };
-    })
-      .sort((a, b) => b.entropy - a.entropy)
-      .slice(0, 5);
-    setSuggestions(sugg);
-  }, [candidates]);
->>>>>>> 089ee6c8
+
 
   const checkHardMode = useCallback(
     (g: string) => {
@@ -299,12 +195,8 @@
   const submitGuess = useCallback(() => {
     if (current.length !== COLS) return setMessage('Word must be 5 letters');
     const lower = current.toLowerCase();
-<<<<<<< HEAD
     if (!ALL_GUESSES.includes(lower)) return setMessage('Word not in list');
-=======
-    if (![...GUESSES, ...ANSWERS].includes(lower))
-      return setMessage('Word not in list');
->>>>>>> 089ee6c8
+
     if (!checkHardMode(lower)) return setMessage('Use revealed hints');
 
     const evals = evaluateGuess(lower, answer);
@@ -332,30 +224,12 @@
     if (lower === answer) {
       setGameOver(true);
       setMessage('You solved it!');
-<<<<<<< HEAD
       setStreak((s) => s + 1);
     } else if (guesses.length + 1 === ROWS) {
       setGameOver(true);
       setMessage(`Word was ${answer.toUpperCase()}`);
       setStreak(0);
-=======
-      const newStreak = stats.streak + 1;
-      setStats({
-        played: stats.played + 1,
-        wins: stats.wins + 1,
-        streak: newStreak,
-        maxStreak: Math.max(stats.maxStreak, newStreak),
-      });
-    } else if (guesses.length + 1 === ROWS) {
-      setGameOver(true);
-      setMessage(`Word was ${answer.toUpperCase()}`);
-      setStats({
-        played: stats.played + 1,
-        wins: stats.wins,
-        streak: 0,
-        maxStreak: Math.max(stats.maxStreak, stats.streak),
-      });
->>>>>>> 089ee6c8
+
     }
   }, [
     current,
@@ -482,7 +356,6 @@
 
   return (
     <div className="h-full w-full flex flex-col items-center bg-panel text-white p-4">
-<<<<<<< HEAD
       <div className="flex justify-between items-center w-full max-w-sm mb-2">
         <select
           value={difficulty}
@@ -523,63 +396,7 @@
           <span>Color blind</span>
         </label>
       </div>
-=======
-      <div className="flex flex-col w-full max-w-sm mb-2 space-y-1">
-        <div className="flex justify-between items-center">
-          <h1 className="text-lg font-bold">Wordle</h1>
-          <span className="text-sm">Streak: {stats.streak}</span>
-        </div>
-        <div className="flex justify-between items-center text-sm">
-          <label className="flex items-center space-x-1">
-            <input
-              type="checkbox"
-              checked={settings.hardMode}
-              onChange={() =>
-                setSettings({ ...settings, hardMode: !settings.hardMode })
-              }
-            />
-            <span>Hard</span>
-          </label>
-          <label className="flex items-center space-x-1">
-            <input
-              type="checkbox"
-              checked={settings.colorBlind}
-              onChange={() =>
-                setSettings({ ...settings, colorBlind: !settings.colorBlind })
-              }
-            />
-            <span>Color</span>
-          </label>
-          <label className="flex items-center space-x-1">
-            <input
-              type="checkbox"
-              checked={settings.reducedMotion}
-              onChange={() =>
-                setSettings({
-                  ...settings,
-                  reducedMotion: !settings.reducedMotion,
-                })
-              }
-            />
-            <span>Reduce</span>
-          </label>
-          <select
-            className="bg-gray-700 rounded px-1"
-            value={settings.mode}
-            onChange={(e) =>
-              setSettings({
-                ...settings,
-                mode: e.target.value as 'daily' | 'infinite',
-              })
-            }
-          >
-            <option value="daily">Daily</option>
-            <option value="infinite">Infinite</option>
-          </select>
-        </div>
-      </div>
-
->>>>>>> 089ee6c8
+
       <div
         className="grid gap-1 mb-2"
         style={{ gridTemplateColumns: `repeat(${COLS},3rem)` }}
@@ -593,15 +410,12 @@
                 '';
               const status = statuses[r]?.[c];
               return (
-<<<<<<< HEAD
                 <div
                   key={c}
                   className={getCellClass(status)}
                   aria-label={`${letter || 'blank'} ${status || 'empty'}`}
                 >
-=======
-                <div key={c} className={getTileClass(status)}>
->>>>>>> 089ee6c8
+
                   {letter}
                 </div>
               );
@@ -653,10 +467,8 @@
           ))}
         </div>
       )}
-<<<<<<< HEAD
       <Keyboard onKey={handleKey} keyStatuses={keyStatuses} colorBlind={colorBlind} />
-=======
->>>>>>> 089ee6c8
+
     </div>
   );
 };
