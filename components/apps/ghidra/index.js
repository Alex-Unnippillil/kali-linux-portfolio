import React, { useCallback, useEffect, useRef, useState } from 'react';
import PseudoDisasmViewer from './PseudoDisasmViewer';
import FunctionTree from './FunctionTree';
import CallGraph from './CallGraph';
import ImportAnnotate from './ImportAnnotate';
import capstone from 'capstone-wasm';

// Applies S1–S8 guidelines for responsive and accessible binary analysis UI
const DEFAULT_WASM = '/wasm/ghidra.wasm';

async function loadCapstone() {
  if (typeof window === 'undefined') return null;
<<<<<<< HEAD
  await capstone.loadCapstone();
  return capstone;
=======
  const mod = await import('capstone-wasm');
  return mod.default ?? mod;
>>>>>>> 27ba7820
}

// Disassembly data is now loaded from pre-generated JSON

// S6: Interactive control flow graph with accessible labelling
function ControlFlowGraph({ blocks, selected, onSelect, prefersReducedMotion }) {
  return (
    <svg
      role="img"
      aria-label="Control flow graph"
      viewBox="0 0 300 120"
      className="w-full h-full bg-black"
    >
      {blocks.map((b) =>
        b.edges.map((e) => {
          const t = blocks.find((blk) => blk.id === e);
          return (
            <line
              key={`${b.id}-${t.id}`}
              x1={b.x + 40}
              y1={b.y}
              x2={t.x}
              y2={t.y}
              stroke="#9ca3af"
            />
          );
        })
      )}
      {blocks.map((b) => (
        <g key={b.id} onClick={() => onSelect(b.id)} className="cursor-pointer">
          <rect
            x={b.x - 30}
            y={b.y - 20}
            width={60}
            height={40}
            className={`${
              selected === b.id ? 'fill-yellow-600' : 'fill-gray-700'
            } stroke-gray-400 ${
              prefersReducedMotion ? '' : 'transition-colors duration-300'
            }`}
          />
          <text
            x={b.x}
            y={b.y + 5}
            textAnchor="middle"
            className="fill-white text-sm"
          >
            {b.label}
          </text>
        </g>
      ))}
    </svg>
  );
}

export default function GhidraApp() {
  const [engine, setEngine] = useState('ghidra');
  const [functions, setFunctions] = useState([]);
  const [funcMap, setFuncMap] = useState({});
  const [selected, setSelected] = useState(null);
  const [hexMap, setHexMap] = useState({});
  const [xrefs, setXrefs] = useState({});
  const [liveMessage, setLiveMessage] = useState('');
  const decompileRef = useRef(null);
  const hexRef = useRef(null);
  const syncing = useRef(false);
  const [prefersReducedMotion, setPrefersReducedMotion] = useState(false);
  const hexWorkerRef = useRef(null);
  const [query, setQuery] = useState('');
  const [funcNotes, setFuncNotes] = useState({});
  const [strings, setStrings] = useState([]);
  const [selectedString, setSelectedString] = useState(null);
  const [stringNotes, setStringNotes] = useState({});
  const [stringQuery, setStringQuery] = useState('');
  const [lineNotes, setLineNotes] = useState({});
  const capstoneRef = useRef(null);
  const [instructions, setInstructions] = useState([]);
  const [arch, setArch] = useState('x86');
  // S1: Detect GHIDRA web support and fall back to Capstone
  const ensureCapstone = useCallback(async () => {
    if (capstoneRef.current) return capstoneRef.current;
    const mod = await loadCapstone();
    capstoneRef.current = mod;
    return mod;
  }, []);

  useEffect(() => {
    const wasmUrl = process.env.NEXT_PUBLIC_GHIDRA_WASM || DEFAULT_WASM;
    if (typeof WebAssembly === 'undefined') {
      setEngine('capstone');
      ensureCapstone();
      return;
    }
    WebAssembly.instantiateStreaming(fetch(wasmUrl), {}).catch(() => {
      setEngine('capstone');
      ensureCapstone();
    });
  }, [ensureCapstone]);

  const handleDrop = useCallback(
    async (e) => {
      e.preventDefault();
      const file = e.dataTransfer.files[0];
      if (!file) return;
      const buf = await file.arrayBuffer();
      const bytes = new Uint8Array(buf);
      const { Capstone, Const } = await ensureCapstone();
      const [archConst, modeConst] =
        arch === 'arm'
          ? [Const.ARCH_ARM, Const.MODE_ARM]
          : [Const.ARCH_X86, Const.MODE_32];
      const cs = new Capstone(archConst, modeConst);
      const start = performance.now();
      const insns = cs.disasm(bytes, { address: 0x1000 });
      cs.close();
      const end = performance.now();
      if (end - start <= 100) {
        setInstructions(insns);
      } else {
        setInstructions(insns);
      }
    },
    [arch, ensureCapstone]
  );

  const switchEngine = async () => {
    const next = engine === 'ghidra' ? 'capstone' : 'ghidra';
    setEngine(next);
    if (next === 'capstone') {
      await ensureCapstone();
    }
  };

  // Load pre-generated disassembly JSON
  useEffect(() => {
    fetch('/demo-data/ghidra/disassembly.json')
      .then((r) => r.json())
      .then((data) => {
        const map = {};
        const xr = {};
        data.functions.forEach((f) => {
          map[f.name] = f;
        });
        data.functions.forEach((f) => {
          (f.calls || []).forEach((c) => {
            if (!xr[c]) xr[c] = [];
            xr[c].push(f.name);
          });
        });
        setFunctions(data.functions);
        setFuncMap(map);
        setXrefs(xr);
        setSelected(data.functions[0]?.name || null);
      });
  }, []);

  useEffect(() => {
    fetch('/demo-data/ghidra/strings.json')
      .then((r) => r.json())
      .then((data) => {
        setStrings(data.strings || []);
        if (data.strings && data.strings[0]) {
          setSelectedString(data.strings[0].id);
        }
      })
      .catch(() => {});
  }, []);

  // S2: Respect reduced motion preference
  useEffect(() => {
    const mq = window.matchMedia('(prefers-reduced-motion: reduce)');
    const handler = (e) => setPrefersReducedMotion(e.matches);
    handler(mq);
    mq.addEventListener('change', handler);
    return () => mq.removeEventListener('change', handler);
  }, []);

  // S3: Offload hex generation to worker only when needed
  useEffect(() => {
    if (typeof window !== 'undefined' && typeof Worker === 'function') {
      hexWorkerRef.current = new Worker(new URL('./hexWorker.js', import.meta.url));
      hexWorkerRef.current.onmessage = (e) => {
        setHexMap((m) => ({ ...m, [e.data.id]: e.data.hex }));
      };
      return () => hexWorkerRef.current?.terminate();
    }
    return undefined;
  }, []);

  useEffect(() => {
    if (!hexWorkerRef.current || !selected) return;
    const func = funcMap[selected];
    if (func && !hexMap[func.name]) {
      hexWorkerRef.current.postMessage({
        id: func.name,
        code: func.code.join('\n'),
      });
    }
  }, [selected, hexMap, funcMap]);

  // S4: Announce selected function changes via live region
  useEffect(() => {
    if (selected) {
      setLiveMessage(`Selected function ${selected}`);
    }
  }, [selected]);

  // S5: Synchronize scrolling between decompile and hex panes
  useEffect(() => {
    const d = decompileRef.current;
    const h = hexRef.current;
    const sync = (source, target) => {
      if (syncing.current) return;
      syncing.current = true;
      requestAnimationFrame(() => {
        target.scrollTop = source.scrollTop;
        syncing.current = false;
      });
    };
    const onD = () => sync(d, h);
    const onH = () => sync(h, d);
    d.addEventListener('scroll', onD);
    h.addEventListener('scroll', onH);
    return () => {
      d.removeEventListener('scroll', onD);
      h.removeEventListener('scroll', onH);
    };
  }, []);

  if (engine === 'capstone') {
    return (
      <div
        className="w-full h-full flex flex-col bg-gray-900 text-gray-100"
        onDragOver={(e) => e.preventDefault()}
        onDrop={handleDrop}
      >
        <div className="p-2 flex space-x-2">
          <button
            onClick={switchEngine}
            className="px-2 py-1 bg-gray-700 rounded"
          >
            Use Ghidra
          </button>
          <select
            value={arch}
            onChange={(e) => setArch(e.target.value)}
            className="text-black rounded"
          >
            <option value="x86">x86</option>
            <option value="arm">ARM</option>
          </select>
        </div>
        {instructions.length === 0 ? (
          <div className="flex-1 flex items-center justify-center m-2 border-2 border-dashed border-gray-600">
            Drop a binary file here
          </div>
        ) : (
          <pre className="flex-1 overflow-auto p-2 whitespace-pre">
            {instructions
              .map(
                (i) =>
                  `${i.address.toString(16).padStart(8, '0')}: ${Array.from(i.bytes)
                    .map((b) => b.toString(16).padStart(2, '0'))
                    .join(' ')}\t${i.mnemonic} ${i.opStr}`
              )
              .join('\n')}
          </pre>
        )}
      </div>
    );
  }

  const currentFunc = funcMap[selected] || { code: [], blocks: [], calls: [] };
  const filteredFunctions = functions.filter((f) =>
    f.name.toLowerCase().includes(query.toLowerCase())
  );
  const filteredStrings = strings.filter((s) =>
    s.value.toLowerCase().includes(stringQuery.toLowerCase())
  );

  return (
    <div className="w-full h-full flex flex-col bg-gray-900 text-gray-100">
      <div className="p-2">
        <button
          onClick={switchEngine}
          className="px-2 py-1 bg-gray-700 rounded"
        >
          Use Capstone
        </button>
      </div>
      <div className="p-2 border-t border-gray-700">
        <ImportAnnotate />
      </div>
      <div className="grid flex-1 grid-cols-1 md:grid-cols-2 lg:grid-cols-4">
        <div className="border-b md:border-b-0 md:border-r border-gray-700 overflow-auto min-h-0 last:border-b-0 md:last:border-r-0">
          <div className="p-2">
            <input
              type="text"
              value={query}
              onChange={(e) => setQuery(e.target.value)}
              placeholder="Search symbols"
              className="w-full mb-2 p-1 rounded text-black"
            />
          </div>
          {query ? (
            <ul className="p-2 text-sm space-y-1">
              {filteredFunctions.map((f) => (
                <li key={f.name}>
                  <button
                    onClick={() => setSelected(f.name)}
                    className={`text-left w-full ${selected === f.name ? 'font-bold' : ''}`}
                  >
                    {f.name}
                  </button>
                </li>
              ))}
            </ul>
          ) : (
            <FunctionTree functions={functions} onSelect={setSelected} selected={selected} />
          )}
        </div>
        <div className="border-b md:border-b-0 md:border-r border-gray-700 min-h-0 last:border-b-0 md:last:border-r-0">
          <ControlFlowGraph
            blocks={currentFunc.blocks}
            selected={null}
            onSelect={() => {}}
            prefersReducedMotion={prefersReducedMotion}
          />
        </div>
        {/* S7: ARIA-labelled panes for decompiled and hex views with cross-reference jumps */}
        <pre
          ref={decompileRef}
          aria-label="Decompiled code"
          className="overflow-auto p-2 whitespace-pre-wrap border-b md:border-b-0 md:border-r border-gray-700 min-h-0 last:border-b-0 md:last:border-r-0"
        >
          {currentFunc.code.map((line, idx) => {
            const m = line.match(/call\s+(\w+)/);
            let codeElem;
            if (m && funcMap[m[1]]) {
              const target = m[1];
              codeElem = (
                <div
                  onClick={() => setSelected(target)}
                  className="cursor-pointer text-blue-400 hover:underline"
                >
                  {line}
                </div>
              );
            } else {
              codeElem = <div>{line}</div>;
            }
            const note = lineNotes[selected]?.[idx] || '';
            return (
              <div key={idx} className="flex items-start">
                <div className="flex-1">{codeElem}</div>
                <input
                  value={note}
                  onChange={(e) =>
                    setLineNotes({
                      ...lineNotes,
                      [selected]: {
                        ...(lineNotes[selected] || {}),
                        [idx]: e.target.value,
                      },
                    })
                  }
                  placeholder="note"
                  className="ml-2 w-24 text-xs text-black rounded"
                />
              </div>
            );
          })}
          {(xrefs[selected] || []).length > 0 && (
            <div className="mt-2 text-xs">
              XREFS:
              {xrefs[selected].map((xr) => (
                <button
                  key={xr}
                  onClick={() => setSelected(xr)}
                  className="ml-2 underline text-blue-400"
                >
                  {xr}
                </button>
              ))}
            </div>
          )}
        </pre>
        <pre
          ref={hexRef}
          aria-label="Hexadecimal representation"
          className="overflow-auto p-2 whitespace-pre-wrap border-b md:border-b-0 border-gray-700 min-h-0 last:border-b-0 md:last:border-r-0"
        >
          {hexMap[selected] || ''}
        </pre>
      </div>
      <PseudoDisasmViewer />
      <div className="h-48 border-t border-gray-700">
        <CallGraph
          func={currentFunc}
          callers={xrefs[selected] || []}
          onSelect={setSelected}
        />
      </div>
      <div className="border-t border-gray-700 p-2">
        <label className="block text-sm mb-1">
          Notes for {selected || 'function'}
        </label>
        <textarea
          value={funcNotes[selected] || ''}
          onChange={(e) =>
            setFuncNotes({ ...funcNotes, [selected]: e.target.value })
          }
          className="w-full h-16 p-1 rounded text-black"
        />
      </div>
      <div className="grid border-t border-gray-700 grid-cols-1 md:grid-cols-2 md:h-40">
        <div className="overflow-auto p-2 border-b md:border-b-0 md:border-r border-gray-700 min-h-0">
          <input
            type="text"
            value={stringQuery}
            onChange={(e) => setStringQuery(e.target.value)}
            placeholder="Search strings"
            className="w-full mb-2 p-1 rounded text-black"
          />
          <ul className="text-sm space-y-1">
            {filteredStrings.map((s) => (
              <li key={s.id}>
                <button
                  onClick={() => setSelectedString(s.id)}
                  className={`text-left w-full ${
                    selectedString === s.id ? 'font-bold' : ''
                  }`}
                >
                  {s.value}
                </button>
              </li>
            ))}
          </ul>
        </div>
        <div className="p-2">
          <label className="block text-sm mb-1">
            Notes for {
              strings.find((s) => s.id === selectedString)?.value || 'string'
            }
          </label>
          <textarea
            value={stringNotes[selectedString] || ''}
            onChange={(e) =>
              setStringNotes({
                ...stringNotes,
                [selectedString]: e.target.value,
              })
            }
            className="w-full h-full p-1 rounded text-black"
          />
        </div>
      </div>
      {/* S8: Hidden live region for assistive tech announcements */}
      <div aria-live="polite" role="status" className="sr-only">
        {liveMessage}
      </div>
    </div>
  );
}<|MERGE_RESOLUTION|>--- conflicted
+++ resolved
@@ -10,13 +10,9 @@
 
 async function loadCapstone() {
   if (typeof window === 'undefined') return null;
-<<<<<<< HEAD
   await capstone.loadCapstone();
   return capstone;
-=======
-  const mod = await import('capstone-wasm');
-  return mod.default ?? mod;
->>>>>>> 27ba7820
+
 }
 
 // Disassembly data is now loaded from pre-generated JSON
