--- conflicted
+++ resolved
@@ -96,12 +96,8 @@
   // S1: Detect GHIDRA web support and fall back to Capstone
   const ensureCapstone = useCallback(async () => {
     if (capstoneRef.current) return capstoneRef.current;
-<<<<<<< HEAD
     const mod = await import('capstone-wasm');
-=======
-    const mod = await loadCapstone();
-    if (!mod) return null;
->>>>>>> de9da2ee
+
     await mod.loadCapstone();
     capstoneRef.current = mod;
     return mod;
