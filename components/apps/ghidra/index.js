import React, { useCallback, useEffect, useRef, useState } from 'react';
import PseudoDisasmViewer from './PseudoDisasmViewer';
import FunctionTree from './FunctionTree';
import CallGraph from './CallGraph';
import ImportAnnotate from './ImportAnnotate';

// Applies S1–S8 guidelines for responsive and accessible binary analysis UI
const DEFAULT_WASM = '/wasm/ghidra.wasm';

const CAPSTONE_URL =
  process.env.NEXT_PUBLIC_GHIDRA_WASM ??
  'https://unpkg.com/capstone-wasm@1.0.3/dist/index.mjs';

async function loadCapstone() {
  if (typeof window === 'undefined') return null;
  const mod = await import(/* webpackIgnore: true */ CAPSTONE_URL);
  return mod.default ?? mod;
}

// Disassembly data is now loaded from pre-generated JSON

// S6: Interactive control flow graph with accessible labelling
function ControlFlowGraph({ blocks, selected, onSelect, prefersReducedMotion }) {
  return (
    <svg
      role="img"
      aria-label="Control flow graph"
      viewBox="0 0 300 120"
      className="w-full h-full bg-black"
    >
      {blocks.map((b) =>
        b.edges.map((e) => {
          const t = blocks.find((blk) => blk.id === e);
          return (
            <line
              key={`${b.id}-${t.id}`}
              x1={b.x + 40}
              y1={b.y}
              x2={t.x}
              y2={t.y}
              stroke="#9ca3af"
            />
          );
        })
      )}
      {blocks.map((b) => (
        <g key={b.id} onClick={() => onSelect(b.id)} className="cursor-pointer">
          <rect
            x={b.x - 30}
            y={b.y - 20}
            width={60}
            height={40}
            className={`${
              selected === b.id ? 'fill-yellow-600' : 'fill-gray-700'
            } stroke-gray-400 ${
              prefersReducedMotion ? '' : 'transition-colors duration-300'
            }`}
          />
          <text
            x={b.x}
            y={b.y + 5}
            textAnchor="middle"
            className="fill-white text-sm"
          >
            {b.label}
          </text>
        </g>
      ))}
    </svg>
  );
}

export default function GhidraApp() {
  const [engine, setEngine] = useState('ghidra');
  const [functions, setFunctions] = useState([]);
  const [funcMap, setFuncMap] = useState({});
  const [selected, setSelected] = useState(null);
  const [hexMap, setHexMap] = useState({});
  const [xrefs, setXrefs] = useState({});
  const [liveMessage, setLiveMessage] = useState('');
  const decompileRef = useRef(null);
  const hexRef = useRef(null);
  const syncing = useRef(false);
  const [prefersReducedMotion, setPrefersReducedMotion] = useState(false);
  const hexWorkerRef = useRef(null);
  const [query, setQuery] = useState('');
  const [funcNotes, setFuncNotes] = useState({});
  const [strings, setStrings] = useState([]);
  const [selectedString, setSelectedString] = useState(null);
  const [stringNotes, setStringNotes] = useState({});
  const [stringQuery, setStringQuery] = useState('');
  const [lineNotes, setLineNotes] = useState({});
  const capstoneRef = useRef(null);
  const [instructions, setInstructions] = useState([]);
  const [arch, setArch] = useState('x86');
  // S1: Detect GHIDRA web support and fall back to Capstone
  const ensureCapstone = useCallback(async () => {
    if (capstoneRef.current) return capstoneRef.current;
    const mod = await import('capstone-wasm');
<<<<<<< HEAD
=======

>>>>>>> a1e8a5e3
    await mod.loadCapstone();
    capstoneRef.current = mod;
    return mod;
  }, []);

  useEffect(() => {
    const wasmUrl = process.env.NEXT_PUBLIC_GHIDRA_WASM || DEFAULT_WASM;
    if (typeof WebAssembly === 'undefined') {
      setEngine('capstone');
      ensureCapstone();
      return;
    }
    WebAssembly.instantiateStreaming(fetch(wasmUrl), {}).catch(() => {
      setEngine('capstone');
      ensureCapstone();
    });
  }, [ensureCapstone]);

  const handleDrop = useCallback(
    async (e) => {
      e.preventDefault();
      const file = e.dataTransfer.files[0];
      if (!file) return;
      const buf = await file.arrayBuffer();
      const bytes = new Uint8Array(buf);
      const { Capstone, Const } = await ensureCapstone();
      const [archConst, modeConst] =
        arch === 'arm'
          ? [Const.ARCH_ARM, Const.MODE_ARM]
          : [Const.ARCH_X86, Const.MODE_32];
      const cs = new Capstone(archConst, modeConst);
      const start = performance.now();
      const insns = cs.disasm(bytes, { address: 0x1000 });
      cs.close();
      const end = performance.now();
      if (end - start <= 100) {
        setInstructions(insns);
      } else {
        setInstructions(insns);
      }
    },
    [arch, ensureCapstone]
  );

  const switchEngine = async () => {
    const next = engine === 'ghidra' ? 'capstone' : 'ghidra';
    setEngine(next);
    if (next === 'capstone') {
      await ensureCapstone();
    }
  };

  // Load pre-generated disassembly JSON
  useEffect(() => {
    fetch('/demo-data/ghidra/disassembly.json')
      .then((r) => r.json())
      .then((data) => {
        const map = {};
        const xr = {};
        data.functions.forEach((f) => {
          map[f.name] = f;
        });
        data.functions.forEach((f) => {
          (f.calls || []).forEach((c) => {
            if (!xr[c]) xr[c] = [];
            xr[c].push(f.name);
          });
        });
        setFunctions(data.functions);
        setFuncMap(map);
        setXrefs(xr);
        setSelected(data.functions[0]?.name || null);
      });
  }, []);

  useEffect(() => {
    fetch('/demo-data/ghidra/strings.json')
      .then((r) => r.json())
      .then((data) => {
        setStrings(data.strings || []);
        if (data.strings && data.strings[0]) {
          setSelectedString(data.strings[0].id);
        }
      })
      .catch(() => {});
  }, []);

  // S2: Respect reduced motion preference
  useEffect(() => {
    const mq = window.matchMedia('(prefers-reduced-motion: reduce)');
    const handler = (e) => setPrefersReducedMotion(e.matches);
    handler(mq);
    mq.addEventListener('change', handler);
    return () => mq.removeEventListener('change', handler);
  }, []);

  // S3: Offload hex generation to worker only when needed
  useEffect(() => {
    if (typeof window !== 'undefined' && typeof Worker === 'function') {
      hexWorkerRef.current = new Worker(new URL('./hexWorker.js', import.meta.url));
      hexWorkerRef.current.onmessage = (e) => {
        setHexMap((m) => ({ ...m, [e.data.id]: e.data.hex }));
      };
      return () => hexWorkerRef.current?.terminate();
    }
    return undefined;
  }, []);

  useEffect(() => {
    if (!hexWorkerRef.current || !selected) return;
    const func = funcMap[selected];
    if (func && !hexMap[func.name]) {
      hexWorkerRef.current.postMessage({
        id: func.name,
        code: func.code.join('\n'),
      });
    }
  }, [selected, hexMap, funcMap]);

  // S4: Announce selected function changes via live region
  useEffect(() => {
    if (selected) {
      setLiveMessage(`Selected function ${selected}`);
    }
  }, [selected]);

  // S5: Synchronize scrolling between decompile and hex panes
  useEffect(() => {
    const d = decompileRef.current;
    const h = hexRef.current;
    const sync = (source, target) => {
      if (syncing.current) return;
      syncing.current = true;
      requestAnimationFrame(() => {
        target.scrollTop = source.scrollTop;
        syncing.current = false;
      });
    };
    const onD = () => sync(d, h);
    const onH = () => sync(h, d);
    d.addEventListener('scroll', onD);
    h.addEventListener('scroll', onH);
    return () => {
      d.removeEventListener('scroll', onD);
      h.removeEventListener('scroll', onH);
    };
  }, []);

  if (engine === 'capstone') {
    return (
      <div
        className="w-full h-full flex flex-col bg-gray-900 text-gray-100"
        onDragOver={(e) => e.preventDefault()}
        onDrop={handleDrop}
      >
        <div className="p-2 flex space-x-2">
          <button
            onClick={switchEngine}
            className="px-2 py-1 bg-gray-700 rounded"
          >
            Use Ghidra
          </button>
          <select
            value={arch}
            onChange={(e) => setArch(e.target.value)}
            className="text-black rounded"
          >
            <option value="x86">x86</option>
            <option value="arm">ARM</option>
          </select>
        </div>
        {instructions.length === 0 ? (
          <div className="flex-1 flex items-center justify-center m-2 border-2 border-dashed border-gray-600">
            Drop a binary file here
          </div>
        ) : (
          <pre className="flex-1 overflow-auto p-2 whitespace-pre">
            {instructions
              .map(
                (i) =>
                  `${i.address.toString(16).padStart(8, '0')}: ${Array.from(i.bytes)
                    .map((b) => b.toString(16).padStart(2, '0'))
                    .join(' ')}\t${i.mnemonic} ${i.opStr}`
              )
              .join('\n')}
          </pre>
        )}
      </div>
    );
  }

  const currentFunc = funcMap[selected] || { code: [], blocks: [], calls: [] };
  const filteredFunctions = functions.filter((f) =>
    f.name.toLowerCase().includes(query.toLowerCase())
  );
  const filteredStrings = strings.filter((s) =>
    s.value.toLowerCase().includes(stringQuery.toLowerCase())
  );

  return (
    <div className="w-full h-full flex flex-col bg-gray-900 text-gray-100">
      <div className="p-2">
        <button
          onClick={switchEngine}
          className="px-2 py-1 bg-gray-700 rounded"
        >
          Use Capstone
        </button>
      </div>
      <div className="p-2 border-t border-gray-700">
        <ImportAnnotate />
      </div>
      <div className="grid flex-1 grid-cols-1 md:grid-cols-2 lg:grid-cols-4">
        <div className="border-b md:border-b-0 md:border-r border-gray-700 overflow-auto min-h-0 last:border-b-0 md:last:border-r-0">
          <div className="p-2">
            <input
              type="text"
              value={query}
              onChange={(e) => setQuery(e.target.value)}
              placeholder="Search symbols"
              className="w-full mb-2 p-1 rounded text-black"
            />
          </div>
          {query ? (
            <ul className="p-2 text-sm space-y-1">
              {filteredFunctions.map((f) => (
                <li key={f.name}>
                  <button
                    onClick={() => setSelected(f.name)}
                    className={`text-left w-full ${selected === f.name ? 'font-bold' : ''}`}
                  >
                    {f.name}
                  </button>
                </li>
              ))}
            </ul>
          ) : (
            <FunctionTree functions={functions} onSelect={setSelected} selected={selected} />
          )}
        </div>
        <div className="border-b md:border-b-0 md:border-r border-gray-700 min-h-0 last:border-b-0 md:last:border-r-0">
          <ControlFlowGraph
            blocks={currentFunc.blocks}
            selected={null}
            onSelect={() => {}}
            prefersReducedMotion={prefersReducedMotion}
          />
        </div>
        {/* S7: ARIA-labelled panes for decompiled and hex views with cross-reference jumps */}
        <pre
          ref={decompileRef}
          aria-label="Decompiled code"
          className="overflow-auto p-2 whitespace-pre-wrap border-b md:border-b-0 md:border-r border-gray-700 min-h-0 last:border-b-0 md:last:border-r-0"
        >
          {currentFunc.code.map((line, idx) => {
            const m = line.match(/call\s+(\w+)/);
            let codeElem;
            if (m && funcMap[m[1]]) {
              const target = m[1];
              codeElem = (
                <div
                  onClick={() => setSelected(target)}
                  className="cursor-pointer text-blue-400 hover:underline"
                >
                  {line}
                </div>
              );
            } else {
              codeElem = <div>{line}</div>;
            }
            const note = lineNotes[selected]?.[idx] || '';
            return (
              <div key={idx} className="flex items-start">
                <div className="flex-1">{codeElem}</div>
                <input
                  value={note}
                  onChange={(e) =>
                    setLineNotes({
                      ...lineNotes,
                      [selected]: {
                        ...(lineNotes[selected] || {}),
                        [idx]: e.target.value,
                      },
                    })
                  }
                  placeholder="note"
                  className="ml-2 w-24 text-xs text-black rounded"
                />
              </div>
            );
          })}
          {(xrefs[selected] || []).length > 0 && (
            <div className="mt-2 text-xs">
              XREFS:
              {xrefs[selected].map((xr) => (
                <button
                  key={xr}
                  onClick={() => setSelected(xr)}
                  className="ml-2 underline text-blue-400"
                >
                  {xr}
                </button>
              ))}
            </div>
          )}
        </pre>
        <pre
          ref={hexRef}
          aria-label="Hexadecimal representation"
          className="overflow-auto p-2 whitespace-pre-wrap border-b md:border-b-0 border-gray-700 min-h-0 last:border-b-0 md:last:border-r-0"
        >
          {hexMap[selected] || ''}
        </pre>
      </div>
      <PseudoDisasmViewer />
      <div className="h-48 border-t border-gray-700">
        <CallGraph
          func={currentFunc}
          callers={xrefs[selected] || []}
          onSelect={setSelected}
        />
      </div>
      <div className="border-t border-gray-700 p-2">
        <label className="block text-sm mb-1">
          Notes for {selected || 'function'}
        </label>
        <textarea
          value={funcNotes[selected] || ''}
          onChange={(e) =>
            setFuncNotes({ ...funcNotes, [selected]: e.target.value })
          }
          className="w-full h-16 p-1 rounded text-black"
        />
      </div>
      <div className="grid border-t border-gray-700 grid-cols-1 md:grid-cols-2 md:h-40">
        <div className="overflow-auto p-2 border-b md:border-b-0 md:border-r border-gray-700 min-h-0">
          <input
            type="text"
            value={stringQuery}
            onChange={(e) => setStringQuery(e.target.value)}
            placeholder="Search strings"
            className="w-full mb-2 p-1 rounded text-black"
          />
          <ul className="text-sm space-y-1">
            {filteredStrings.map((s) => (
              <li key={s.id}>
                <button
                  onClick={() => setSelectedString(s.id)}
                  className={`text-left w-full ${
                    selectedString === s.id ? 'font-bold' : ''
                  }`}
                >
                  {s.value}
                </button>
              </li>
            ))}
          </ul>
        </div>
        <div className="p-2">
          <label className="block text-sm mb-1">
            Notes for {
              strings.find((s) => s.id === selectedString)?.value || 'string'
            }
          </label>
          <textarea
            value={stringNotes[selectedString] || ''}
            onChange={(e) =>
              setStringNotes({
                ...stringNotes,
                [selectedString]: e.target.value,
              })
            }
            className="w-full h-full p-1 rounded text-black"
          />
        </div>
      </div>
      {/* S8: Hidden live region for assistive tech announcements */}
      <div aria-live="polite" role="status" className="sr-only">
        {liveMessage}
      </div>
    </div>
  );
}<|MERGE_RESOLUTION|>--- conflicted
+++ resolved
@@ -97,10 +97,7 @@
   const ensureCapstone = useCallback(async () => {
     if (capstoneRef.current) return capstoneRef.current;
     const mod = await import('capstone-wasm');
-<<<<<<< HEAD
-=======
-
->>>>>>> a1e8a5e3
+
     await mod.loadCapstone();
     capstoneRef.current = mod;
     return mod;
