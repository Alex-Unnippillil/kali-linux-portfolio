--- conflicted
+++ resolved
@@ -21,13 +21,9 @@
   const [status, setStatus] = useState('Your move');
   const [highlight, setHighlight] = useState([]);
   const [premove, setPremove] = useState(null);
-<<<<<<< HEAD
   const [lastMove, setLastMove] = useState([]);
   const [skill, setSkill] = useState(5);
-=======
-  const [depth, setDepth] = useState(1);
-  const [cursor, setCursor] = useState({ file: 0, rank: 0 });
->>>>>>> f4f27d7f
+
   const [whiteTime, setWhiteTime] = useState(initialTime);
   const [blackTime, setBlackTime] = useState(initialTime);
   const timerRef = useRef(null);
@@ -123,17 +119,12 @@
   };
 
   const makeAIMove = () => {
-<<<<<<< HEAD
     const moves = game.moves();
     if (moves.length > 0) {
       const move = moves[Math.floor(Math.random() * moves.length)];
       const aiResult = game.move(move, { sloppy: true });
       if (aiResult) setLastMove([aiResult.from, aiResult.to]);
-=======
-    const move = getBestMove(game, depth);
-    if (move) {
-      game.move(move, { sloppy: true });
->>>>>>> f4f27d7f
+
       updateBoard();
       updateStatus();
       if (premove) {
@@ -303,25 +294,18 @@
     const isSelected = selected === squareName;
     const squareColor = (file + rank) % 2 === 0 ? 'bg-gray-300' : 'bg-gray-700';
     const isHighlight = highlight.includes(squareName);
-<<<<<<< HEAD
     const isLastMove = lastMove.includes(squareName);
-=======
-    const isCursor = cursor.file === file && cursor.rank === rank;
->>>>>>> f4f27d7f
+
     return (
       <div
         key={squareName}
         {...pointerHandlers(() => handleSquareClick(file, rank))}
         className={`w-11 h-11 md:w-12 md:h-12 flex items-center justify-center select-none ${squareColor} ${
-<<<<<<< HEAD
           isSelected ? 'ring-2 ring-yellow-400' : ''
         } ${isHighlight ? 'bg-green-500 bg-opacity-50' : ''} ${
           isLastMove ? 'bg-yellow-500 bg-opacity-50' : ''
         }`}
-=======
-          isSelected ? 'ring-2 ring-yellow-400' : isCursor ? 'ring-2 ring-blue-400' : ''
-        } ${isHighlight ? 'bg-green-500 bg-opacity-50' : ''}`}
->>>>>>> f4f27d7f
+
       >
         {piece ? pieceUnicode[piece.type][piece.color] : ''}
       </div>
