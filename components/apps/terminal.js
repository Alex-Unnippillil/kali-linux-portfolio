--- conflicted
+++ resolved
@@ -2,10 +2,8 @@
 import { Terminal as XTerm } from '@xterm/xterm';
 import { FitAddon } from '@xterm/addon-fit';
 import { SearchAddon } from '@xterm/addon-search';
-<<<<<<< HEAD
 import '@xterm/xterm/css/xterm.css';
-=======
->>>>>>> 179ff31b
+
 
 
 const Terminal = forwardRef(({ addFolder, openApp }, ref) => {
