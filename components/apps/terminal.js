--- conflicted
+++ resolved
@@ -1,14 +1,8 @@
-<<<<<<< HEAD
 import React, { useEffect, useRef, forwardRef, useImperativeHandle, useCallback } from 'react';
 import { Terminal as XTerm } from 'xterm';
 import { FitAddon } from 'xterm-addon-fit';
 import { SearchAddon } from 'xterm-addon-search';
-=======
-import React, { useEffect, useRef, forwardRef, useImperativeHandle } from 'react';
-import { Terminal as XTerm } from '@xterm/xterm';
-import { FitAddon } from '@xterm/addon-fit';
-import { SearchAddon } from '@xterm/addon-search';
->>>>>>> 51d5b53c
+
 
 const Terminal = forwardRef(({ addFolder, openApp }, ref) => {
   const containerRef = useRef(null);
