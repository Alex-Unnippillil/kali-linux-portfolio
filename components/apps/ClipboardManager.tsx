"use client";

import React, { useEffect, useState, useCallback } from 'react';
import { openDB, type IDBPDatabase } from 'idb';

interface ClipItem {
  id?: number;
  text: string;
  created: number;
}

const DB_NAME = 'clipboard-manager';
const STORE_NAME = 'items';
const isBrowser =
  typeof window !== 'undefined' && typeof indexedDB !== 'undefined';

<<<<<<< HEAD
let dbPromise: ReturnType<typeof openDB> | null = null;
function getDB() {
  if (!isBrowser) return null;
=======
let dbPromise: Promise<IDBPDatabase> | null = null;

function getDb() {
  if (typeof indexedDB === 'undefined') return null;
>>>>>>> 9d62b489
  if (!dbPromise) {
    dbPromise = openDB(DB_NAME, 1, {
      upgrade(db) {
        if (!db.objectStoreNames.contains(STORE_NAME)) {
<<<<<<< HEAD
          db.createObjectStore(STORE_NAME, {
            keyPath: 'id',
            autoIncrement: true,
          });
=======
          db.createObjectStore(STORE_NAME, { keyPath: 'id', autoIncrement: true });
>>>>>>> 9d62b489
        }
      },
    });
  }
  return dbPromise;
}

const ClipboardManager: React.FC = () => {
  const [items, setItems] = useState<ClipItem[]>([]);

  const loadItems = useCallback(async () => {
    try {
<<<<<<< HEAD
      const dbp = getDB();
      if (!dbp) return;
      const db = await dbp;
=======
      const db = await getDb();
      if (!db) return;
>>>>>>> 9d62b489
      const all = await db.getAll(STORE_NAME);
      setItems(all.sort((a, b) => (b.id ?? 0) - (a.id ?? 0)));
    } catch {
      // ignore errors
    }
  }, []);

  const addItem = useCallback(
    async (text: string) => {
      if (!text) return;
      try {
<<<<<<< HEAD
        const dbp = getDB();
        if (!dbp) return;
        const db = await dbp;
=======
        const db = await getDb();
        if (!db) return;
>>>>>>> 9d62b489
        const tx = db.transaction(STORE_NAME, 'readwrite');
        await tx.store.add({ text, created: Date.now() });
        await tx.done;
        await loadItems();
      } catch {
        // ignore errors
      }
    },
    [loadItems]
  );

  useEffect(() => {
    loadItems();
  }, [loadItems]);

  const handleCopy = useCallback(async () => {
    try {
      const perm = await (navigator.permissions as any)?.query?.({
        name: 'clipboard-read' as any,
      });
      if (perm && perm.state === 'denied') return;
      const text = await navigator.clipboard.readText();
      if (text && (!items[0] || items[0].text !== text)) {
        await addItem(text);
      }
    } catch (err) {
      console.error('Clipboard read failed:', err);
    }
  }, [items, addItem]);

  useEffect(() => {
    document.addEventListener('copy', handleCopy);
    return () => document.removeEventListener('copy', handleCopy);
  }, [handleCopy]);

  const writeToClipboard = async (text: string) => {
    try {
      const perm = await (navigator.permissions as any)?.query?.({
        name: 'clipboard-write' as any,
      });
      if (perm && perm.state === 'denied') return;
      await navigator.clipboard.writeText(text);
    } catch (err) {
      console.error('Clipboard write failed:', err);
    }
  };

  const clearHistory = async () => {
    try {
<<<<<<< HEAD
      const dbp = getDB();
      if (!dbp) return;
      const db = await dbp;
=======
      const db = await getDb();
      if (!db) return;
>>>>>>> 9d62b489
      await db.clear(STORE_NAME);
      setItems([]);
    } catch {
      // ignore errors
    }
  };

  return (
    <div className="p-4 space-y-2 text-white bg-ub-cool-grey h-full overflow-auto">
      <button
        className="px-2 py-1 bg-gray-700 hover:bg-gray-600"
        onClick={clearHistory}
      >
        Clear History
      </button>
      <ul className="space-y-1">
        {items.map((item) => (
          <li
            key={item.id}
            className="cursor-pointer hover:underline"
            onClick={() => writeToClipboard(item.text)}
          >
            {item.text}
          </li>
        ))}
      </ul>
    </div>
  );
};

export const displayClipboardManager = () => <ClipboardManager />;

export default ClipboardManager;
<|MERGE_RESOLUTION|>--- conflicted
+++ resolved
@@ -14,28 +14,19 @@
 const isBrowser =
   typeof window !== 'undefined' && typeof indexedDB !== 'undefined';
 
-<<<<<<< HEAD
 let dbPromise: ReturnType<typeof openDB> | null = null;
 function getDB() {
   if (!isBrowser) return null;
-=======
-let dbPromise: Promise<IDBPDatabase> | null = null;
 
-function getDb() {
-  if (typeof indexedDB === 'undefined') return null;
->>>>>>> 9d62b489
   if (!dbPromise) {
     dbPromise = openDB(DB_NAME, 1, {
       upgrade(db) {
         if (!db.objectStoreNames.contains(STORE_NAME)) {
-<<<<<<< HEAD
           db.createObjectStore(STORE_NAME, {
             keyPath: 'id',
             autoIncrement: true,
           });
-=======
-          db.createObjectStore(STORE_NAME, { keyPath: 'id', autoIncrement: true });
->>>>>>> 9d62b489
+
         }
       },
     });
@@ -48,14 +39,10 @@
 
   const loadItems = useCallback(async () => {
     try {
-<<<<<<< HEAD
       const dbp = getDB();
       if (!dbp) return;
       const db = await dbp;
-=======
-      const db = await getDb();
-      if (!db) return;
->>>>>>> 9d62b489
+
       const all = await db.getAll(STORE_NAME);
       setItems(all.sort((a, b) => (b.id ?? 0) - (a.id ?? 0)));
     } catch {
@@ -67,14 +54,10 @@
     async (text: string) => {
       if (!text) return;
       try {
-<<<<<<< HEAD
         const dbp = getDB();
         if (!dbp) return;
         const db = await dbp;
-=======
-        const db = await getDb();
-        if (!db) return;
->>>>>>> 9d62b489
+
         const tx = db.transaction(STORE_NAME, 'readwrite');
         await tx.store.add({ text, created: Date.now() });
         await tx.done;
@@ -124,14 +107,10 @@
 
   const clearHistory = async () => {
     try {
-<<<<<<< HEAD
       const dbp = getDB();
       if (!dbp) return;
       const db = await dbp;
-=======
-      const db = await getDb();
-      if (!db) return;
->>>>>>> 9d62b489
+
       await db.clear(STORE_NAME);
       setItems([]);
     } catch {
