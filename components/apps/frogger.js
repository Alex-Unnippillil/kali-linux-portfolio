import React, { useState, useEffect, useRef, useCallback } from 'react';
import ReactGA from 'react-ga4';

const WIDTH = 7;
const HEIGHT = 8;
const SUB_STEP = 0.5;
const CELL = 32;

const PAD_POSITIONS = [1, 3, 5];
const DIFFICULTY_MULTIPLIERS = {
  easy: 0.8,
  normal: 1,
  hard: 1.2,
};

const makeRng = (seed) => {
  let t = seed;
  return () => {
    t += 0x6d2b79f5;
    let r = t;
    r = Math.imul(r ^ (r >>> 15), r | 1);
    r ^= r + Math.imul(r ^ (r >>> 7), r | 61);
    return ((r ^ (r >>> 14)) >>> 0) / 4294967296;
  };
};

const handlePads = (frogPos, pads) => {
  if (frogPos.y !== 0) return { pads, dead: false, levelComplete: false, padHit: false };
  const idx = PAD_POSITIONS.indexOf(Math.floor(frogPos.x));
  if (idx === -1 || pads[idx]) {
    return { pads, dead: true, levelComplete: false, padHit: false };
  }
  const newPads = [...pads];
  newPads[idx] = true;
  const levelComplete = newPads.every(Boolean);
  return { pads: newPads, dead: false, levelComplete, padHit: true };
};

const rampLane = (base, level, minSpawn, diffMult = 1) => ({
  ...base,
  speed: base.speed * diffMult * (1 + (level - 1) * 0.2),
  spawnRate: Math.max(minSpawn, base.spawnRate * (1 - (level - 1) * 0.1)),
});

const initialFrog = { x: Math.floor(WIDTH / 2), y: HEIGHT - 1 };

const carLaneDefs = [
  { y: 4, dir: 1, speed: 1, spawnRate: 2, length: 1 },
  { y: 5, dir: -1, speed: 1.2, spawnRate: 1.8, length: 1 },
];

const logLaneDefs = [
  { y: 1, dir: -1, speed: 0.5, spawnRate: 2.5, length: 2 },
  { y: 2, dir: 1, speed: 0.7, spawnRate: 2.2, length: 2 },
];

const initLane = (lane, seed) => {
  const rng = makeRng(seed);
  return {
    ...lane,
    entities: [],
    rng,
    timer: lane.spawnRate * (0.5 + rng()),
  };
};

const updateCars = (prev, frogPos, dt) => {
  let dead = false;
  const newLanes = prev.map((lane) => {
    let timer = lane.timer - dt;
    let entities = lane.entities;
    const dist = lane.dir * lane.speed * dt;
    const steps = Math.max(1, Math.ceil(Math.abs(dist) / SUB_STEP));
    const stepDist = dist / steps;
    for (let i = 0; i < steps; i += 1) {
      entities = entities.map((e) => ({ ...e, x: e.x + stepDist }));
      if (
        lane.y === frogPos.y &&
        entities.some((e) => frogPos.x < e.x + lane.length && frogPos.x + 1 > e.x)
      )
        dead = true;
    }
    entities = entities.filter((e) => e.x + lane.length > 0 && e.x < WIDTH);
    if (timer <= 0) {
      entities.push({ x: lane.dir === 1 ? -lane.length : WIDTH });
      timer += lane.spawnRate * (0.5 + lane.rng());
    }
    return { ...lane, entities, timer };
  });
  return { lanes: newLanes, dead };
};

const updateLogs = (prev, frogPos, dt) => {
  let newFrog = { ...frogPos };
  let safe = false;
  const newLanes = prev.map((lane) => {
    let timer = lane.timer - dt;
    let entities = lane.entities;
    const dist = lane.dir * lane.speed * dt;
    const steps = Math.max(1, Math.ceil(Math.abs(dist) / SUB_STEP));
    const stepDist = dist / steps;
    for (let i = 0; i < steps; i += 1) {
      entities = entities.map((e) => ({ ...e, x: e.x + stepDist }));
      if (
        newFrog.y === lane.y &&
        entities.some((e) => e.x <= newFrog.x && newFrog.x < e.x + lane.length)
      ) {
        newFrog.x += stepDist;
        safe = true;
      }
    }
    entities = entities.filter((e) => e.x + lane.length > 0 && e.x < WIDTH);
    if (timer <= 0) {
      entities.push({ x: lane.dir === 1 ? -lane.length : WIDTH });
      timer += lane.spawnRate * (0.5 + lane.rng());
    }
    return { ...lane, entities, timer };
  });
  const dead = (newFrog.y === 1 || newFrog.y === 2) && !safe;
  return { lanes: newLanes, frog: newFrog, dead };
};

const Frogger = () => {
  const [frog, setFrog] = useState(initialFrog);
  const frogRef = useRef(frog);
  const [cars, setCars] = useState(carLaneDefs.map((l, i) => initLane(l, i + 1)));
  const carsRef = useRef(cars);
  const [logs, setLogs] = useState(logLaneDefs.map((l, i) => initLane(l, i + 101)));
  const logsRef = useRef(logs);
  const [pads, setPads] = useState(PAD_POSITIONS.map(() => false));
  const padsRef = useRef(pads);
  const [status, setStatus] = useState('');
  const [score, setScore] = useState(0);
  const [lives, setLives] = useState(3);
  const [level, setLevel] = useState(1);
  const [difficulty, setDifficulty] = useState('normal');
  const [paused, setPaused] = useState(false);
  const pausedRef = useRef(paused);
  const [sound, setSound] = useState(true);
  const soundRef = useRef(sound);
  const [highScore, setHighScore] = useState(0);
  const [reduceMotion, setReduceMotion] = useState(false);
  const reduceMotionRef = useRef(reduceMotion);
  const canvasRef = useRef(null);
  const audioCtxRef = useRef(null);
  const nextLife = useRef(500);
  const holdRef = useRef();
<<<<<<< HEAD
  const [splashes, setSplashes] = useState([]);
=======
  const rippleRef = useRef(0);
>>>>>>> fe3b3e56

  useEffect(() => { frogRef.current = frog; }, [frog]);
  useEffect(() => { carsRef.current = cars; }, [cars]);
  useEffect(() => { logsRef.current = logs; }, [logs]);
  useEffect(() => { padsRef.current = pads; }, [pads]);
  useEffect(() => { pausedRef.current = paused; }, [paused]);
  useEffect(() => { soundRef.current = sound; }, [sound]);
  useEffect(() => { reduceMotionRef.current = reduceMotion; }, [reduceMotion]);

  useEffect(() => {
    const saved = Number(localStorage.getItem('frogger-highscore') || 0);
    setHighScore(saved);
  }, []);
  useEffect(() => {
    if (score > highScore) {
      setHighScore(score);
      try {
        localStorage.setItem('frogger-highscore', String(score));
      } catch {
        /* ignore */
      }
    }
  }, [score, highScore]);

  useEffect(() => {
    const mql = window.matchMedia('(prefers-reduced-motion: reduce)');
    const handler = () => setReduceMotion(mql.matches);
    handler();
    mql.addEventListener('change', handler);
    return () => mql.removeEventListener('change', handler);
  }, []);

  const playTone = (freq, duration = 0.1) => {
    if (!soundRef.current) return;
    if (!audioCtxRef.current)
      audioCtxRef.current = new (window.AudioContext || window.webkitAudioContext)();
    const ctx = audioCtxRef.current;
    const osc = ctx.createOscillator();
    const gain = ctx.createGain();
    osc.frequency.value = freq;
    gain.gain.setValueAtTime(0.1, ctx.currentTime);
    osc.connect(gain);
    gain.connect(ctx.destination);
    osc.start();
    osc.stop(ctx.currentTime + duration);
  };

  const moveFrog = (dx, dy) => {
    if (pausedRef.current) return;
    setFrog((prev) => {
      const x = prev.x + dx;
      const y = prev.y + dy;
      if (x < 0 || x >= WIDTH || y < 0 || y >= HEIGHT) return prev;
      if (navigator.vibrate) navigator.vibrate(50);
      if (dy === -1) setScore((s) => s + 10);
      playTone(440, 0.05);
      return { x, y };
    });
  };

  const startHold = (dx, dy) => {
    moveFrog(dx, dy);
    holdRef.current = setInterval(() => moveFrog(dx, dy), 220);
  };

  const endHold = () => {
    clearInterval(holdRef.current);
  };

  useEffect(() => {
    const handleKey = (e) => {
      if (e.key === 'ArrowLeft') moveFrog(-1, 0);
      else if (e.key === 'ArrowRight') moveFrog(1, 0);
      else if (e.key === 'ArrowUp') moveFrog(0, -1);
      else if (e.key === 'ArrowDown') moveFrog(0, 1);
      else if (e.key === 'p' || e.key === 'P') setPaused((p) => !p);
      else if (e.key === 'm' || e.key === 'M') setSound((s) => !s);
    };
    window.addEventListener('keydown', handleKey);
    return () => window.removeEventListener('keydown', handleKey);
  }, []);

  useEffect(() => {
    const container = document.getElementById('frogger-container');
    let startX = 0;
    let startY = 0;
    const handleStart = (e) => {
      startX = e.touches[0].clientX;
      startY = e.touches[0].clientY;
    };
    const handleEnd = (e) => {
      const dx = e.changedTouches[0].clientX - startX;
      const dy = e.changedTouches[0].clientY - startY;
      if (Math.abs(dx) > Math.abs(dy)) {
        if (dx > 30) moveFrog(1, 0);
        else if (dx < -30) moveFrog(-1, 0);
      } else {
        if (dy > 30) moveFrog(0, 1);
        else if (dy < -30) moveFrog(0, -1);
      }
    };
    container?.addEventListener('touchstart', handleStart);
    container?.addEventListener('touchend', handleEnd);
    return () => {
      container?.removeEventListener('touchstart', handleStart);
      container?.removeEventListener('touchend', handleEnd);
    };
  }, []);

  useEffect(() => {
    ReactGA.event({ category: 'Frogger', action: 'level_start', value: 1 });
  }, []);

<<<<<<< HEAD
    const reset = useCallback(
      (full = false, diff = difficulty, lvl = level) => {
        setFrog(initialFrog);
        const mult = DIFFICULTY_MULTIPLIERS[diff];
        setCars(
          carLaneDefs.map((l, i) =>
            initLane(rampLane(l, lvl, 0.3, mult), i + 1)
          )
        );
        setLogs(
          logLaneDefs.map((l, i) =>
            initLane(rampLane(l, lvl, 0.5, mult), i + 101)
          )
        );
        setStatus('');
        if (full) {
          setScore(0);
          setLives(3);
          setPads(PAD_POSITIONS.map(() => false));
          setLevel(1);
          nextLife.current = 500;
          ReactGA.event({
            category: 'Frogger',
            action: 'level_start',
            value: 1,
          });
        }
      },
      [difficulty, level]
    );

    const loseLife = useCallback(
      (pos) => {
        const id = Date.now();
        setSplashes((s) => [...s, { x: Math.floor(pos.x), y: pos.y, id }]);
        setTimeout(() =>
          setSplashes((s) => s.filter((sp) => sp.id !== id)),
        500);
        ReactGA.event({ category: 'Frogger', action: 'death', value: level });
        setLives((l) => {
          const newLives = l - 1;
          if (newLives <= 0) {
            setStatus('Game Over');
            setTimeout(() => reset(true), 1000);
            return 0;
          }
          reset();
          return newLives;
        });
      },
      [level, reset]
    );
=======
  const reset = useCallback(
    (full = false, diff = difficulty, lvl = level) => {
      setFrog(initialFrog);
      const mult = DIFFICULTY_MULTIPLIERS[diff];
      setCars(
        carLaneDefs.map((l, i) => initLane(rampLane(l, lvl, 0.3, mult), i + 1))
      );
      setLogs(
        logLaneDefs.map((l, i) => initLane(rampLane(l, lvl, 0.5, mult), i + 101))
      );
      setStatus('');
      setPaused(false);
      if (full) {
        setScore(0);
        setLives(3);
        setPads(PAD_POSITIONS.map(() => false));
        setLevel(1);
        nextLife.current = 500;
        ReactGA.event({
          category: 'Frogger',
          action: 'level_start',
          value: 1,
        });
      }
    },
    [difficulty, level]
  );
>>>>>>> fe3b3e56

  const loseLife = useCallback(() => {
    ReactGA.event({ category: 'Frogger', action: 'death', value: level });
    playTone(220, 0.2);
    setLives((l) => {
      const newLives = l - 1;
      if (newLives <= 0) {
        setStatus('Game Over');
        setTimeout(() => reset(true), 1000);
        return 0;
      }
      reset();
      return newLives;
    });
  }, [level, reset]);

  useEffect(() => {
    let last = performance.now();
    let raf;
    const draw = () => {
      const canvas = canvasRef.current;
      if (!canvas) return;
      const ctx = canvas.getContext('2d');
      ctx.clearRect(0, 0, canvas.width, canvas.height);
      for (let y = 0; y < HEIGHT; y += 1) {
        for (let x = 0; x < WIDTH; x += 1) {
          if (y === 0) {
            const idx = PAD_POSITIONS.indexOf(x);
            if (idx >= 0) ctx.fillStyle = padsRef.current[idx] ? '#22c55e' : '#15803d';
            else ctx.fillStyle = '#1e3a8a';
            ctx.fillRect(x * CELL, y * CELL, CELL, CELL);
          } else if (y === 3 || y === 6) {
            ctx.fillStyle = '#15803d';
            ctx.fillRect(x * CELL, y * CELL, CELL, CELL);
          } else if (y >= 4 && y <= 5) {
            ctx.fillStyle = '#374151';
            ctx.fillRect(x * CELL, y * CELL, CELL, CELL);
            ctx.fillStyle = '#9ca3af';
            ctx.fillRect(x * CELL, y * CELL, CELL, 4);
            ctx.fillStyle = '#111827';
            ctx.fillRect(x * CELL, y * CELL + CELL - 4, CELL, 4);
          } else {
            ctx.fillStyle = '#1e3a8a';
            ctx.fillRect(x * CELL, y * CELL, CELL, CELL);
          }
        }
      }
      const rippleColor = '#93c5fd';
      if (reduceMotionRef.current) {
        ctx.fillStyle = rippleColor;
        for (let x = 0; x < WIDTH; x += 1) {
          ctx.fillRect(x * CELL, CELL, CELL, 4);
          ctx.fillRect(x * CELL, CELL * 3 - 4, CELL, 4);
        }
      } else {
        const phase = rippleRef.current;
        ctx.fillStyle = rippleColor;
        for (let x = 0; x < WIDTH; x += 1) {
          const offset = Math.sin(phase + x) * 2;
          ctx.fillRect(x * CELL, CELL + offset, CELL, 4);
          ctx.fillRect(x * CELL, CELL * 3 - 4 + offset, CELL, 4);
        }
      }
      logsRef.current.forEach((lane) => {
        ctx.fillStyle = '#d97706';
        lane.entities.forEach((e) => {
          ctx.fillRect(e.x * CELL, lane.y * CELL, lane.length * CELL, CELL);
        });
      });
      carsRef.current.forEach((lane) => {
        ctx.fillStyle = '#ef4444';
        lane.entities.forEach((e) => {
          ctx.fillRect(e.x * CELL, lane.y * CELL, lane.length * CELL, CELL);
        });
      });
      ctx.fillStyle = '#22c55e';
      ctx.fillRect(frogRef.current.x * CELL, frogRef.current.y * CELL, CELL, CELL);
      if (pausedRef.current) {
        ctx.fillStyle = 'rgba(0,0,0,0.5)';
        ctx.fillRect(0, 0, canvas.width, canvas.height);
        ctx.fillStyle = '#fff';
        ctx.font = '20px sans-serif';
        ctx.textAlign = 'center';
        ctx.fillText('Paused', canvas.width / 2, canvas.height / 2);
      }
    };
    const loop = (time) => {
      const dt = (time - last) / 1000;
      last = time;
<<<<<<< HEAD

      const carResult = updateCars(carsRef.current, frogRef.current, dt);
      carsRef.current = carResult.lanes;
      const logResult = updateLogs(logsRef.current, frogRef.current, dt);
      logsRef.current = logResult.lanes;
      frogRef.current = logResult.frog;
      if (
        carResult.dead ||
        logResult.dead ||
        frogRef.current.x < 0 ||
        frogRef.current.x >= WIDTH
      ) {
        loseLife(frogRef.current);
        frogRef.current = { ...initialFrog };
      } else {
        const padResult = handlePads(frogRef.current, padsRef.current);
        padsRef.current = padResult.pads;
        if (padResult.dead) {
          loseLife(frogRef.current);
=======
      rippleRef.current += dt;
      if (!pausedRef.current) {
        const carResult = updateCars(carsRef.current, frogRef.current, dt);
        carsRef.current = carResult.lanes;
        const logResult = updateLogs(logsRef.current, frogRef.current, dt);
        logsRef.current = logResult.lanes;
        frogRef.current = logResult.frog;
        if (
          carResult.dead ||
          logResult.dead ||
          frogRef.current.x < 0 ||
          frogRef.current.x >= WIDTH
        ) {
          loseLife();
>>>>>>> fe3b3e56
          frogRef.current = { ...initialFrog };
        } else {
          const padResult = handlePads(frogRef.current, padsRef.current);
          padsRef.current = padResult.pads;
          if (padResult.dead) {
            loseLife();
            frogRef.current = { ...initialFrog };
          } else if (padResult.levelComplete) {
            setStatus('Level Complete!');
            setScore((s) => s + 100);
            playTone(880, 0.2);
            ReactGA.event({
              category: 'Frogger',
              action: 'level_complete',
              value: level,
            });
            const newLevel = level + 1;
            setLevel(newLevel);
            ReactGA.event({
              category: 'Frogger',
              action: 'level_start',
              value: newLevel,
            });
            setPads(PAD_POSITIONS.map(() => false));
            reset(false, difficulty, newLevel);
            frogRef.current = { ...initialFrog };
          } else {
            if (padResult.padHit) {
              setScore((s) => s + 100);
              setPads([...padsRef.current]);
              playTone(660, 0.1);
              frogRef.current = { ...initialFrog };
            }
          }
        }
        setFrog({ ...frogRef.current });
        setCars([...carsRef.current]);
        setLogs([...logsRef.current]);
      }
      draw();
      raf = requestAnimationFrame(loop);
    };
    raf = requestAnimationFrame(loop);
    return () => cancelAnimationFrame(raf);
  }, [difficulty, level, loseLife, reset]);

  useEffect(() => {
    if (score >= nextLife.current) {
      setLives((l) => l + 1);
      nextLife.current += 500;
    }
  }, [score]);

<<<<<<< HEAD
  // lanes are initialized via reset using current level and difficulty

  const renderCell = (x, y) => {
    const isFrog = Math.floor(frog.x) === x && frog.y === y;
    const carLane = cars.find((l) => l.y === y);
    const logLane = logs.find((l) => l.y === y);
    const splash = splashes.some((s) => s.x === x && s.y === y);

    let className = 'w-8 h-8';
    if (y === 0) {
      const idx = PAD_POSITIONS.indexOf(x);
      if (idx >= 0) className += pads[idx] ? ' bg-green-400' : ' bg-green-700';
      else className += ' bg-blue-700';
    } else if (y === 3 || y === 6) className += ' bg-green-700';
    else if (y >= 4 && y <= 5) className += ' bg-gray-700';
    else className += ' bg-blue-700';

    if (isFrog) className += ' bg-green-400';
    else if (
      carLane &&
      carLane.entities.some((e) => x >= Math.floor(e.x) && x < Math.floor(e.x + carLane.length))
    )
      className += ' bg-red-500';
    else if (logLane) {
      const onLog = logLane.entities.some(
        (e) => x >= Math.floor(e.x) && x < Math.floor(e.x + logLane.length)
      );
      const preview = logLane.entities.some((e) => {
        const nextX = e.x + logLane.dir * logLane.speed;
        return (
          x >= Math.floor(nextX) &&
          x < Math.floor(nextX + logLane.length)
        );
      });
      if (onLog) className += ' bg-yellow-700';
      else if (preview) className += ' bg-yellow-700 opacity-50';
    }

    return (
      <div key={`${x}-${y}`} className={`${className} relative`}>
        {splash && <div className="absolute inset-0 frogger-splash" />}
      </div>
    );
  };

  const grid = [];
  for (let y = 0; y < HEIGHT; y += 1) {
    for (let x = 0; x < WIDTH; x += 1) {
      grid.push(renderCell(x, y));
    }
  }

=======
>>>>>>> fe3b3e56
  const mobileControls = [
    null,
    { dx: 0, dy: -1, label: '↑' },
    null,
    { dx: -1, dy: 0, label: '←' },
    null,
    { dx: 1, dy: 0, label: '→' },
    null,
    { dx: 0, dy: 1, label: '↓' },
    null,
  ];

  return (
    <div
      id="frogger-container"
      className="h-full w-full flex flex-col items-center justify-center bg-ub-cool-grey text-white p-4"
    >
      <canvas
        ref={canvasRef}
        width={WIDTH * CELL}
        height={HEIGHT * CELL}
        className="border border-gray-700"
      />
      <div className="mt-4" aria-live="polite">
        Score: {score} High: {highScore} Lives: {lives}
      </div>
      <div className="mt-1" role="status" aria-live="polite">
        {status}
      </div>
      <div className="mt-2 flex items-center gap-2">
        <button
          type="button"
          onClick={() => setPaused((p) => !p)}
          className="px-2 py-1 bg-gray-700 rounded"
        >
          {paused ? 'Resume' : 'Pause'}
        </button>
        <button
          type="button"
          onClick={() => setSound((s) => !s)}
          className="px-2 py-1 bg-gray-700 rounded"
        >
          Sound: {sound ? 'On' : 'Off'}
        </button>
        <label htmlFor="difficulty">Difficulty:</label>
        <select
          id="difficulty"
          className="bg-gray-700"
          value={difficulty}
          onChange={(e) => {
            const diff = e.target.value;
            setDifficulty(diff);
            reset(true, diff);
          }}
        >
          <option value="easy">Easy</option>
          <option value="normal">Normal</option>
          <option value="hard">Hard</option>
        </select>
      </div>
      <div className="grid grid-cols-3 gap-1 mt-4 sm:hidden">
        {mobileControls.map((c, i) =>
          c ? (
            <button
              key={i}
              className="w-12 h-12 bg-gray-700 opacity-50 flex items-center justify-center"
              onTouchStart={() => startHold(c.dx, c.dy)}
              onTouchEnd={endHold}
              onMouseDown={() => startHold(c.dx, c.dy)}
              onMouseUp={endHold}
              onMouseLeave={endHold}
            >
              {c.label}
            </button>
          ) : (
            <div key={i} className="w-12 h-12" />
          ),
        )}
      </div>
    </div>
  );
};

export default Frogger;

export {
  makeRng,
  initLane,
  updateCars,
  updateLogs,
  handlePads,
  PAD_POSITIONS,
  carLaneDefs,
  logLaneDefs,
  rampLane,
};<|MERGE_RESOLUTION|>--- conflicted
+++ resolved
@@ -145,11 +145,8 @@
   const audioCtxRef = useRef(null);
   const nextLife = useRef(500);
   const holdRef = useRef();
-<<<<<<< HEAD
   const [splashes, setSplashes] = useState([]);
-=======
-  const rippleRef = useRef(0);
->>>>>>> fe3b3e56
+
 
   useEffect(() => { frogRef.current = frog; }, [frog]);
   useEffect(() => { carsRef.current = cars; }, [cars]);
@@ -263,7 +260,6 @@
     ReactGA.event({ category: 'Frogger', action: 'level_start', value: 1 });
   }, []);
 
-<<<<<<< HEAD
     const reset = useCallback(
       (full = false, diff = difficulty, lvl = level) => {
         setFrog(initialFrog);
@@ -316,35 +312,7 @@
       },
       [level, reset]
     );
-=======
-  const reset = useCallback(
-    (full = false, diff = difficulty, lvl = level) => {
-      setFrog(initialFrog);
-      const mult = DIFFICULTY_MULTIPLIERS[diff];
-      setCars(
-        carLaneDefs.map((l, i) => initLane(rampLane(l, lvl, 0.3, mult), i + 1))
-      );
-      setLogs(
-        logLaneDefs.map((l, i) => initLane(rampLane(l, lvl, 0.5, mult), i + 101))
-      );
-      setStatus('');
-      setPaused(false);
-      if (full) {
-        setScore(0);
-        setLives(3);
-        setPads(PAD_POSITIONS.map(() => false));
-        setLevel(1);
-        nextLife.current = 500;
-        ReactGA.event({
-          category: 'Frogger',
-          action: 'level_start',
-          value: 1,
-        });
-      }
-    },
-    [difficulty, level]
-  );
->>>>>>> fe3b3e56
+
 
   const loseLife = useCallback(() => {
     ReactGA.event({ category: 'Frogger', action: 'death', value: level });
@@ -434,7 +402,6 @@
     const loop = (time) => {
       const dt = (time - last) / 1000;
       last = time;
-<<<<<<< HEAD
 
       const carResult = updateCars(carsRef.current, frogRef.current, dt);
       carsRef.current = carResult.lanes;
@@ -454,22 +421,7 @@
         padsRef.current = padResult.pads;
         if (padResult.dead) {
           loseLife(frogRef.current);
-=======
-      rippleRef.current += dt;
-      if (!pausedRef.current) {
-        const carResult = updateCars(carsRef.current, frogRef.current, dt);
-        carsRef.current = carResult.lanes;
-        const logResult = updateLogs(logsRef.current, frogRef.current, dt);
-        logsRef.current = logResult.lanes;
-        frogRef.current = logResult.frog;
-        if (
-          carResult.dead ||
-          logResult.dead ||
-          frogRef.current.x < 0 ||
-          frogRef.current.x >= WIDTH
-        ) {
-          loseLife();
->>>>>>> fe3b3e56
+
           frogRef.current = { ...initialFrog };
         } else {
           const padResult = handlePads(frogRef.current, padsRef.current);
@@ -523,7 +475,6 @@
     }
   }, [score]);
 
-<<<<<<< HEAD
   // lanes are initialized via reset using current level and difficulty
 
   const renderCell = (x, y) => {
@@ -576,8 +527,6 @@
     }
   }
 
-=======
->>>>>>> fe3b3e56
   const mobileControls = [
     null,
     { dx: 0, dy: -1, label: '↑' },
