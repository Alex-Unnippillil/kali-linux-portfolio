--- conflicted
+++ resolved
@@ -79,7 +79,6 @@
   const [searchTerm, setSearchTerm] = useState('');
   const iframeRef = useRef<HTMLIFrameElement | null>(null);
   const [showFlags, setShowFlags] = useState(false);
-<<<<<<< HEAD
   const [favicons, setFavicons] = useState<Record<string, string>>({});
   const tabStripRef = useRef<HTMLDivElement | null>(null);
   const tabSearchRef = useRef<HTMLInputElement | null>(null);
@@ -94,9 +93,7 @@
       return false;
     }
   }, []);
-=======
-  const dragTabId = useRef<number | null>(null);
->>>>>>> 77dfe25e
+
   const setIframeMuted = useCallback((mute: boolean) => {
     try {
       const doc = iframeRef.current?.contentDocument;
@@ -507,15 +504,10 @@
             className={`flex items-center px-2 py-1 cursor-pointer ${t.id === activeId ? 'bg-gray-600' : 'bg-gray-700'} `}
             onClick={() => setActiveId(t.id)}
             draggable
-<<<<<<< HEAD
             onDragStart={onDragStart(t.id)}
             onDragOver={onDragOver}
             onDrop={onDrop(t.id)}
-=======
-            onDragStart={handleDragStart(t.id)}
-            onDragOver={allowDrop}
-            onDrop={handleDrop(t.id)}
->>>>>>> 77dfe25e
+
           >
             {(() => {
               try {
