--- conflicted
+++ resolved
@@ -210,22 +210,11 @@
     if (!articles[activeId]) {
       fetchArticle(activeId, activeTab.url);
     }
-<<<<<<< HEAD
     if (!setIframeMuted(!!activeTab.muted) && activeTab.muted) {
       setTabs((prev) =>
         prev.map((t) => (t.id === activeId ? { ...t, muted: false } : t)),
       );
-=======
-    try {
-      const media = iframeRef.current?.contentWindow?.document.querySelectorAll(
-        'audio,video',
-      );
-      media?.forEach((el) => {
-        (el as HTMLMediaElement).muted = !!activeTab.muted;
-      });
-    } catch {
-      /* ignore cross-origin */
->>>>>>> 00d9b862
+
     }
   }, [activeId, activeTab.url, activeTab.muted, articles, fetchArticle, setIframeMuted]);
 
@@ -265,7 +254,6 @@
   }, [searchTerm]);
 
   const toggleMute = useCallback(() => {
-<<<<<<< HEAD
     const next = !activeTab.muted;
     if (setIframeMuted(next)) {
       setTabs((prev) =>
@@ -273,20 +261,7 @@
       );
     } else {
       console.warn('Unable to control audio for this site.');
-=======
-    try {
-      const doc = iframeRef.current?.contentWindow?.document;
-      if (!doc) throw new Error();
-      const newMuted = !activeTab.muted;
-      doc
-        .querySelectorAll('audio,video')
-        .forEach((el) => ((el as HTMLMediaElement).muted = newMuted));
-      setTabs((prev) =>
-        prev.map((t) => (t.id === activeId ? { ...t, muted: newMuted } : t)),
-      );
-    } catch {
-      alert('Unable to control audio for this site.');
->>>>>>> 00d9b862
+
     }
   }, [activeId, activeTab.muted, setIframeMuted]);
 
