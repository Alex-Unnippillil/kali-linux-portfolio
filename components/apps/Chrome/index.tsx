import React, { useEffect, useRef, useState, useCallback, useMemo } from 'react';
import { toPng } from 'html-to-image';
import { Readability } from '@mozilla/readability';
import DOMPurify from 'dompurify';

interface TabData {
  id: number;
  url: string;
  history: string[];
  historyIndex: number;
  scroll: number;
  blocked?: boolean;
  muted?: boolean;
}

const STORAGE_KEY = 'chrome-tabs';
const HOME_URL = 'https://www.google.com/webhp?igu=1';

const formatUrl = (value: string) => {
  let url = value.trim();
  if (!url) return HOME_URL;
  const hasProtocol = /^https?:\/\//i.test(url);
  const hasDot = /\./.test(url);
  const hasSpace = /\s/.test(url);
  if (!hasProtocol && (!hasDot || hasSpace)) {
    return `https://www.google.com/search?q=${encodeURIComponent(url)}`;
  }
  if (!hasProtocol) url = `https://${url}`;
  return encodeURI(url);
};

const readTabs = (): { tabs: TabData[]; active: number } => {
  if (typeof window === 'undefined') return { tabs: [], active: 0 };
  try {
    const data = JSON.parse(localStorage.getItem(STORAGE_KEY) || '');
    return data || { tabs: [], active: 0 };
  } catch {
    return { tabs: [], active: 0 };
  }
};

const saveTabs = (tabs: TabData[], active: number) => {
  localStorage.setItem(STORAGE_KEY, JSON.stringify({ tabs, active }));
};

const Chrome: React.FC = () => {
  const { tabs: storedTabs, active: storedActive } = readTabs();
  const [tabs, setTabs] = useState<TabData[]>(
    storedTabs.length
      ? storedTabs.map((t) => ({ blocked: false, muted: false, ...t }))
      : [
          {
            id: Date.now(),
            url: HOME_URL,
            history: [HOME_URL],
            historyIndex: 0,
            scroll: 0,
            blocked: false,
            muted: false,
          },
        ]
  );
  const [activeId, setActiveId] = useState<number>(storedActive || tabs[0].id);
  const [address, setAddress] = useState<string>(tabs.find((t) => t.id === activeId)?.url || HOME_URL);
  const [searchTerm, setSearchTerm] = useState('');
  const iframeRef = useRef<HTMLIFrameElement | null>(null);
  const [articles, setArticles] = useState<Record<number, string>>({});
  const sanitizedArticle = useMemo(
    () =>
      articles[activeId] ? DOMPurify.sanitize(articles[activeId]) : '',
    [articles, activeId],
  );

  useEffect(() => {
    saveTabs(tabs, activeId);
  }, [tabs, activeId]);

  const activeTab = tabs.find((t) => t.id === activeId)!;

  const fetchArticle = useCallback(async (tabId: number, url: string) => {
    try {
      const res = await fetch(url);
      const html = await res.text();
      const doc = new DOMParser().parseFromString(html, 'text/html');
      const reader = new Readability(doc);
      const parsed = reader.parse();
      if (parsed) {
        setArticles((prev) => ({ ...prev, [tabId]: parsed.content ?? '' }));
      }
    } catch {
      setArticles((prev) => ({ ...prev, [tabId]: '' }));
    }
  }, []);

  const navigate = useCallback(async (raw: string) => {
    const url = formatUrl(raw);
    let blocked = false;
    try {
      const res = await fetch(url, { method: 'HEAD', mode: 'cors' });
      const xfo = res.headers.get('x-frame-options');
      const csp = res.headers.get('content-security-policy');
      if (xfo || (csp && /frame-ancestors|frame-src|child-src/.test(csp))) blocked = true;
    } catch {
      blocked = true;
    }
    setTabs((prev) =>
      prev.map((t) =>
        t.id === activeId
          ? {
              ...t,
              url,
              blocked,
              history: [...t.history.slice(0, t.historyIndex + 1), url],
              historyIndex: t.historyIndex + 1,
            }
          : t
      )
    );
    setAddress(url);
    fetchArticle(activeId, url);
  }, [activeId, fetchArticle]);

  const onAddressKey = useCallback(
    (e: React.KeyboardEvent<HTMLInputElement>) => {
      if (e.key === 'Enter') navigate(address);
    },
    [address, navigate],
  );

  const addTab = useCallback(() => {
    const id = Date.now();
    setTabs((prev) => [
      ...prev,
      {
        id,
        url: HOME_URL,
        history: [HOME_URL],
        historyIndex: 0,
        scroll: 0,
        blocked: false,
        muted: false,
      },
    ]);
    setActiveId(id);
    setAddress(HOME_URL);
  }, []);

  const closeTab = useCallback(
    (id: number) => {
      setTabs((prev) => prev.filter((t) => t.id !== id));
      setArticles((prev) => {
        const { [id]: _omit, ...rest } = prev;
        return rest;
      });
      if (id === activeId && tabs.length > 1) {
        const idx = tabs.findIndex((t) => t.id === id);
        const next = tabs[idx - 1] || tabs[idx + 1];
        setActiveId(next.id);
        setAddress(next.url);
      }
    },
    [activeId, tabs],
  );

  const reload = useCallback(() => {
    iframeRef.current?.contentWindow?.location.reload();
  }, []);

  const stop = useCallback(() => {
    iframeRef.current?.contentWindow?.stop();
  }, []);

  const goBack = useCallback(() => {
    setTabs((prev) =>
      prev.map((t) =>
        t.id === activeId && t.historyIndex > 0
          ? { ...t, historyIndex: t.historyIndex - 1, url: t.history[t.historyIndex - 1] }
          : t,
      ),
    );
  }, [activeId]);

  const goForward = useCallback(() => {
    setTabs((prev) =>
      prev.map((t) =>
        t.id === activeId && t.historyIndex < t.history.length - 1
          ? { ...t, historyIndex: t.historyIndex + 1, url: t.history[t.historyIndex + 1] }
          : t,
      ),
    );
  }, [activeId]);

  useEffect(() => {
    setAddress(activeTab.url);
  }, [activeTab.url]);

  useEffect(() => {
    if (!articles[activeId]) {
      fetchArticle(activeId, activeTab.url);
    }
    try {
      // @ts-ignore
      if (iframeRef.current) iframeRef.current.muted = !!activeTab.muted;
    } catch {
      /* ignore */
    }
  }, [activeId, activeTab.url, activeTab.muted, articles, fetchArticle]);

  useEffect(() => {
    const handleScroll = () => {
      try {
        setTabs((prev) =>
          prev.map((t) =>
            t.id === activeId
              ? { ...t, scroll: iframeRef.current?.contentWindow?.scrollY || 0 }
              : t
          )
        );
      } catch {
        /* ignore cross-origin */
      }
    };
    const win = iframeRef.current?.contentWindow;
    win?.addEventListener('scroll', handleScroll);
    return () => win?.removeEventListener('scroll', handleScroll);
  }, [activeId]);

  useEffect(() => {
    try {
      iframeRef.current?.contentWindow?.scrollTo(0, activeTab.scroll);
    } catch {
      /* ignore cross-origin */
    }
  }, [activeTab.id, activeTab.scroll]);

  const doFind = useCallback(() => {
    try {
      (iframeRef.current?.contentWindow as any)?.find(searchTerm);
    } catch {
      /* ignore */
    }
  }, [searchTerm]);

  const toggleMute = useCallback(() => {
    setTabs((prev) =>
      prev.map((t) => (t.id === activeId ? { ...t, muted: !t.muted } : t)),
    );
    try {
      // @ts-ignore
      iframeRef.current.muted = !activeTab.muted;
    } catch {
      /* ignore */
    }
  }, [activeId, activeTab.muted]);

  const screenshot = useCallback(async () => {
    if (!iframeRef.current) return;
    try {
      const dataUrl = await toPng(iframeRef.current);
      const a = document.createElement('a');
      a.href = dataUrl;
      a.download = 'screenshot.png';
      a.click();
    } catch {
      /* ignore */
    }
  }, []);

  const blockedView = (
    <div className="flex flex-col items-center justify-center w-full h-full text-center p-4">
      <p className="mb-2">This site refused to connect.</p>
      <a
        href={activeTab.url}
        target="_blank"
        rel="noopener noreferrer"
        className="text-blue-500 underline"
      >
        Open externally
      </a>
    </div>
  );

  return (
    <div className="flex flex-col w-full h-full bg-ub-cool-grey text-white">
      <div className="flex items-center bg-gray-800 text-sm p-1 space-x-1">
        <button onClick={goBack} aria-label="Back" className="px-2">◀</button>
        <button onClick={goForward} aria-label="Forward" className="px-2">▶</button>
        <button onClick={reload} aria-label="Reload" className="px-2">↻</button>
        <button onClick={stop} aria-label="Stop" className="px-2">✕</button>
        <input
          className="flex-grow px-2 py-0.5 text-black rounded"
          value={address}
          onChange={(e) => setAddress(e.target.value)}
          onKeyDown={onAddressKey}
          spellCheck={false}
        />
        <button onClick={addTab} aria-label="New Tab" className="px-2">+</button>
      </div>
      <div className="flex space-x-1 bg-gray-700 text-sm overflow-x-auto">
        {tabs.map((t) => (
          <div
            key={t.id}
            className={`flex items-center px-2 py-1 cursor-pointer ${t.id === activeId ? 'bg-gray-600' : 'bg-gray-700'} `}
            onClick={() => setActiveId(t.id)}
          >
            <span className="mr-2 truncate" style={{ maxWidth: 100 }}>
              {t.url.replace(/^https?:\/\/(www\.)?/, '')}
            </span>
            {tabs.length > 1 && (
              <button
                onClick={(e) => {
                  e.stopPropagation();
                  closeTab(t.id);
                }}
                aria-label="Close Tab"
              >
                ×
              </button>
            )}
          </div>
        ))}
      </div>
      <div className="flex items-center bg-gray-800 text-sm p-1 space-x-1">
        <input
          placeholder="Find in page"
          value={searchTerm}
          onChange={(e) => setSearchTerm(e.target.value)}
          onKeyDown={(e) => e.key === 'Enter' && doFind()}
          className="px-2 py-0.5 text-black rounded flex-grow"
        />
        <button onClick={doFind} className="px-2">
          Find
        </button>
        <button onClick={toggleMute} className="px-2" aria-label="Mute">
          {activeTab.muted ? 'Unmute' : 'Mute'}
        </button>
        <button onClick={screenshot} className="px-2" aria-label="Screenshot">
          📷
        </button>
      </div>
<<<<<<< HEAD
        <div className="flex-grow bg-white relative overflow-auto">
          {articles[activeId] ? (
            <main
              style={{ maxInlineSize: '60ch', margin: 'auto' }}
              dangerouslySetInnerHTML={{ __html: DOMPurify.sanitize(articles[activeId] ?? '') }}
            />
          ) : activeTab.blocked ? (
            blockedView
          ) : (
            <iframe
              ref={iframeRef}
              src={activeTab.url}
              title={activeTab.url}
              className="w-full h-full"
=======
      <div className="flex-grow bg-white relative overflow-auto">
        {sanitizedArticle ? (
          <main
            style={{ maxInlineSize: '60ch', margin: 'auto' }}
            dangerouslySetInnerHTML={{ __html: sanitizedArticle }}
          />
        ) : activeTab.blocked ? (
          blockedView
        ) : (
          <iframe
            ref={iframeRef}
            src={activeTab.url}
            title={activeTab.url}
            className="w-full h-full"
>>>>>>> c347ce62
            sandbox="allow-same-origin allow-scripts allow-forms allow-popups"
            allow="accelerometer; autoplay; clipboard-write; encrypted-media; geolocation; gyroscope; picture-in-picture; microphone; camera"
            referrerPolicy="no-referrer"
            allowFullScreen
          />
        )}
      </div>
    </div>
  );
};

export default Chrome;
export const displayChrome = () => <Chrome />;<|MERGE_RESOLUTION|>--- conflicted
+++ resolved
@@ -320,25 +320,6 @@
           </div>
         ))}
       </div>
-      <div className="flex items-center bg-gray-800 text-sm p-1 space-x-1">
-        <input
-          placeholder="Find in page"
-          value={searchTerm}
-          onChange={(e) => setSearchTerm(e.target.value)}
-          onKeyDown={(e) => e.key === 'Enter' && doFind()}
-          className="px-2 py-0.5 text-black rounded flex-grow"
-        />
-        <button onClick={doFind} className="px-2">
-          Find
-        </button>
-        <button onClick={toggleMute} className="px-2" aria-label="Mute">
-          {activeTab.muted ? 'Unmute' : 'Mute'}
-        </button>
-        <button onClick={screenshot} className="px-2" aria-label="Screenshot">
-          📷
-        </button>
-      </div>
-<<<<<<< HEAD
         <div className="flex-grow bg-white relative overflow-auto">
           {articles[activeId] ? (
             <main
@@ -353,22 +334,7 @@
               src={activeTab.url}
               title={activeTab.url}
               className="w-full h-full"
-=======
-      <div className="flex-grow bg-white relative overflow-auto">
-        {sanitizedArticle ? (
-          <main
-            style={{ maxInlineSize: '60ch', margin: 'auto' }}
-            dangerouslySetInnerHTML={{ __html: sanitizedArticle }}
-          />
-        ) : activeTab.blocked ? (
-          blockedView
-        ) : (
-          <iframe
-            ref={iframeRef}
-            src={activeTab.url}
-            title={activeTab.url}
-            className="w-full h-full"
->>>>>>> c347ce62
+
             sandbox="allow-same-origin allow-scripts allow-forms allow-popups"
             allow="accelerometer; autoplay; clipboard-write; encrypted-media; geolocation; gyroscope; picture-in-picture; microphone; camera"
             referrerPolicy="no-referrer"
