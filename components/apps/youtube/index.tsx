'use client';

import React, { useCallback, useEffect, useMemo, useRef, useState } from 'react';
import EmbedFrame from '../../EmbedFrame';
import { useSettings } from '../../../hooks/useSettings';
import type {
  YouTubeChannelSummary,
  YouTubePlaylistDirectory,
  YouTubePlaylistSummary,
  YouTubePlaylistVideo,
} from '../../../utils/youtube';
import {
  fetchYouTubeChannelSummary,
  fetchYouTubePlaylistItems,
  fetchYouTubePlaylistDirectoryByChannelId,
  parseYouTubeChannelId,
} from '../../../utils/youtube';

const YOUTUBE_API_KEY = process.env.NEXT_PUBLIC_YOUTUBE_API_KEY;

type PlaylistListing = {
  sectionId: string;
  sectionTitle: string;
  playlists: YouTubePlaylistSummary[];
};

type PlaylistItemsState = {
  items: YouTubePlaylistVideo[];
  nextPageToken?: string;
  loading: boolean;
  error?: string;
};

interface Props {
  channelId?: string;
}

function formatDate(value?: string) {
  if (!value) return 'Unknown';
  const date = new Date(value);
  if (Number.isNaN(date.getTime())) return 'Unknown';
  return new Intl.DateTimeFormat(undefined, {
    month: 'short',
    day: 'numeric',
    year: 'numeric',
  }).format(date);
}

function playlistUrl(playlistId: string) {
  return `https://www.youtube.com/playlist?list=${playlistId}`;
}

function channelUrl(channelId: string) {
  return `https://www.youtube.com/channel/${channelId}`;
}

function videoUrl(videoId: string) {
  return `https://www.youtube.com/watch?v=${videoId}`;
}

export default function YouTubeApp({ channelId }: Props) {
  const { allowNetwork, setAllowNetwork } = useSettings();
  const parsedChannelId = useMemo(() => {
    const envChannel = process.env.NEXT_PUBLIC_YOUTUBE_CHANNEL_ID;
    return (
      parseYouTubeChannelId(channelId ?? '') ??
      (envChannel ? parseYouTubeChannelId(envChannel) : null)
    );
  }, [channelId]);

  const hasApiKey = Boolean(YOUTUBE_API_KEY);

  const [channelSummary, setChannelSummary] = useState<YouTubeChannelSummary | null>(
    null,
  );
  const [directory, setDirectory] = useState<PlaylistListing[]>([]);
  const [playlistIndex, setPlaylistIndex] = useState<Map<string, YouTubePlaylistSummary>>(
    () => new Map(),
  );
  const [playlistItems, setPlaylistItems] = useState<Record<string, PlaylistItemsState>>(
    {},
  );

  const [selectedPlaylistId, setSelectedPlaylistId] = useState<string | null>(null);
  const [selectedVideoId, setSelectedVideoId] = useState<string | null>(null);
  const [filter, setFilter] = useState('');

  const [loadingDirectory, setLoadingDirectory] = useState(false);
  const [error, setError] = useState<string | null>(null);

  const abortDirectoryRef = useRef<AbortController | null>(null);
  const abortPlaylistRef = useRef<AbortController | null>(null);

  const loadDirectory = useCallback(async () => {
    if (!hasApiKey) {
      setError('Set NEXT_PUBLIC_YOUTUBE_API_KEY to load public playlists from YouTube.');
      setLoadingDirectory(false);
      return;
    }
    if (!allowNetwork) {
      // Attempt to auto-enable network for this session so the app can load.
      setAllowNetwork(true);
      setError('Network requests were disabled. Enabling network to load YouTube playlists…');
      setLoadingDirectory(false);
      return;
    }
    if (!parsedChannelId) {
      setError(
        'Missing or invalid YouTube channel id. Set NEXT_PUBLIC_YOUTUBE_CHANNEL_ID or pass channelId prop.',
      );
      setLoadingDirectory(false);
      return;
    }

    setLoadingDirectory(true);
    setError(null);
    abortDirectoryRef.current?.abort();
    const controller = new AbortController();
    abortDirectoryRef.current = controller;

    try {
<<<<<<< HEAD
      const summary = await fetchYouTubeChannelSummary(
        parsedChannelId,
        YOUTUBE_API_KEY ?? '',
        controller.signal,
      ).catch((err: unknown) => {
        console.error('YouTube channel summary load failed', err);
        return null;
      });

      let playlistDirectory: YouTubePlaylistDirectory | null = null;
      try {
        playlistDirectory = await fetchYouTubePlaylistDirectoryByChannelId(
=======
      const [summary, playlistDirectory] = await Promise.all([
        fetchYouTubeChannelSummary(parsedChannelId, YOUTUBE_API_KEY ?? '', controller.signal),
        fetchYouTubePlaylistDirectoryByChannelId(
>>>>>>> 58d75a6a
          parsedChannelId,
          YOUTUBE_API_KEY ?? '',
          controller.signal,
        );
      } catch (directoryError: unknown) {
        const e = directoryError as Error;
        if (e.name === 'AbortError') return;
        console.error('YouTube directory load failed', e);
        setError(
          e.message?.includes('Failed to fetch')
<<<<<<< HEAD
            ? 'Unable to reach the YouTube API. Check your network connection, referrer restrictions, and API key.'
=======
            ? 'Unable to reach the YouTube API. Check your network connection and API key.'
>>>>>>> 58d75a6a
            : e.message || 'Failed to load YouTube playlists.',
        );
        return;
      }
<<<<<<< HEAD

      if (!playlistDirectory) {
        setError('Failed to load YouTube playlists.');
        return;
      }
=======
>>>>>>> 58d75a6a

      setChannelSummary(summary);
      const map = new Map<string, YouTubePlaylistSummary>(
        playlistDirectory.playlists.map((p) => [p.id, p]),
      );
      setPlaylistIndex(map);

      const listings: PlaylistListing[] = playlistDirectory.sections.length
        ? playlistDirectory.sections
<<<<<<< HEAD
=======
        : playlistDirectory.playlists.length
        ? [{ sectionId: 'all', sectionTitle: 'Playlists', playlists: playlistDirectory.playlists }]
>>>>>>> 58d75a6a
        : [];

      setDirectory(listings);
      setError(null);

      // Auto-select first playlist if nothing selected
      const firstPlaylist = listings[0]?.playlists[0]?.id;
      setSelectedPlaylistId((prev) => prev ?? firstPlaylist ?? null);
    } catch (err: unknown) {
      const e = err as Error;
      if (e.name === 'AbortError') return;
      console.error('YouTube directory load failed', e);
      setError(e.message || 'Failed to load YouTube playlists.');
    } finally {
      setLoadingDirectory(false);
      abortDirectoryRef.current = null;
    }
  }, [allowNetwork, hasApiKey, parsedChannelId, setAllowNetwork]);

  useEffect(() => {
    void loadDirectory();
    return () => {
      abortDirectoryRef.current?.abort();
      abortPlaylistRef.current?.abort();
    };
  }, [loadDirectory]);

  const loadPlaylistItems = useCallback(
    async (playlistId: string, mode: 'replace' | 'append') => {
      if (!hasApiKey || !playlistId) return;

      setPlaylistItems((prev) => ({
        ...prev,
        [playlistId]: {
          items: prev[playlistId]?.items ?? [],
          nextPageToken: prev[playlistId]?.nextPageToken,
          loading: true,
          error: undefined,
        },
      }));

      abortPlaylistRef.current?.abort();
      const controller = new AbortController();
      abortPlaylistRef.current = controller;

      try {
        const previous = playlistItems[playlistId];
        const pageToken = mode === 'append' ? previous?.nextPageToken : undefined;
        const response = await fetchYouTubePlaylistItems(playlistId, YOUTUBE_API_KEY ?? '', {
          pageToken,
          maxResults: 50,
          signal: controller.signal,
        });

        setPlaylistItems((prev) => {
          const existing = prev[playlistId]?.items ?? [];
          const merged = mode === 'append' ? [...existing, ...response.items] : response.items;
          return {
            ...prev,
            [playlistId]: {
              items: merged,
              nextPageToken: response.nextPageToken,
              loading: false,
              error: undefined,
            },
          };
        });

        // Auto-select first video if selection not set or selection not in list
        setSelectedVideoId((prev) => {
          const candidate = response.items[0]?.videoId;
          if (!candidate) return prev;
          if (!prev || mode === 'replace') return prev ?? candidate;
          return prev;
        });
      } catch (err: unknown) {
        const e = err as Error;
        if (e.name === 'AbortError') {
          setPlaylistItems((prev) => ({
            ...prev,
            [playlistId]: {
              items: prev[playlistId]?.items ?? [],
              nextPageToken: prev[playlistId]?.nextPageToken,
              loading: false,
              error: undefined,
            },
          }));
          return;
        }
        console.error('YouTube playlist items load failed', e);
        setPlaylistItems((prev) => ({
          ...prev,
          [playlistId]: {
            items: prev[playlistId]?.items ?? [],
            nextPageToken: prev[playlistId]?.nextPageToken,
            loading: false,
            error: e.message || 'Failed to load playlist videos.',
          },
        }));
      } finally {
        abortPlaylistRef.current = null;
      }
    },
    [hasApiKey, playlistItems],
  );

  useEffect(() => {
    if (!selectedPlaylistId) return;
    const current = playlistItems[selectedPlaylistId];
    if (current?.items?.length || current?.loading) return;
    void loadPlaylistItems(selectedPlaylistId, 'replace');
  }, [selectedPlaylistId, playlistItems, loadPlaylistItems]);

  const filteredDirectory = useMemo(() => {
    const term = filter.trim().toLowerCase();
    if (!term) return directory;

    return directory
      .map((entry) => ({
        ...entry,
        playlists: entry.playlists.filter((p) => p.title.toLowerCase().includes(term)),
      }))
      .filter((entry) => entry.playlists.length > 0);
  }, [directory, filter]);

  const selectedPlaylist = selectedPlaylistId
    ? playlistIndex.get(selectedPlaylistId) ?? null
    : null;

  const selectedPlaylistVideos = useMemo(() => {
    return selectedPlaylistId ? playlistItems[selectedPlaylistId]?.items ?? [] : [];
  }, [playlistItems, selectedPlaylistId]);

  const selectedVideo = useMemo(() => {
    if (!selectedVideoId) return null;
    return selectedPlaylistVideos.find((v) => v.videoId === selectedVideoId) ?? null;
  }, [selectedPlaylistVideos, selectedVideoId]);

  const playlistState = selectedPlaylistId ? playlistItems[selectedPlaylistId] : undefined;

  return (
    <div className="flex h-full flex-col bg-[radial-gradient(circle_at_top_left,_color-mix(in_srgb,var(--kali-blue)_18%,var(--color-bg))_0%,_var(--color-bg)_45%,_var(--color-dark)_100%)] text-[var(--color-text)]">
      <header className="border-b border-[var(--kali-panel-border)] bg-[var(--color-overlay-strong)] px-6 py-6 shadow-sm backdrop-blur">
        <div className="flex flex-col gap-4 sm:flex-row sm:items-center sm:justify-between">
          <div className="flex items-center gap-4">
            {channelSummary?.thumbnail ? (
              <img
                src={channelSummary.thumbnail}
                alt=""
                className="h-12 w-12 rounded-lg border border-[var(--kali-panel-border)] object-cover"
              />
            ) : (
              <div className="h-12 w-12 rounded-lg border border-[var(--kali-panel-border)] bg-[var(--kali-panel-highlight)]" />
            )}
            <div>
              <h1 className="text-2xl font-semibold">YouTube Playlists</h1>
              <p className="mt-1 text-sm text-[color:color-mix(in_srgb,var(--color-text)_65%,transparent)]">
                {channelSummary?.title
                  ? `Directory for ${channelSummary.title}`
                  : 'All public playlists for this channel.'}
              </p>
            </div>
          </div>

          <div className="flex flex-wrap items-center gap-3">
            {parsedChannelId && (
              <a
                href={channelUrl(parsedChannelId)}
                target="_blank"
                rel="noopener noreferrer"
                className="rounded-md border border-[var(--kali-panel-border)] bg-[var(--color-surface-muted)] px-4 py-2 text-xs font-semibold text-[color:color-mix(in_srgb,var(--color-text)_78%,transparent)] transition hover:border-kali-control hover:text-kali-control focus-visible:outline-none focus-visible:ring-2 focus-visible:ring-[var(--color-focus-ring)] focus-visible:ring-offset-2 focus-visible:ring-offset-[var(--kali-bg)]"
              >
                Open channel
              </a>
            )}
            <button
              type="button"
              onClick={() => void loadDirectory()}
              className="rounded-md border border-[var(--kali-panel-border)] bg-kali-control px-4 py-2 text-xs font-semibold text-black shadow-[0_0_0_1px_rgba(255,255,255,0.08)] transition hover:brightness-110 focus-visible:outline-none focus-visible:ring-2 focus-visible:ring-[var(--color-focus-ring)] focus-visible:ring-offset-2 focus-visible:ring-offset-[var(--kali-bg)] disabled:cursor-not-allowed disabled:opacity-60"
              disabled={loadingDirectory}
            >
              {loadingDirectory ? 'Refreshing…' : 'Refresh'}
            </button>
          </div>
        </div>

        <div className="mt-5 flex flex-col gap-3 sm:flex-row sm:items-center sm:justify-between">
          <div className="flex-1">
            <label className="sr-only" htmlFor="youtube-playlist-filter">
              Filter playlists
            </label>
            <input
              id="youtube-playlist-filter"
              aria-label="Filter playlists"
              value={filter}
              onChange={(event) => setFilter(event.target.value)}
              placeholder="Filter playlists…"
              className="w-full rounded-md border border-[var(--kali-panel-border)] bg-[var(--color-surface-muted)] px-4 py-3 text-sm text-[color:var(--color-text)] placeholder:text-[color:color-mix(in_srgb,var(--color-text)_55%,transparent)] focus:border-[var(--color-focus-ring)] focus:outline-none focus:ring-2 focus:ring-[var(--color-focus-ring)]"
            />
          </div>
          <div className="text-xs text-[color:color-mix(in_srgb,var(--color-text)_55%,transparent)]">
            {loadingDirectory
              ? 'Loading directory…'
              : `${filteredDirectory.reduce((sum, group) => sum + group.playlists.length, 0)} playlists in ${filteredDirectory.length} categories`}
          </div>
        </div>

        {!hasApiKey && (
          <p className="mt-3 text-sm text-amber-200/90" role="status">
            Configure{' '}
            <code className="rounded bg-[var(--kali-panel-highlight)] px-1">
              NEXT_PUBLIC_YOUTUBE_API_KEY
            </code>{' '}
            to load playlists from YouTube.
          </p>
        )}

        {!allowNetwork && (
          <div className="mt-3 flex flex-wrap items-center gap-3 text-sm text-amber-200/90" role="status">
            <span>Network requests are disabled. Enable them to load playlists.</span>
            <button
              type="button"
              onClick={() => setAllowNetwork(true)}
              className="rounded-md border border-[var(--kali-panel-border)] bg-kali-control px-3 py-1 text-xs font-semibold text-black shadow-[0_0_0_1px_rgba(255,255,255,0.08)] transition hover:brightness-110 focus-visible:outline-none focus-visible:ring-2 focus-visible:ring-[var(--color-focus-ring)] focus-visible:ring-offset-2 focus-visible:ring-offset-[var(--kali-bg)]"
            >
              Enable network
            </button>
          </div>
        )}

        {error && (
          <p className="mt-3 text-sm text-red-400" role="alert">
            {error}
          </p>
        )}
      </header>

      <main className="flex flex-1 flex-col gap-6 px-6 py-6 lg:flex-row">
        <aside className="lg:w-[420px]">
          <div className="rounded-lg border border-[var(--kali-panel-border)] bg-[var(--color-surface)] p-4 shadow-kali-panel">
            <h2 className="text-sm font-semibold uppercase tracking-wide text-[color:color-mix(in_srgb,var(--color-text)_60%,transparent)]">
              Categories
            </h2>

            {loadingDirectory && !filteredDirectory.length ? (
              <div className="mt-4 rounded-md border border-[var(--kali-panel-border)] bg-[var(--color-surface-muted)] p-4 text-sm text-[color:color-mix(in_srgb,var(--color-text)_65%,transparent)]">
                Loading playlists…
              </div>
            ) : filteredDirectory.length ? (
              <div className="mt-4 space-y-4">
                {filteredDirectory.map((group) => (
                  <div key={group.sectionId} className="space-y-2">
                    <div className="flex items-center justify-between">
                      <h3 className="text-sm font-semibold text-[var(--color-text)]">
                        {group.sectionTitle}
                      </h3>
                      <span className="text-[11px] text-[color:color-mix(in_srgb,var(--color-text)_55%,transparent)]">
                        {group.playlists.length}
                      </span>
                    </div>
                    <ul className="space-y-2" aria-label={`${group.sectionTitle} playlists`}>
                      {group.playlists.map((playlist) => {
                        const active = playlist.id === selectedPlaylistId;
                        return (
                          <li key={playlist.id}>
                            <button
                              type="button"
                              onClick={() => {
                                setSelectedPlaylistId(playlist.id);
                                setSelectedVideoId(null);
                              }}
                              className={`flex w-full items-center gap-3 rounded-md border bg-[var(--color-surface-muted)] p-3 text-left shadow-[0_6px_16px_rgba(8,15,26,0.32)] transition-colors focus-visible:outline-none focus-visible:ring-2 focus-visible:ring-[var(--color-focus-ring)] focus-visible:ring-offset-2 focus-visible:ring-offset-[var(--kali-bg)] ${
                                active
                                  ? 'border-kali-control text-kali-control'
                                  : 'border-[var(--kali-panel-border)] hover:border-kali-control hover:text-kali-control'
                              }`}
                              aria-label={`Open playlist ${playlist.title}`}
                            >
                              {playlist.thumbnail ? (
                                <img
                                  src={playlist.thumbnail}
                                  alt=""
                                  className="h-12 w-20 rounded object-cover"
                                />
                              ) : (
                                <div className="flex h-12 w-20 items-center justify-center rounded bg-[var(--kali-panel-highlight)] text-xs text-[color:color-mix(in_srgb,var(--color-text)_55%,transparent)]">
                                  No preview
                                </div>
                              )}
                              <div className="min-w-0 flex-1">
                                <p className="text-sm font-semibold text-[var(--color-text)] line-clamp-2">
                                  {playlist.title}
                                </p>
                                <p className="mt-1 text-xs text-[color:color-mix(in_srgb,var(--color-text)_55%,transparent)]">
                                  {playlist.itemCount} videos
                                  {playlist.privacyStatus !== 'public'
                                    ? ` • ${playlist.privacyStatus}`
                                    : ''}
                                </p>
                              </div>
                            </button>
                          </li>
                        );
                      })}
                    </ul>
                  </div>
                ))}
              </div>
            ) : (
              <div className="mt-4 rounded-md border border-[var(--kali-panel-border)] bg-[var(--color-surface-muted)] p-4 text-sm text-[color:color-mix(in_srgb,var(--color-text)_65%,transparent)]">
                {hasApiKey && parsedChannelId
                  ? 'No public playlists found for this channel.'
                  : 'Enter a valid channel id and configure the YouTube API key to load playlists.'}
              </div>
            )}
          </div>
        </aside>

        <section className="flex-1 space-y-6">
          <div className="rounded-lg border border-[var(--kali-panel-border)] bg-[var(--color-surface)] p-5 shadow-kali-panel">
            <div className="flex flex-col gap-3 sm:flex-row sm:items-start sm:justify-between">
              <div>
                <h2 className="text-sm font-semibold uppercase tracking-wide text-[color:color-mix(in_srgb,var(--color-text)_60%,transparent)]">
                  Playlist
                </h2>
                <h3 className="mt-2 text-xl font-semibold text-[var(--color-text)]">
                  {selectedPlaylist?.title ?? 'Select a playlist'}
                </h3>
                {selectedPlaylist?.publishedAt && (
                  <p className="mt-1 text-xs text-[color:color-mix(in_srgb,var(--color-text)_55%,transparent)]">
                    Published {formatDate(selectedPlaylist.publishedAt)} •{' '}
                    {selectedPlaylist.itemCount} videos
                  </p>
                )}
              </div>
              {selectedPlaylist && (
                <a
                  href={playlistUrl(selectedPlaylist.id)}
                  target="_blank"
                  rel="noopener noreferrer"
                  className="inline-flex items-center justify-center rounded-md border border-[var(--kali-panel-border)] bg-[var(--color-surface-muted)] px-4 py-2 text-xs font-semibold text-[color:color-mix(in_srgb,var(--color-text)_78%,transparent)] transition hover:border-kali-control hover:text-kali-control focus-visible:outline-none focus-visible:ring-2 focus-visible:ring-[var(--color-focus-ring)] focus-visible:ring-offset-2 focus-visible:ring-offset-[var(--kali-bg)]"
                >
                  Open playlist
                </a>
              )}
            </div>

            {selectedPlaylist?.description ? (
              <p className="mt-4 text-sm leading-relaxed text-[color:color-mix(in_srgb,var(--color-text)_72%,transparent)]">
                {selectedPlaylist.description}
              </p>
            ) : null}
          </div>

          <div className="grid gap-6 lg:grid-cols-5">
            <div className="lg:col-span-3">
              <div className="rounded-lg border border-[var(--kali-panel-border)] bg-[var(--color-surface)] p-5 shadow-kali-panel">
                <h2 className="text-sm font-semibold uppercase tracking-wide text-[color:color-mix(in_srgb,var(--color-text)_60%,transparent)]">
                  Watch
                </h2>
                <div className="mt-3 aspect-video overflow-hidden rounded-lg bg-[var(--kali-panel-highlight)]">
                  {selectedVideo ? (
                    <EmbedFrame
                      key={selectedVideo.videoId}
                      title={`YouTube player for ${selectedVideo.title}`}
                      src={`https://www.youtube-nocookie.com/embed/${selectedVideo.videoId}`}
                      className="h-full w-full border-0"
                      containerClassName="relative h-full w-full"
                      allow="accelerometer; autoplay; clipboard-write; encrypted-media; gyroscope; picture-in-picture"
                      fallbackLabel="Open on YouTube"
                      openInNewTabLabel="Open on YouTube"
                      loadingLabel="Loading YouTube player…"
                    />
                  ) : (
                    <div className="flex h-full items-center justify-center text-sm text-[color:color-mix(in_srgb,var(--color-text)_55%,transparent)]">
                      Choose a video from the playlist.
                    </div>
                  )}
                </div>

                {selectedVideo && (
                  <div className="mt-4 space-y-2 text-sm text-[color:color-mix(in_srgb,var(--color-text)_70%,transparent)]">
                    <div className="flex flex-wrap items-center justify-between gap-3">
                      <h3 className="text-lg font-semibold text-[var(--color-text)]">
                        {selectedVideo.title}
                      </h3>
                      <a
                        href={videoUrl(selectedVideo.videoId)}
                        target="_blank"
                        rel="noopener noreferrer"
                        className="rounded-md border border-[var(--kali-panel-border)] bg-[var(--color-surface-muted)] px-3 py-2 text-xs font-semibold text-[color:color-mix(in_srgb,var(--color-text)_78%,transparent)] transition hover:border-kali-control hover:text-kali-control focus-visible:outline-none focus-visible:ring-2 focus-visible:ring-[var(--color-focus-ring)] focus-visible:ring-offset-2 focus-visible:ring-offset-[var(--kali-bg)]"
                      >
                        Open video
                      </a>
                    </div>
                    <p className="text-xs text-[color:color-mix(in_srgb,var(--color-text)_55%,transparent)]">
                      Published {formatDate(selectedVideo.publishedAt)}
                    </p>
                    {selectedVideo.description ? (
                      <p className="text-sm leading-relaxed text-[color:color-mix(in_srgb,var(--color-text)_72%,transparent)]">
                        {selectedVideo.description}
                      </p>
                    ) : null}
                  </div>
                )}
              </div>
            </div>

            <div className="lg:col-span-2">
              <div className="rounded-lg border border-[var(--kali-panel-border)] bg-[var(--color-surface)] p-5 shadow-kali-panel">
                <div className="mb-4 flex items-center justify-between">
                  <h2 className="text-sm font-semibold uppercase tracking-wide text-[color:color-mix(in_srgb,var(--color-text)_60%,transparent)]">
                    Videos
                  </h2>
                  {playlistState?.loading && (
                    <span className="flex items-center gap-2 text-xs text-kali-control">
                      <span
                        className="h-2 w-2 animate-pulse rounded-full bg-kali-control"
                        aria-hidden
                      />
                      Loading…
                    </span>
                  )}
                </div>

                {!selectedPlaylistId ? (
                  <p className="text-sm text-[color:color-mix(in_srgb,var(--color-text)_65%,transparent)]">
                    Select a playlist to see videos.
                  </p>
                ) : playlistState?.error ? (
                  <div className="rounded-md border border-[var(--kali-panel-border)] bg-[var(--color-surface-muted)] p-4">
                    <p className="text-sm text-red-400" role="alert">
                      {playlistState.error}
                    </p>
                    <button
                      type="button"
                      onClick={() => void loadPlaylistItems(selectedPlaylistId, 'replace')}
                      className="mt-3 rounded-md border border-[var(--kali-panel-border)] bg-kali-control px-4 py-2 text-xs font-semibold text-black transition hover:brightness-110 focus-visible:outline-none focus-visible:ring-2 focus-visible:ring-[var(--color-focus-ring)] focus-visible:ring-offset-2 focus-visible:ring-offset-[var(--kali-bg)]"
                    >
                      Retry
                    </button>
                  </div>
                ) : selectedPlaylistVideos.length ? (
                  <>
                    <ul className="space-y-2" aria-label="Playlist videos">
                      {selectedPlaylistVideos.map((video) => {
                        const active = video.videoId === selectedVideoId;
                        return (
                          <li key={video.videoId}>
                            <button
                              type="button"
                              onClick={() => setSelectedVideoId(video.videoId)}
                              className={`flex w-full items-start gap-3 rounded-md border bg-[var(--color-surface-muted)] p-3 text-left transition-colors focus-visible:outline-none focus-visible:ring-2 focus-visible:ring-[var(--color-focus-ring)] focus-visible:ring-offset-2 focus-visible:ring-offset-[var(--kali-bg)] ${
                                active
                                  ? 'border-kali-control text-kali-control'
                                  : 'border-[var(--kali-panel-border)] hover:border-kali-control hover:text-kali-control'
                              }`}
                              aria-label={`Watch ${video.title}`}
                            >
                              {video.thumbnail ? (
                                <img
                                  src={video.thumbnail}
                                  alt=""
                                  className="h-12 w-20 rounded object-cover"
                                />
                              ) : (
                                <div className="flex h-12 w-20 items-center justify-center rounded bg-[var(--kali-panel-highlight)] text-xs text-[color:color-mix(in_srgb,var(--color-text)_55%,transparent)]">
                                  No preview
                                </div>
                              )}
                              <div className="min-w-0 flex-1">
                                <p className="text-sm font-semibold text-[var(--color-text)] line-clamp-2">
                                  {video.title}
                                </p>
                                <p className="mt-1 text-xs text-[color:color-mix(in_srgb,var(--color-text)_55%,transparent)]">
                                  {formatDate(video.publishedAt)}
                                </p>
                              </div>
                            </button>
                          </li>
                        );
                      })}
                    </ul>

                    {playlistState?.nextPageToken && (
                      <button
                        type="button"
                        onClick={() => void loadPlaylistItems(selectedPlaylistId, 'append')}
                        className="mt-4 w-full rounded-md border border-[var(--kali-panel-border)] bg-[var(--color-surface-muted)] px-4 py-3 text-xs font-semibold text-[color:color-mix(in_srgb,var(--color-text)_78%,transparent)] transition hover:border-kali-control hover:text-kali-control focus-visible:outline-none focus-visible:ring-2 focus-visible:ring-[var(--color-focus-ring)] focus-visible:ring-offset-2 focus-visible:ring-offset-[var(--kali-bg)] disabled:opacity-50"
                        disabled={playlistState.loading}
                      >
                        {playlistState.loading ? 'Loading…' : 'Load more'}
                      </button>
                    )}
                  </>
                ) : (
                  <p className="text-sm text-[color:color-mix(in_srgb,var(--color-text)_65%,transparent)]">
                    {playlistState?.loading ? 'Loading videos…' : 'No videos found.'}
                  </p>
                )}
              </div>
            </div>
          </div>
        </section>
      </main>
    </div>
  );
}<|MERGE_RESOLUTION|>--- conflicted
+++ resolved
@@ -119,24 +119,9 @@
     abortDirectoryRef.current = controller;
 
     try {
-<<<<<<< HEAD
-      const summary = await fetchYouTubeChannelSummary(
-        parsedChannelId,
-        YOUTUBE_API_KEY ?? '',
-        controller.signal,
-      ).catch((err: unknown) => {
-        console.error('YouTube channel summary load failed', err);
-        return null;
-      });
-
-      let playlistDirectory: YouTubePlaylistDirectory | null = null;
-      try {
-        playlistDirectory = await fetchYouTubePlaylistDirectoryByChannelId(
-=======
       const [summary, playlistDirectory] = await Promise.all([
         fetchYouTubeChannelSummary(parsedChannelId, YOUTUBE_API_KEY ?? '', controller.signal),
         fetchYouTubePlaylistDirectoryByChannelId(
->>>>>>> 58d75a6a
           parsedChannelId,
           YOUTUBE_API_KEY ?? '',
           controller.signal,
@@ -147,23 +132,11 @@
         console.error('YouTube directory load failed', e);
         setError(
           e.message?.includes('Failed to fetch')
-<<<<<<< HEAD
-            ? 'Unable to reach the YouTube API. Check your network connection, referrer restrictions, and API key.'
-=======
             ? 'Unable to reach the YouTube API. Check your network connection and API key.'
->>>>>>> 58d75a6a
             : e.message || 'Failed to load YouTube playlists.',
         );
         return;
       }
-<<<<<<< HEAD
-
-      if (!playlistDirectory) {
-        setError('Failed to load YouTube playlists.');
-        return;
-      }
-=======
->>>>>>> 58d75a6a
 
       setChannelSummary(summary);
       const map = new Map<string, YouTubePlaylistSummary>(
@@ -173,11 +146,8 @@
 
       const listings: PlaylistListing[] = playlistDirectory.sections.length
         ? playlistDirectory.sections
-<<<<<<< HEAD
-=======
         : playlistDirectory.playlists.length
         ? [{ sectionId: 'all', sectionTitle: 'Playlists', playlists: playlistDirectory.playlists }]
->>>>>>> 58d75a6a
         : [];
 
       setDirectory(listings);
