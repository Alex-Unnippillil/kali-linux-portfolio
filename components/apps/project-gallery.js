import React, { useEffect, useMemo, useRef, useState } from 'react';
import Image from 'next/image';
import ReactGA from 'react-ga4';
import projectsData from '../../data/projects.json';
import messages from './project-gallery.messages';

const translations = {
  en: {
    search: 'Search...',
    searchLabel: 'Search projects',
    all: 'All',
    noProjects: 'No projects found.',
    liveDemo: 'Live Demo',
    repo: 'Repo',
    togglePinned: 'Toggle pinned',
    filterLabel: 'Filter by tag',
  },
  es: {
    search: 'Buscar...',
    searchLabel: 'Buscar proyectos',
    all: 'Todos',
    noProjects: 'No se encontraron proyectos.',
    liveDemo: 'Demostración',
    repo: 'Repositorio',
    togglePinned: 'Alternar fijado',
    filterLabel: 'Filtrar por etiqueta',
  },
};

const locale =
  typeof navigator !== 'undefined' ? navigator.language.split('-')[0] : 'en';
const strings = translations[locale] || translations.en;

export default function ProjectGallery() {
  const [projects, setProjects] = useState([]);
  const [search, setSearch] = useState('');
  const [tag, setTag] = useState('All');
  const [pinned, setPinned] = useState([]);
  const [columns, setColumns] = useState(1);
  const cardRefs = useRef([]);

  useEffect(() => {
    ReactGA.event({
      category: 'Application',
      action: 'Loaded Project Gallery',
    });
  }, []);

  useEffect(() => {
    setProjects(projectsData);
  }, []);

  useEffect(() => {
    const stored =
      typeof window !== 'undefined'
        ? JSON.parse(localStorage.getItem('pinnedProjects') || '[]')
        : [];
    setPinned(stored);
  }, []);

  useEffect(() => {
    const updateColumns = () => {
      if (typeof window === 'undefined') return;
      const width = window.innerWidth;
      if (width >= 1024) setColumns(3);
      else if (width >= 640) setColumns(2);
      else setColumns(1);
    };
    updateColumns();
    window.addEventListener('resize', updateColumns);
    return () => window.removeEventListener('resize', updateColumns);
  }, []);

  const tags = useMemo(
    () => ['All', ...Array.from(new Set(projects.flatMap((p) => p.tags)))],
    [projects]
  );

  const filtered = useMemo(() => {
    const term = search.toLowerCase();
    return projects.filter(
      (p) =>
        (tag === 'All' || p.tags.includes(tag)) &&
        (p.title.toLowerCase().includes(term) ||
          p.description.toLowerCase().includes(term) ||
          p.tech.some((t) => t.toLowerCase().includes(term)) ||
          p.tags.some((t) => t.toLowerCase().includes(term)))
    );
  }, [projects, search, tag]);

  const sorted = useMemo(() => {
    const pinnedProjects = filtered.filter((p) => pinned.includes(p.title));
    const otherProjects = filtered.filter((p) => !pinned.includes(p.title));
    return [...pinnedProjects, ...otherProjects];
  }, [filtered, pinned]);

  useEffect(() => {
    cardRefs.current = cardRefs.current.slice(0, sorted.length);
  }, [sorted]);

  const togglePinned = (title) => {
    setPinned((prev) => {
      const next = prev.includes(title)
        ? prev.filter((t) => t !== title)
        : [...prev, title];
      if (typeof window !== 'undefined') {
        localStorage.setItem('pinnedProjects', JSON.stringify(next));
      }
      return next;
    });
  };

  const handleKeyDown = (e, index) => {
    const project = sorted[index];
    if (e.key === 'Enter' || e.key === ' ') {
      togglePinned(project.title);
      e.preventDefault();
    } else if (e.key === 'ArrowRight') {
      const next = index + 1;
      if (next < sorted.length) {
        cardRefs.current[next]?.focus();
        e.preventDefault();
      }
    } else if (e.key === 'ArrowLeft') {
      const prev = index - 1;
      if (prev >= 0) {
        cardRefs.current[prev]?.focus();
        e.preventDefault();
      }
    } else if (e.key === 'ArrowDown') {
      const nextRow = index + columns;
      if (nextRow < sorted.length) {
        cardRefs.current[nextRow]?.focus();
        e.preventDefault();
      }
    } else if (e.key === 'ArrowUp') {
      const prevRow = index - columns;
      if (prevRow >= 0) {
        cardRefs.current[prevRow]?.focus();
        e.preventDefault();
      }
    }
  };

  return (
    <div className="p-4 w-full h-full overflow-y-auto bg-panel text-white">
      <div className="flex flex-col sm:flex-row sm:items-center sm:justify-between gap-2 mb-4">
        <input
          type="text"
          value={search}
          onChange={(e) => setSearch(e.target.value)}
<<<<<<< HEAD
          placeholder={strings.search}
          aria-label={strings.searchLabel}
          className="px-2 py-1 rounded bg-gray-800 text-white flex-grow"
=======
          placeholder={messages.searchPlaceholder}
          aria-label={messages.searchAriaLabel}
          className="px-2 py-1 rounded bg-gray-800 text-white flex-grow focus:outline-none focus:ring-2 focus:ring-blue-500"
>>>>>>> 39835a53
        />
        <div
          className="flex flex-wrap gap-2"
          role="group"
          aria-label={strings.filterLabel}
        >
          {tags.map((tName) => (
            <button
<<<<<<< HEAD
              key={tName}
              onClick={() => setTag(tName)}
              aria-pressed={tag === tName}
              className={`px-2 py-0.5 text-sm rounded ${
                tag === tName ? 'bg-blue-600' : 'bg-gray-700'
=======
              key={t}
              onClick={() => setTag(t)}
              className={`px-2 py-0.5 text-sm rounded focus:outline-none focus:ring-2 focus:ring-blue-500 ${
                tag === t ? 'bg-blue-600' : 'bg-gray-700'
>>>>>>> 39835a53
              }`}
            >
              {tName === 'All' ? strings.all : tName}
            </button>
          ))}
        </div>
      </div>
      {sorted.length === 0 ? (
<<<<<<< HEAD
        <p role="status" className="text-center">
          {strings.noProjects}
        </p>
=======
        <p className="text-center">{messages.noProjectsFound}</p>
>>>>>>> 39835a53
      ) : (
        <div
          className="grid grid-cols-1 sm:grid-cols-2 lg:grid-cols-3 gap-4"
          role="list"
        >
          {sorted.map((project, index) => (
            <div
              key={index}
              ref={(el) => (cardRefs.current[index] = el)}
              tabIndex={0}
              onKeyDown={(e) => handleKeyDown(e, index)}
<<<<<<< HEAD
              role="listitem"
              className="relative rounded-md bg-surface bg-opacity-20 border border-gray-700 overflow-hidden flex flex-col"
            >
              <button
                onClick={() => togglePinned(project.title)}
                aria-label={strings.togglePinned}
                aria-pressed={pinned.includes(project.title)}
                className="absolute top-2 right-2 text-xl"
=======
              className="relative rounded-md bg-surface bg-opacity-20 border border-gray-700 overflow-hidden flex flex-col focus:outline-none focus:ring-2 focus:ring-blue-500"
            >
              <button
                onClick={() => togglePinned(project.title)}
                aria-label={messages.togglePinned}
                className="absolute top-2 right-2 text-xl focus:outline-none focus:ring-2 focus:ring-blue-500 rounded"
>>>>>>> 39835a53
              >
                {pinned.includes(project.title) ? '★' : '☆'}
              </button>
              <div className="relative h-40 w-full">
                <Image
                  src={project.image}
                  alt={project.title}
                  fill
                  className="object-cover"
                  sizes="100%"
                  loading="lazy"
                  onError={(e) => {
                    e.currentTarget.onerror = null;
                    e.currentTarget.src = '/images/logos/logo.png';
                  }}
                />
              </div>
              <div className="p-3 flex flex-col flex-grow">
                <h3 className="text-lg font-semibold">{project.title}</h3>
                <p className="text-sm text-gray-200 mt-1 flex-grow">
                  {project.description}
                </p>
                <div className="mt-2 flex flex-wrap gap-1">
                  {[...project.tech, ...(project.tags || [])].map((t, i) => (
                    <span
                      key={i}
                      className="px-2 py-0.5 text-xs rounded bg-gray-700"
                    >
                      {t}
                    </span>
                  ))}
                </div>
                <div className="mt-3 flex gap-2">
                  {project.live && (
                    <a
                      href={project.live}
                      target="_blank"
                      rel="noopener noreferrer"
                      className="px-3 py-1 text-sm bg-blue-600 rounded hover:bg-blue-500 focus:outline-none focus:ring-2 focus:ring-blue-500"
                    >
<<<<<<< HEAD
                      {strings.liveDemo}
=======
                      {messages.liveDemo}
>>>>>>> 39835a53
                    </a>
                  )}
                  {project.repo && (
                    <a
                      href={project.repo}
                      target="_blank"
                      rel="noopener noreferrer"
                      className="px-3 py-1 text-sm border border-blue-600 rounded hover:bg-blue-600 hover:text-white focus:outline-none focus:ring-2 focus:ring-blue-500"
                    >
<<<<<<< HEAD
                      {strings.repo}
=======
                      {messages.repo}
>>>>>>> 39835a53
                    </a>
                  )}
                </div>
              </div>
            </div>
          ))}
        </div>
      )}
    </div>
  );
}

export const displayProjectGallery = () => <ProjectGallery />;<|MERGE_RESOLUTION|>--- conflicted
+++ resolved
@@ -149,15 +149,10 @@
           type="text"
           value={search}
           onChange={(e) => setSearch(e.target.value)}
-<<<<<<< HEAD
           placeholder={strings.search}
           aria-label={strings.searchLabel}
           className="px-2 py-1 rounded bg-gray-800 text-white flex-grow"
-=======
-          placeholder={messages.searchPlaceholder}
-          aria-label={messages.searchAriaLabel}
-          className="px-2 py-1 rounded bg-gray-800 text-white flex-grow focus:outline-none focus:ring-2 focus:ring-blue-500"
->>>>>>> 39835a53
+
         />
         <div
           className="flex flex-wrap gap-2"
@@ -166,18 +161,12 @@
         >
           {tags.map((tName) => (
             <button
-<<<<<<< HEAD
               key={tName}
               onClick={() => setTag(tName)}
               aria-pressed={tag === tName}
               className={`px-2 py-0.5 text-sm rounded ${
                 tag === tName ? 'bg-blue-600' : 'bg-gray-700'
-=======
-              key={t}
-              onClick={() => setTag(t)}
-              className={`px-2 py-0.5 text-sm rounded focus:outline-none focus:ring-2 focus:ring-blue-500 ${
-                tag === t ? 'bg-blue-600' : 'bg-gray-700'
->>>>>>> 39835a53
+
               }`}
             >
               {tName === 'All' ? strings.all : tName}
@@ -186,13 +175,10 @@
         </div>
       </div>
       {sorted.length === 0 ? (
-<<<<<<< HEAD
         <p role="status" className="text-center">
           {strings.noProjects}
         </p>
-=======
-        <p className="text-center">{messages.noProjectsFound}</p>
->>>>>>> 39835a53
+
       ) : (
         <div
           className="grid grid-cols-1 sm:grid-cols-2 lg:grid-cols-3 gap-4"
@@ -204,7 +190,6 @@
               ref={(el) => (cardRefs.current[index] = el)}
               tabIndex={0}
               onKeyDown={(e) => handleKeyDown(e, index)}
-<<<<<<< HEAD
               role="listitem"
               className="relative rounded-md bg-surface bg-opacity-20 border border-gray-700 overflow-hidden flex flex-col"
             >
@@ -213,14 +198,7 @@
                 aria-label={strings.togglePinned}
                 aria-pressed={pinned.includes(project.title)}
                 className="absolute top-2 right-2 text-xl"
-=======
-              className="relative rounded-md bg-surface bg-opacity-20 border border-gray-700 overflow-hidden flex flex-col focus:outline-none focus:ring-2 focus:ring-blue-500"
-            >
-              <button
-                onClick={() => togglePinned(project.title)}
-                aria-label={messages.togglePinned}
-                className="absolute top-2 right-2 text-xl focus:outline-none focus:ring-2 focus:ring-blue-500 rounded"
->>>>>>> 39835a53
+
               >
                 {pinned.includes(project.title) ? '★' : '☆'}
               </button>
@@ -261,11 +239,9 @@
                       rel="noopener noreferrer"
                       className="px-3 py-1 text-sm bg-blue-600 rounded hover:bg-blue-500 focus:outline-none focus:ring-2 focus:ring-blue-500"
                     >
-<<<<<<< HEAD
+<<<<<< codex/add-aria-roles-and-keyboard-support
                       {strings.liveDemo}
-=======
-                      {messages.liveDemo}
->>>>>>> 39835a53
+
                     </a>
                   )}
                   {project.repo && (
@@ -275,11 +251,8 @@
                       rel="noopener noreferrer"
                       className="px-3 py-1 text-sm border border-blue-600 rounded hover:bg-blue-600 hover:text-white focus:outline-none focus:ring-2 focus:ring-blue-500"
                     >
-<<<<<<< HEAD
                       {strings.repo}
-=======
-                      {messages.repo}
->>>>>>> 39835a53
+
                     </a>
                   )}
                 </div>
