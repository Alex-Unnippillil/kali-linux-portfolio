--- conflicted
+++ resolved
@@ -1,26 +1,17 @@
 import React from 'react';
-<<<<<<< HEAD
 import LazyIframe from '../util-components/LazyIframe';
 
 export default function VsCode() {
     return (
         <LazyIframe
-=======
-import ExternalFrame from '../ExternalFrame';
 
-export default function VsCode() {
-    return (
-        <ExternalFrame
->>>>>>> b1b0b4d8
             src="https://stackblitz.com/github/Alex-Unnippillil/kali-linux-portfolio?embed=1&file=README.md"
             title="VsCode"
             className="h-full w-full bg-panel"
             allow="clipboard-write"
             allowFullScreen
-<<<<<<< HEAD
             frameBorder="0"
-=======
->>>>>>> b1b0b4d8
+
         />
     );
 }
