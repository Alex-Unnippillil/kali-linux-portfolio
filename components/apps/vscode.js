--- conflicted
+++ resolved
@@ -1,11 +1,8 @@
-<<<<<<< HEAD
 // VSCode app uses a Stack iframe, so no editor dependencies are required
 import dynamic from 'next/dynamic';
 
 const VsCode = dynamic(() => import('../../apps/vscode'), { ssr: false });
-=======
-import VsCode from '../../apps/vscode';
->>>>>>> 9f5ecddd
+
 
 export default VsCode;
 
