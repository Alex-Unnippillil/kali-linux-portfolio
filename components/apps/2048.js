import React, { useEffect, useCallback, useState } from 'react';
import usePersistentState from '../../hooks/usePersistentState';
import GameLayout from './GameLayout';

const SIZE = 4;

const cloneBoard = (b) => b.map((row) => [...row]);

const initBoard = (hard = false) => {
  const board = Array.from({ length: SIZE }, () => Array(SIZE).fill(0));
  addRandomTile(board, hard);
  addRandomTile(board, hard);
  return board;
};

const addRandomTile = (board, hard, count = 1) => {
  for (let i = 0; i < count; i++) {
    const empty = [];
    board.forEach((row, r) =>
      row.forEach((cell, c) => {
        if (cell === 0) empty.push([r, c]);
      })
    );
    if (empty.length === 0) return board;
    const [r, c] = empty[Math.floor(Math.random() * empty.length)];
    board[r][c] = hard ? 4 : Math.random() < 0.9 ? 2 : 4;
  }
  return board;
};

const slide = (row) => {
  const arr = row.filter((n) => n !== 0);
  for (let i = 0; i < arr.length - 1; i++) {
    if (arr[i] === arr[i + 1]) {
      arr[i] *= 2;
      arr[i + 1] = 0;
    }
  }
  const newRow = arr.filter((n) => n !== 0);
  while (newRow.length < SIZE) newRow.push(0);
  return newRow;
};

const transpose = (board) =>
  board[0].map((_, c) => board.map((row) => row[c]));

const flip = (board) => board.map((row) => [...row].reverse());

const moveLeft = (board) => board.map((row) => slide(row));
const moveRight = (board) => flip(moveLeft(flip(board)));
const moveUp = (board) => transpose(moveLeft(transpose(board)));
const moveDown = (board) => transpose(moveRight(transpose(board)));

const boardsEqual = (a, b) =>
  a.every((row, r) => row.every((cell, c) => cell === b[r][c]));

const checkWin = (board) => board.some((row) => row.some((cell) => cell === 2048));

const hasMoves = (board) => {
  for (let r = 0; r < SIZE; r++) {
    for (let c = 0; c < SIZE; c++) {
      if (board[r][c] === 0) return true;
      if (c < SIZE - 1 && board[r][c] === board[r][c + 1]) return true;
      if (r < SIZE - 1 && board[r][c] === board[r + 1][c]) return true;
    }
  }
  return false;
};

const tileColors = {
  2: 'bg-gray-300 text-gray-800',
  4: 'bg-gray-400 text-gray-800',
  8: 'bg-yellow-400 text-white',
  16: 'bg-yellow-500 text-white',
  32: 'bg-orange-500 text-white',
  64: 'bg-orange-600 text-white',
  128: 'bg-red-500 text-white',
  256: 'bg-red-600 text-white',
  512: 'bg-red-700 text-white',
  1024: 'bg-green-500 text-white',
  2048: 'bg-green-600 text-white',
};

const validateBoard = (b) =>
  Array.isArray(b) &&
  b.length === SIZE &&
  b.every(
    (row) => Array.isArray(row) && row.length === SIZE && row.every((n) => typeof n === 'number'),
  );

const Game2048 = () => {
  const [board, setBoard] = usePersistentState('2048-board', initBoard, validateBoard);
  const [won, setWon] = usePersistentState('2048-won', false, (v) => typeof v === 'boolean');
  const [lost, setLost] = usePersistentState('2048-lost', false, (v) => typeof v === 'boolean');
  const [history, setHistory] = useState([]);
  const [hardMode, setHardMode] = usePersistentState('2048-hard', false, (v) => typeof v === 'boolean');
  const [animCells, setAnimCells] = useState(new Set());

  useEffect(() => {
    if (animCells.size > 0) {
      const t = setTimeout(() => setAnimCells(new Set()), 200);
      return () => clearTimeout(t);
    }
  }, [animCells]);

  const handleKey = useCallback(
    (e) => {
      if (e.key === 'Escape') {
        document.getElementById('close-2048')?.click();
        return;
      }
      if (won || lost) return;
      let moved;
      if (e.key === 'ArrowLeft') moved = moveLeft(board);
      else if (e.key === 'ArrowRight') moved = moveRight(board);
      else if (e.key === 'ArrowUp') moved = moveUp(board);
      else if (e.key === 'ArrowDown') moved = moveDown(board);
      else return;
      if (!boardsEqual(board, moved)) {
        const beforeAdd = cloneBoard(moved);
        addRandomTile(moved, hardMode, hardMode ? 2 : 1);
        setHistory((h) => [...h, cloneBoard(board)]);
        const changed = new Set();
        for (let r = 0; r < SIZE; r++) {
          for (let c = 0; c < SIZE; c++) {
            if (beforeAdd[r][c] !== moved[r][c] || board[r][c] !== moved[r][c]) {
              changed.add(`${r}-${c}`);
            }
          }
        }
        setAnimCells(changed);
        setBoard(cloneBoard(moved));
        if (checkWin(moved)) setWon(true);
        else if (!hasMoves(moved)) setLost(true);
      }
    },
<<<<<<< HEAD
    [board, won, lost, hardMode, setBoard, setLost, setWon]
=======
    [board, won, lost, setBoard, setWon, setLost]
>>>>>>> 1dbfccb3
  );

  useEffect(() => {
    window.addEventListener('keydown', handleKey);
    return () => window.removeEventListener('keydown', handleKey);
  }, [handleKey]);

  const reset = () => {
    setBoard(initBoard(hardMode));
    setHistory([]);
    setWon(false);
    setLost(false);
    setAnimCells(new Set());
  };

  const close = () => {
    document.getElementById('close-2048')?.click();
  };

  const undo = () => {
    setHistory((h) => {
      if (h.length === 0) return h;
      const prev = h[h.length - 1];
      setBoard(cloneBoard(prev));
      setWon(checkWin(prev));
      setLost(!hasMoves(prev));
      setAnimCells(new Set());
      return h.slice(0, -1);
    });
  };

  return (
<<<<<<< HEAD
    <GameLayout
      title="2048"
      instructions="Use arrow keys to move tiles. Reach 2048 to win."
      controls={
        <>
          <button
            className="px-4 py-2 bg-gray-700 hover:bg-gray-600 rounded"
            onClick={reset}
          >
            Reset
          </button>
          <button
            className="px-4 py-2 bg-gray-700 hover:bg-gray-600 rounded disabled:opacity-50"
            onClick={undo}
            disabled={history.length === 0}
          >
            Undo
          </button>
          <label className="flex items-center space-x-1 px-2">
            <input
              type="checkbox"
              checked={hardMode}
              onChange={() => setHardMode(!hardMode)}
            />
            <span>Hard</span>
          </label>
          <button
            className="px-4 py-2 bg-gray-700 hover:bg-gray-600 rounded"
            onClick={close}
          >
            Close
          </button>
        </>
      }
    >
      <>
        <div className="grid grid-cols-4 gap-2">
          {board.map((row, rIdx) =>
            row.map((cell, cIdx) => {
              const key = `${rIdx}-${cIdx}`;
              return (
                <div
                  key={key}
                  className={`h-16 w-16 flex items-center justify-center text-2xl font-bold rounded ${
                    cell ? tileColors[cell] || 'bg-gray-700' : 'bg-gray-800'
                  } ${animCells.has(key) ? 'tile-pop' : ''}`}
                >
                  {cell !== 0 ? cell : ''}
                </div>
              );
            })
          )}
        </div>
        {(won || lost) && (
          <div className="mt-4 text-xl">{won ? 'You win!' : 'Game over'}</div>
=======
    <div className="h-full w-full flex flex-col items-center justify-center bg-ub-cool-grey text-white p-4">
      <div className="mb-4 flex space-x-2">
        <button
          className="px-4 py-2 bg-gray-700 hover:bg-gray-600 rounded"
          onClick={reset}
        >
          Reset
        </button>
        <button
          className="px-4 py-2 bg-gray-700 hover:bg-gray-600 rounded"
          onClick={close}
        >
          Close
        </button>
      </div>
      <div className="grid grid-cols-4 gap-2">
        {board.map((row, rIdx) =>
          row.map((cell, cIdx) => (
            <div
              key={`${rIdx}-${cIdx}`}
              className={`h-16 w-16 flex items-center justify-center text-2xl font-bold rounded ${
                cell ? tileColors[cell] || 'bg-gray-700' : 'bg-gray-800'
              }`}
            >
              {cell !== 0 ? cell : ''}
            </div>
          ))
>>>>>>> 1dbfccb3
        )}
      </div>
      {(won || lost) && (
        <div className="mt-4 text-xl">{won ? 'You win!' : 'Game over'}</div>
      )}
    </div>
  );
};

export default Game2048;
<|MERGE_RESOLUTION|>--- conflicted
+++ resolved
@@ -134,11 +134,8 @@
         else if (!hasMoves(moved)) setLost(true);
       }
     },
-<<<<<<< HEAD
     [board, won, lost, hardMode, setBoard, setLost, setWon]
-=======
-    [board, won, lost, setBoard, setWon, setLost]
->>>>>>> 1dbfccb3
+
   );
 
   useEffect(() => {
@@ -171,7 +168,6 @@
   };
 
   return (
-<<<<<<< HEAD
     <GameLayout
       title="2048"
       instructions="Use arrow keys to move tiles. Reach 2048 to win."
@@ -227,35 +223,7 @@
         </div>
         {(won || lost) && (
           <div className="mt-4 text-xl">{won ? 'You win!' : 'Game over'}</div>
-=======
-    <div className="h-full w-full flex flex-col items-center justify-center bg-ub-cool-grey text-white p-4">
-      <div className="mb-4 flex space-x-2">
-        <button
-          className="px-4 py-2 bg-gray-700 hover:bg-gray-600 rounded"
-          onClick={reset}
-        >
-          Reset
-        </button>
-        <button
-          className="px-4 py-2 bg-gray-700 hover:bg-gray-600 rounded"
-          onClick={close}
-        >
-          Close
-        </button>
-      </div>
-      <div className="grid grid-cols-4 gap-2">
-        {board.map((row, rIdx) =>
-          row.map((cell, cIdx) => (
-            <div
-              key={`${rIdx}-${cIdx}`}
-              className={`h-16 w-16 flex items-center justify-center text-2xl font-bold rounded ${
-                cell ? tileColors[cell] || 'bg-gray-700' : 'bg-gray-800'
-              }`}
-            >
-              {cell !== 0 ? cell : ''}
-            </div>
-          ))
->>>>>>> 1dbfccb3
+
         )}
       </div>
       {(won || lost) && (
