<<<<<<< HEAD
import React, { useState, useCallback, useMemo, useEffect, useRef } from 'react';
=======
import React, { useState, useCallback, useMemo, useRef } from 'react';
>>>>>>> 917d4bc5
import {
  getLicenseInfo,
  LicenseInfo,
  LicenseMatchResult,
  parseSpdxExpression,
  detectLicenseConflicts,
  LicenseConflict,
} from '../../lib/licenseMatcher';
import { matchLicenseWorker } from '../../lib/licenseMatcher.worker-client';

interface AnalysisResult {
  detected: LicenseInfo[];
  fuzzy: LicenseMatchResult | null;
  conflicts: LicenseConflict[];
}

type FileCache = Record<string, AnalysisResult>;

const LicenseClassifier: React.FC = () => {
  const [text, setText] = useState('');
  const [analysis, setAnalysis] = useState<AnalysisResult>({
    detected: [],
    fuzzy: null,
    conflicts: [],
  });
  const [files, setFiles] = useState<FileCache>({});
  const [progress, setProgress] = useState(0);
<<<<<<< HEAD
  const [processing, setProcessing] = useState(false);
  const workerRef = useRef<Worker>();
=======
  const [running, setRunning] = useState(false);
  const controllerRef = useRef<AbortController | null>(null);
>>>>>>> 917d4bc5

  const analyze = () => {
    if (!text.trim()) {
      setAnalysis({ detected: [], fuzzy: null, conflicts: [] });
      return;
    }
    const parsed = parseSpdxExpression(text);
    const detected = parsed.ids.map((id) => getLicenseInfo(id));
    const controller = new AbortController();
    controllerRef.current = controller;
    setProgress(0);
    setRunning(true);
    matchLicenseWorker(text, {
      signal: controller.signal,
      onProgress: (p) => setProgress(Math.round(p * 100)),
    })
      .then((fuzzy) => {
        const conflicts = detectLicenseConflicts(
          parsed.ids,
          parsed.hasAnd && !parsed.hasOr
        );
        setAnalysis({ detected, fuzzy, conflicts });
      })
      .catch((err) => {
        if (err.name !== 'AbortError') console.error(err);
      })
      .finally(() => {
        setRunning(false);
      });
  };

<<<<<<< HEAD
  useEffect(() => {
    workerRef.current = new Worker(
      new URL('./license-classifier.worker.ts', import.meta.url),
    );
    const worker = workerRef.current;
    worker.onmessage = (e: MessageEvent) => {
      const { type } = e.data as { type: string };
      if (type === 'file') {
        const { file, result } = e.data as {
          file: string;
          result: AnalysisResult;
        };
        setFiles((f) => ({ ...f, [file]: result }));
      } else if (type === 'progress') {
        const { processed, total } = e.data as {
          processed: number;
          total: number;
        };
        setProgress(Math.round((processed / total) * 100));
      } else if (type === 'done' || type === 'cancelled') {
        setProcessing(false);
      }
    };
    return () => worker.terminate();
  }, []);

  const handleFiles = useCallback((fileList: FileList) => {
    setFiles({});
    setProgress(0);
    setProcessing(true);
    workerRef.current?.postMessage({
      type: 'analyze',
      files: Array.from(fileList),
    });
  }, []);

  const cancelProcessing = useCallback(() => {
    workerRef.current?.postMessage({ type: 'cancel' });
  }, []);
=======
  const handleFiles = useCallback(
    async (fileList: FileList) => {
      const cache: FileCache = { ...files };
      const arr = Array.from(fileList);
      const controller = new AbortController();
      controllerRef.current = controller;
      setProgress(0);
      setRunning(true);
      try {
        for (let i = 0; i < arr.length; i += 1) {
          const file = arr[i];
          if (cache[file.name]) continue;
          const content = await file.text();
          const parsed = parseSpdxExpression(content);
          const detected = parsed.ids.map((id) => getLicenseInfo(id));
          const fuzzy = await matchLicenseWorker(content, {
            signal: controller.signal,
            onProgress: (p) =>
              setProgress(Math.round(((i + p) / arr.length) * 100)),
          });
          const conflicts = detectLicenseConflicts(
            parsed.ids,
            parsed.hasAnd && !parsed.hasOr
          );
          cache[file.name] = { detected, fuzzy, conflicts };
        }
        setFiles(cache);
      } catch (err: any) {
        if (err.name !== 'AbortError') console.error(err);
      } finally {
        setRunning(false);
      }
    },
    [files]
  );
>>>>>>> 917d4bc5

  const repoConflicts = useMemo(() => {
    const ids = Object.values(files).flatMap((r) =>
      r.detected.map((d) => d.spdxId)
    );
    return detectLicenseConflicts([...new Set(ids)], true);
  }, [files]);

  const exportReport = useCallback(() => {
    const payload = {
      files: Object.entries(files).map(([file, res]) => ({
        file,
        licenses: res.detected.map((d) => d.spdxId),
        conflicts: res.conflicts,
      })),
      conflicts: repoConflicts,
    };
    const blob = new Blob([JSON.stringify(payload, null, 2)], {
      type: 'application/json',
    });
    const url = URL.createObjectURL(blob);
    const a = document.createElement('a');
    a.href = url;
    a.download = 'license-report.json';
    a.click();
    URL.revokeObjectURL(url);
  }, [files, repoConflicts]);

  return (
    <div className="h-full w-full bg-gray-900 text-white p-4 flex flex-col space-y-4 overflow-auto">
      <textarea
        className="flex-1 text-black p-2"
        placeholder="Paste text to analyze..."
        value={text}
        onChange={(e) => setText(e.target.value)}
      />
      <div className="flex space-x-2">
        <button
          type="button"
          onClick={analyze}
          className="px-4 py-1 bg-blue-600 rounded"
        >
          Analyze
        </button>
        <button
          type="button"
          onClick={() => controllerRef.current?.abort()}
          disabled={!running}
          className="px-4 py-1 bg-red-600 rounded disabled:opacity-50"
        >
          Cancel
        </button>
        {running && <span>{progress}%</span>}
      </div>

      {analysis.detected.length > 0 && (
        <div>
          <h3 className="font-bold mb-2">Detected SPDX Licenses</h3>
          <ul className="list-disc list-inside space-y-1">
            {analysis.detected.map((info) => (
              <li key={info.spdxId}>
                <a
                  href={info.url}
                  target="_blank"
                  rel="noreferrer"
                  className="text-blue-400 underline"
                >
                  {info.spdxId}
                </a>{' '}
                - {info.compatibility}; {info.obligations}
              </li>
            ))}
          </ul>
        </div>
      )}

      {analysis.fuzzy && (
        <div>
          <h3 className="font-bold mt-4 mb-2">Fuzzy Matches</h3>
          {analysis.fuzzy.message && (
            <div className="mb-2 text-yellow-400">{analysis.fuzzy.message}</div>
          )}
          <ul className="list-disc list-inside space-y-1">
            {analysis.fuzzy.matches.map((match) => (
              <li key={match.spdxId}>
                <a
                  href={match.url}
                  target="_blank"
                  rel="noreferrer"
                  className="text-blue-400 underline"
                >
                  {match.spdxId}
                </a>{' '}
                ({Math.round(match.confidence * 100)}%) - {match.compatibility}; {match.obligations}
              </li>
            ))}
          </ul>
        </div>
      )}

      {analysis.conflicts.length > 0 && (
        <div>
          <h3 className="font-bold mt-4 mb-2">Potential Conflicts</h3>
          <ul className="list-disc list-inside space-y-1">
            {analysis.conflicts.map((c) => (
              <li key={c.licenses.join('-')}>
                {c.message} {c.remediation}
              </li>
            ))}
          </ul>
        </div>
      )}

      <div
        className="mt-4 p-4 border-2 border-dashed border-gray-500 rounded"
        onDragOver={(e) => e.preventDefault()}
        onDrop={(e) => {
          e.preventDefault();
          handleFiles(e.dataTransfer.files);
        }}
      >
        <p className="mb-2">Drag & drop files or directories here</p>
        <input
          type="file"
          multiple
          webkitdirectory="true"
          onChange={(e) => e.target.files && handleFiles(e.target.files)}
        />
      </div>

      {processing && (
        <div className="flex items-center space-x-2 mt-2">
          <div className="flex-1 h-2 bg-gray-700 rounded">
            <div
              className="h-2 bg-green-500 rounded"
              style={{ width: `${progress}%` }}
            />
          </div>
          <button
            type="button"
            onClick={cancelProcessing}
            className="px-2 py-1 bg-red-600 rounded"
          >
            Cancel
          </button>
        </div>
      )}

      {Object.keys(files).length > 0 && (
        <div className="mt-4">
          <h3 className="font-bold mb-2">License Report</h3>
          <table className="w-full text-sm text-left">
            <thead>
              <tr>
                <th className="pr-2">File</th>
                <th>Licenses</th>
              </tr>
            </thead>
            <tbody>
              {Object.entries(files).map(([file, res]) => (
                <tr key={file}>
                  <td className="pr-2 align-top">{file}</td>
                  <td>{res.detected.map((d) => d.spdxId).join(', ') || 'Unknown'}</td>
                </tr>
              ))}
            </tbody>
          </table>

          {repoConflicts.length > 0 && (
            <div className="mt-4">
              <h4 className="font-bold mb-2">Repository Conflicts</h4>
              <ul className="list-disc list-inside space-y-1">
                {repoConflicts.map((c) => (
                  <li key={c.licenses.join('-')}>{c.message}</li>
                ))}
              </ul>
            </div>
          )}

          <button
            type="button"
            onClick={exportReport}
            className="mt-4 px-4 py-1 bg-blue-600 rounded"
          >
            Export Report
          </button>
        </div>
      )}
    </div>
  );
};

export const displayLicenseClassifier = () => <LicenseClassifier />;

export default LicenseClassifier;
<|MERGE_RESOLUTION|>--- conflicted
+++ resolved
@@ -1,9 +1,5 @@
-<<<<<<< HEAD
 import React, { useState, useCallback, useMemo, useEffect, useRef } from 'react';
-=======
-import React, { useState, useCallback, useMemo, useRef } from 'react';
->>>>>>> 917d4bc5
-import {
+
   getLicenseInfo,
   LicenseInfo,
   LicenseMatchResult,
@@ -30,13 +26,9 @@
   });
   const [files, setFiles] = useState<FileCache>({});
   const [progress, setProgress] = useState(0);
-<<<<<<< HEAD
   const [processing, setProcessing] = useState(false);
   const workerRef = useRef<Worker>();
-=======
-  const [running, setRunning] = useState(false);
-  const controllerRef = useRef<AbortController | null>(null);
->>>>>>> 917d4bc5
+n
 
   const analyze = () => {
     if (!text.trim()) {
@@ -68,7 +60,6 @@
       });
   };
 
-<<<<<<< HEAD
   useEffect(() => {
     workerRef.current = new Worker(
       new URL('./license-classifier.worker.ts', import.meta.url),
@@ -108,43 +99,7 @@
   const cancelProcessing = useCallback(() => {
     workerRef.current?.postMessage({ type: 'cancel' });
   }, []);
-=======
-  const handleFiles = useCallback(
-    async (fileList: FileList) => {
-      const cache: FileCache = { ...files };
-      const arr = Array.from(fileList);
-      const controller = new AbortController();
-      controllerRef.current = controller;
-      setProgress(0);
-      setRunning(true);
-      try {
-        for (let i = 0; i < arr.length; i += 1) {
-          const file = arr[i];
-          if (cache[file.name]) continue;
-          const content = await file.text();
-          const parsed = parseSpdxExpression(content);
-          const detected = parsed.ids.map((id) => getLicenseInfo(id));
-          const fuzzy = await matchLicenseWorker(content, {
-            signal: controller.signal,
-            onProgress: (p) =>
-              setProgress(Math.round(((i + p) / arr.length) * 100)),
-          });
-          const conflicts = detectLicenseConflicts(
-            parsed.ids,
-            parsed.hasAnd && !parsed.hasOr
-          );
-          cache[file.name] = { detected, fuzzy, conflicts };
-        }
-        setFiles(cache);
-      } catch (err: any) {
-        if (err.name !== 'AbortError') console.error(err);
-      } finally {
-        setRunning(false);
-      }
-    },
-    [files]
-  );
->>>>>>> 917d4bc5
+
 
   const repoConflicts = useMemo(() => {
     const ids = Object.values(files).flatMap((r) =>
