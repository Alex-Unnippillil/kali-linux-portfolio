--- conflicted
+++ resolved
@@ -163,17 +163,10 @@
                     </div>
                 </div>
                 {
-<<<<<<< HEAD
-                    this.state.timezone &&
-                    <div className="bg-ub-gedit-dark border-t border-b border-ubt-gedit-blue p-2">
-                        <h2 className="font-bold text-sm mb-1">Your Local Time</h2>
-                        <p className="text-center" aria-live="polite">{this.state.localTime}</p>
-=======
                     this.state.localTime &&
                     <div className="bg-ub-gedit-dark border-t border-b border-ubt-gedit-blue p-2">
                         <h2 className="font-bold text-sm mb-1">Your Local Time</h2>
                         <p className="text-center">{this.state.localTime}</p>
->>>>>>> 0fc5ddf5
                         <p className="text-center text-xs text-ubt-gedit-blue">{this.state.timezone}</p>
                     </div>
                 }
