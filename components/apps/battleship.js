--- conflicted
+++ resolved
@@ -185,9 +185,8 @@
   );
 
   return (
-<<<<<<< HEAD
     <div className="h-full w-full flex flex-col items-center justify-start bg-ub-cool-grey text-white p-4 overflow-auto font-ubuntu">
-=======
+
     <GameLayout
       difficulty={difficulty}
       onDifficultyChange={(d) => {
@@ -197,7 +196,6 @@
       onRestart={() => restart()}
       stats={stats}
     >
->>>>>>> 73339309
       <div className="mb-2">{message}</div>
       {phase==='placement' && (
         <div className="flex space-x-4">
