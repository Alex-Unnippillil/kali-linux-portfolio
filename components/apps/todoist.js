<<<<<<< HEAD
import React from 'react';
import LazyIframe from '../util-components/LazyIframe';

export default function Todoist() {
    return (
        <LazyIframe
            src="https://todoist.com/showProject?id=220474322"
            title="Todoist"
            className="h-full w-full"
            frameBorder="0"
        />
    );
    // just to bypass the headers 🙃
=======
import React from 'react'
import ExternalFrame from '../ExternalFrame'

export default function Todoist() {
    return (
        <ExternalFrame src="https://todoist.com/showProject?id=220474322" title="Todoist" className="h-full w-full" />
        // just to bypass the headers 🙃
    )
>>>>>>> b1b0b4d8
}

export const displayTodoist = () => {
    return <Todoist />;
};<|MERGE_RESOLUTION|>--- conflicted
+++ resolved
@@ -1,4 +1,3 @@
-<<<<<<< HEAD
 import React from 'react';
 import LazyIframe from '../util-components/LazyIframe';
 
@@ -12,16 +11,7 @@
         />
     );
     // just to bypass the headers 🙃
-=======
-import React from 'react'
-import ExternalFrame from '../ExternalFrame'
 
-export default function Todoist() {
-    return (
-        <ExternalFrame src="https://todoist.com/showProject?id=220474322" title="Todoist" className="h-full w-full" />
-        // just to bypass the headers 🙃
-    )
->>>>>>> b1b0b4d8
 }
 
 export const displayTodoist = () => {
