--- conflicted
+++ resolved
@@ -493,8 +493,7 @@
     };
   }, [loading, error, draw]);
 
-<<<<<<< HEAD
-=======
+
   useEffect(() => {
     fetch('/pacman-levels.json')
       .then((res) => res.json())
@@ -516,7 +515,6 @@
     }
   }, [score, highScore]);
 
->>>>>>> 3fb1cf53
   if (loading) {
     return (
       <div className="flex items-center justify-center h-full">
@@ -533,11 +531,8 @@
     );
   }
 
-<<<<<<< HEAD
     return (
-=======
-  return (
->>>>>>> 3fb1cf53
+
     <div className="h-full w-full flex flex-col items-center justify-center bg-ub-cool-grey text-white p-4">
       <select
         className="mb-2 text-black"
