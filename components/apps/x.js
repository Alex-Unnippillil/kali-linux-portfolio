--- conflicted
+++ resolved
@@ -1,14 +1,9 @@
 import dynamic from 'next/dynamic';
 
-<<<<<<< HEAD
 // Load the Twitter timeline client-side only
 const Timeline = dynamic(
   () => import('react-twitter-widgets').then((m) => m.Timeline),
-=======
-// Load the Twitter timeline only on the client to avoid SSR issues.
-const Timeline = dynamic(
-  () => import('react-twitter-widgets').then((mod) => mod.Timeline),
->>>>>>> dc770eab
+
   { ssr: false }
 );
 
