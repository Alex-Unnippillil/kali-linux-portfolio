<<<<<<< HEAD
import React, { useState } from 'react';
=======
import React, { useEffect, useState } from 'react';
>>>>>>> 9df43ebd
import dynamic from 'next/dynamic';

// Load the Twitter embed only on the client to avoid SSR issues.
const TwitterTimelineEmbed = dynamic(
  () => import('react-twitter-embed').then((mod) => mod.TwitterTimelineEmbed),
  { ssr: false }
);

export default function XApp() {
<<<<<<< HEAD
  const [text, setText] = useState('');
  const [submitting, setSubmitting] = useState(false);
  const [timelineKey, setTimelineKey] = useState(0);

  const handleSubmit = async (e) => {
    e.preventDefault();
    if (!text.trim()) return;
    setSubmitting(true);
    try {
      const res = await fetch('/api/x', {
        method: 'POST',
        headers: { 'Content-Type': 'application/json' },
        body: JSON.stringify({ text: text.trim() }),
      });
      if (res.ok) {
        setText('');
        setTimelineKey((k) => k + 1);
      }
    } catch (err) {
      // Silently fail for now
    } finally {
      setSubmitting(false);
    }
  };

  return (
    <div className="h-full w-full overflow-auto bg-ub-cool-grey flex flex-col">
      <form
        onSubmit={handleSubmit}
        className="p-2 flex flex-col gap-2 border-b border-gray-600"
      >
        <textarea
          value={text}
          onChange={(e) => setText(e.target.value)}
          placeholder="What's happening?"
          className="w-full p-2 rounded bg-gray-800 text-white"
        />
        <button
          type="submit"
          disabled={submitting || !text.trim()}
          className="self-end px-4 py-1 bg-blue-500 text-white rounded disabled:opacity-50"
        >
          {submitting ? 'Posting...' : 'Post'}
        </button>
      </form>
      <div className="flex-1">
        <TwitterTimelineEmbed
          key={timelineKey}
          sourceType="profile"
          screenName="AUnnippillil"
          options={{ chrome: 'noheader noborders' }}
          className="w-full h-full"
        />
      </div>
=======
  const [loaded, setLoaded] = useState(false);
  const [failed, setFailed] = useState(false);

  // If the embed does not load within a few seconds, display a fallback link.
  useEffect(() => {
    const timer = setTimeout(() => {
      if (!loaded) setFailed(true);
    }, 5000);
    return () => clearTimeout(timer);
  }, [loaded]);

  return (
    <div className="h-full w-full overflow-auto bg-ub-cool-grey">
      {!failed ? (
        <TwitterTimelineEmbed
          sourceType="profile"
          screenName="alexunnippillil"
          options={{ chrome: 'noheader noborders' }}
          className="w-full h-full"
          onLoad={() => setLoaded(true)}
        />
      ) : (
        <div className="flex h-full w-full items-center justify-center p-4 text-center text-white">
          Unable to load timeline. Visit{' '}
          <a
            href="https://x.com/alexunnippillil"
            target="_blank"
            rel="noopener noreferrer"
            className="underline"
          >
            x.com/alexunnippillil
          </a>
          .
        </div>
      )}
>>>>>>> 9df43ebd
    </div>
  );
}

export const displayX = () => <XApp />;
<|MERGE_RESOLUTION|>--- conflicted
+++ resolved
@@ -1,8 +1,5 @@
-<<<<<<< HEAD
 import React, { useState } from 'react';
-=======
-import React, { useEffect, useState } from 'react';
->>>>>>> 9df43ebd
+
 import dynamic from 'next/dynamic';
 
 // Load the Twitter embed only on the client to avoid SSR issues.
@@ -12,7 +9,6 @@
 );
 
 export default function XApp() {
-<<<<<<< HEAD
   const [text, setText] = useState('');
   const [submitting, setSubmitting] = useState(false);
   const [timelineKey, setTimelineKey] = useState(0);
@@ -67,43 +63,7 @@
           className="w-full h-full"
         />
       </div>
-=======
-  const [loaded, setLoaded] = useState(false);
-  const [failed, setFailed] = useState(false);
 
-  // If the embed does not load within a few seconds, display a fallback link.
-  useEffect(() => {
-    const timer = setTimeout(() => {
-      if (!loaded) setFailed(true);
-    }, 5000);
-    return () => clearTimeout(timer);
-  }, [loaded]);
-
-  return (
-    <div className="h-full w-full overflow-auto bg-ub-cool-grey">
-      {!failed ? (
-        <TwitterTimelineEmbed
-          sourceType="profile"
-          screenName="alexunnippillil"
-          options={{ chrome: 'noheader noborders' }}
-          className="w-full h-full"
-          onLoad={() => setLoaded(true)}
-        />
-      ) : (
-        <div className="flex h-full w-full items-center justify-center p-4 text-center text-white">
-          Unable to load timeline. Visit{' '}
-          <a
-            href="https://x.com/alexunnippillil"
-            target="_blank"
-            rel="noopener noreferrer"
-            className="underline"
-          >
-            x.com/alexunnippillil
-          </a>
-          .
-        </div>
-      )}
->>>>>>> 9df43ebd
     </div>
   );
 }
