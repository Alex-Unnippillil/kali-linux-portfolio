--- conflicted
+++ resolved
@@ -3,13 +3,9 @@
 import { RE2 } from 're2-wasm';
 import { PRESETS } from './presets';
 
-<<<<<<< HEAD
 self.onmessage = async (e) => {
   const { text, pattern, preset, mask, engine } = e.data;
-=======
-self.onmessage = (e) => {
-  const { text, pattern, preset, mask, useRe2 } = e.data;
->>>>>>> 29a27007
+
   let error = '';
   let unsafe = false;
   let warning = '';
@@ -21,7 +17,6 @@
     let regex;
     const compileStart = performance.now();
     try {
-<<<<<<< HEAD
       if (engine === 're2') {
         const mod = await import('re2-wasm');
         regex = new mod.RE2(pattern, 'g');
@@ -33,9 +28,7 @@
         }
         regex = new RegExp(pattern, 'g');
       }
-=======
-      regex = useRe2 ? new RE2(pattern, 'gu') : new RegExp(pattern, 'g');
->>>>>>> 29a27007
+
     } catch (err) {
       error = err.message;
     }
