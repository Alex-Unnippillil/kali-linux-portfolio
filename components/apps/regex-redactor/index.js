import React, { useEffect, useMemo, useRef, useState } from 'react';
import { PRESETS } from './presets';

const RegexRedactor = () => {
  const [pattern, setPattern] = useState('');
  const [text, setText] = useState('');
  const [redact, setRedact] = useState(false);
  const [error, setError] = useState('');
  const [warning, setWarning] = useState('');
  const [redacted, setRedacted] = useState('');
  const [highlights, setHighlights] = useState([]);
  const [diffParts, setDiffParts] = useState([]);
  const [mask, setMask] = useState('full');
  const [activePreset, setActivePreset] = useState(null);
  const [unsafe, setUnsafe] = useState(false);
<<<<<<< HEAD
  const [engine, setEngine] = useState('js');
=======
  const [useRe2, setUseRe2] = useState(false);
>>>>>>> 29a27007

  const workerRef = useRef(null);

  useEffect(() => {
    if (typeof window === 'undefined') return;
    workerRef.current = new Worker(new URL('./worker.js', import.meta.url));
    workerRef.current.onmessage = (e) => {
      const { redacted, highlights, diff, error, unsafe, warning } = e.data;
      setRedacted(redacted);
      setHighlights(highlights || []);
      setDiffParts(diff || []);
      setError(error || '');
      setUnsafe(unsafe);
      setWarning(warning || '');
    };
    return () => workerRef.current?.terminate();
  }, []);

  useEffect(() => {
    workerRef.current?.postMessage({
      text,
      pattern,
      preset: activePreset?.label,
      mask,
<<<<<<< HEAD
      engine,
    });
  }, [text, pattern, mask, activePreset, engine]);
=======
      useRe2,
    });
  }, [text, pattern, mask, activePreset, useRe2]);
>>>>>>> 29a27007

  const highlighted = useMemo(() => {
    if (!highlights.length) return text;
    const parts = [];
    let last = 0;
    highlights.forEach(({ start, end }) => {
      if (start > last) parts.push(text.slice(last, start));
      parts.push(
        <mark key={start} className="bg-yellow-500 text-black">{text.slice(start, end)}</mark>
      );
      last = end;
    });
    if (last < text.length) parts.push(text.slice(last));
    return parts;
  }, [highlights, text]);

  const download = () => {
    const blob = new Blob([redacted], { type: 'text/plain' });
    const url = URL.createObjectURL(blob);
    const a = document.createElement('a');
    a.href = url;
    a.download = 'redacted.txt';
    a.click();
    URL.revokeObjectURL(url);
  };

  return (
    <div className="h-full w-full p-4 bg-gray-900 text-white flex flex-col">
      <div className="mb-2 flex flex-wrap items-center gap-2">
        <input
          type="text"
          value={pattern}
          onChange={(e) => {
            setPattern(e.target.value);
            setActivePreset(null);
          }}
          placeholder="Enter regex"
          className="px-2 py-1 rounded text-black"
        />
        <select
          className="px-2 py-1 rounded text-black"
          defaultValue=""
          onChange={(e) => {
            const preset = PRESETS.find((p) => p.pattern === e.target.value);
            setPattern(e.target.value);
            setActivePreset(preset || null);
          }}
        >
          <option value="" disabled>
            Presets
          </option>
          {PRESETS.map((p) => (
            <option key={p.label} value={p.pattern}>
              {p.label}
            </option>
          ))}
        </select>
        <select
          className="px-2 py-1 rounded text-black"
          value={mask}
          onChange={(e) => setMask(e.target.value)}
        >
          <option value="full">Full Mask</option>
          <option value="partial">Partial Mask</option>
        </select>
<<<<<<< HEAD
        <select
          className="px-2 py-1 rounded text-black"
          value={engine}
          onChange={(e) => setEngine(e.target.value)}
        >
          <option value="js">JavaScript</option>
          <option value="re2">RE2</option>
        </select>
=======
        <label className="flex items-center gap-1 text-sm">
          <input
            type="checkbox"
            checked={useRe2}
            onChange={(e) => setUseRe2(e.target.checked)}
          />
          RE2
        </label>
>>>>>>> 29a27007
        <button
          className="px-3 py-1 bg-blue-600 rounded"
          onClick={() => setRedact(!redact)}
        >
          {redact ? 'Highlight' : 'Redact'}
        </button>
        {redact && (
          <button
            className="px-3 py-1 bg-green-600 rounded"
            onClick={download}
          >
            Download
          </button>
        )}
      </div>
      {error && <div className="text-red-500 mb-2">{error}</div>}
      {warning && !error && (
        <div className="text-yellow-500 mb-2">{warning}</div>
      )}
      {unsafe && !error && (
        <div className="text-yellow-500 mb-2">
          Potential catastrophic regex detected. Consider using RE2-compatible
          patterns.
        </div>
      )}
      {useRe2 && (
        <div className="text-sm text-gray-300 mb-2">RE2 mode enabled.</div>
      )}
      <textarea
        value={text}
        onChange={(e) => setText(e.target.value)}
        placeholder="Test text"
        className="w-full h-40 p-2 mb-2 rounded text-black"
      />
      <div className="flex-1 p-2 bg-gray-800 overflow-auto whitespace-pre-wrap rounded">
        {redact ? redacted : highlighted}
      </div>
      {redact && diffParts.length > 0 && (
        <div className="mt-2 p-2 bg-gray-700 overflow-auto whitespace-pre-wrap rounded">
          {diffParts.map((part, i) => {
            const cls = part.added
              ? 'bg-green-700'
              : part.removed
              ? 'bg-red-700 line-through'
              : '';
            return (
              <span key={i} className={cls}>
                {part.value}
              </span>
            );
          })}
        </div>
      )}
    </div>
  );
};

export default RegexRedactor;

export const displayRegexRedactor = () => {
  return <RegexRedactor />;
};

export { PRESETS as SAFE_PATTERNS } from './presets';<|MERGE_RESOLUTION|>--- conflicted
+++ resolved
@@ -13,11 +13,8 @@
   const [mask, setMask] = useState('full');
   const [activePreset, setActivePreset] = useState(null);
   const [unsafe, setUnsafe] = useState(false);
-<<<<<<< HEAD
   const [engine, setEngine] = useState('js');
-=======
-  const [useRe2, setUseRe2] = useState(false);
->>>>>>> 29a27007
+
 
   const workerRef = useRef(null);
 
@@ -42,15 +39,9 @@
       pattern,
       preset: activePreset?.label,
       mask,
-<<<<<<< HEAD
       engine,
     });
   }, [text, pattern, mask, activePreset, engine]);
-=======
-      useRe2,
-    });
-  }, [text, pattern, mask, activePreset, useRe2]);
->>>>>>> 29a27007
 
   const highlighted = useMemo(() => {
     if (!highlights.length) return text;
@@ -116,7 +107,6 @@
           <option value="full">Full Mask</option>
           <option value="partial">Partial Mask</option>
         </select>
-<<<<<<< HEAD
         <select
           className="px-2 py-1 rounded text-black"
           value={engine}
@@ -125,16 +115,7 @@
           <option value="js">JavaScript</option>
           <option value="re2">RE2</option>
         </select>
-=======
-        <label className="flex items-center gap-1 text-sm">
-          <input
-            type="checkbox"
-            checked={useRe2}
-            onChange={(e) => setUseRe2(e.target.checked)}
-          />
-          RE2
-        </label>
->>>>>>> 29a27007
+
         <button
           className="px-3 py-1 bg-blue-600 rounded"
           onClick={() => setRedact(!redact)}
