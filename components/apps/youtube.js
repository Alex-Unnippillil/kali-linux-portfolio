import React, { useEffect, useState } from 'react';

const CHANNEL_HANDLE = 'Alex-Unnippillil';

export default function YouTubeApp() {
  const [videos, setVideos] = useState([]);
  const [sortBy, setSortBy] = useState('date');
  const [inputValue, setInputValue] = useState('');
  const [query, setQuery] = useState('');
  const apiKey = process.env.NEXT_PUBLIC_YOUTUBE_API_KEY;

  useEffect(() => {
    if (!apiKey) return;

    async function fetchData() {
      try {
        const channelRes = await fetch(
          `https://www.googleapis.com/youtube/v3/channels?part=snippet&forHandle=${CHANNEL_HANDLE}&key=${apiKey}`
        );
        const channelData = await channelRes.json();
        const channelId = channelData.items?.[0]?.id;
        if (!channelId) return;

        const playlistsRes = await fetch(
          `https://www.googleapis.com/youtube/v3/playlists?part=snippet&channelId=${channelId}&maxResults=50&key=${apiKey}`
        );
        const playlistsData = await playlistsRes.json();
        const playlists = playlistsData.items || [];

        const favoritesId = `LL${channelId}`; // Liked videos playlist
        const playlistInfos = [
          ...playlists.map((p) => ({ id: p.id, title: p.snippet.title })),
          { id: favoritesId, title: 'Favorites' },
        ];

        const allVideos = [];
        for (const pl of playlistInfos) {
          const plRes = await fetch(
            `https://www.googleapis.com/youtube/v3/playlistItems?part=snippet&playlistId=${pl.id}&maxResults=50&key=${apiKey}`
          );
          const plData = await plRes.json();
          plData.items?.forEach((item) => {
            allVideos.push({
              id: item.snippet.resourceId.videoId,
              title: item.snippet.title,
              playlist: pl.title,
              publishedAt: item.snippet.publishedAt,
              url: `https://www.youtube.com/watch?v=${item.snippet.resourceId.videoId}`,
              thumbnail: item.snippet.thumbnails?.medium?.url,
              channelTitle: item.snippet.channelTitle,
            });
          });
        }
        setVideos(allVideos);
      } catch (err) {
        console.error('Failed to load YouTube data', err);
      }
    }

    fetchData();
  }, [apiKey]);

  useEffect(() => {
    const handler = setTimeout(() => setQuery(inputValue), 300);
    return () => clearTimeout(handler);
  }, [inputValue]);

  const sortedVideos = [...videos].sort((a, b) => {
    if (sortBy === 'playlist') {
      return a.playlist.localeCompare(b.playlist);
    }
    return new Date(b.publishedAt) - new Date(a.publishedAt);
  });

  const filteredVideos = sortedVideos.filter((video) =>
    video.title.toLowerCase().includes(query.toLowerCase())
  );

  if (!apiKey) {
    return (
      <div className="h-full w-full overflow-auto bg-ub-cool-grey text-white p-2">
        <p>YouTube API key is not configured.</p>
      </div>
    );
  }

  return (
    <div className="h-full w-full overflow-auto bg-ub-cool-grey text-white">
      <div className="p-2 flex justify-between items-center space-x-2">
        <div className="flex-1 max-w-xs">
          <label htmlFor="youtube-search" className="sr-only">
            Search videos
          </label>
          <input
            id="youtube-search"
            type="text"
            placeholder="Search videos"
            className="w-full px-3 py-1 bg-black text-white border border-gray-600 rounded focus:outline-none"
            value={inputValue}
            onChange={(e) => setInputValue(e.target.value)}
          />
        </div>
        <div className="flex items-center space-x-2">
          <label htmlFor="sort" className="self-center">
            Sort by:
          </label>
          <select
            id="sort"
            className="text-black"
            value={sortBy}
            onChange={(e) => setSortBy(e.target.value)}
          >
            <option value="date">Date</option>
            <option value="playlist">Playlist</option>
          </select>
        </div>
      </div>
<<<<<<< HEAD
      <div className="p-2 grid grid-cols-2 sm:grid-cols-3 gap-4">
        {sortedVideos.map((video) => (
          <a
            key={video.id}
            href={video.url}
            target="_blank"
            rel="noopener noreferrer"
            className="block bg-ub-cool-grey hover:bg-ub-grey rounded overflow-hidden"
          >
            {video.thumbnail && (
              <img
                src={video.thumbnail}
                alt={video.title}
                className="w-full rounded-t"
              />
            )}
            <div className="p-2">
              <h3 className="text-sm font-medium line-clamp-2">{video.title}</h3>
              <div className="text-xs text-gray-300">
                {video.channelTitle} • {new Date(video.publishedAt).toLocaleDateString()}
              </div>
=======
      <ul className="p-2 space-y-2">
        {filteredVideos.map((video) => (
          <li key={video.id}>
            <a
              href={video.url}
              target="_blank"
              rel="noopener noreferrer"
              className="underline text-blue-400"
            >
              {video.title}
            </a>
            <div className="text-xs text-gray-300">
              {video.playlist} • {new Date(video.publishedAt).toLocaleDateString()}
>>>>>>> 06d2ce37
            </div>
          </a>
        ))}
      </div>
    </div>
  );
}

export const displayYouTube = () => <YouTubeApp />;
<|MERGE_RESOLUTION|>--- conflicted
+++ resolved
@@ -115,7 +115,7 @@
           </select>
         </div>
       </div>
-<<<<<<< HEAD
+
       <div className="p-2 grid grid-cols-2 sm:grid-cols-3 gap-4">
         {sortedVideos.map((video) => (
           <a
@@ -137,7 +137,7 @@
               <div className="text-xs text-gray-300">
                 {video.channelTitle} • {new Date(video.publishedAt).toLocaleDateString()}
               </div>
-=======
+
       <ul className="p-2 space-y-2">
         {filteredVideos.map((video) => (
           <li key={video.id}>
@@ -151,7 +151,7 @@
             </a>
             <div className="text-xs text-gray-300">
               {video.playlist} • {new Date(video.publishedAt).toLocaleDateString()}
->>>>>>> 06d2ce37
+
             </div>
           </a>
         ))}
