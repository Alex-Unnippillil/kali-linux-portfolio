import React from 'react';
<<<<<<< HEAD
import LazyIframe from '../util-components/LazyIframe';

export default function SpotifyApp() {
  return (
    <LazyIframe
      src="https://open.spotify.com/embed/playlist/37i9dQZF1E37fa3zdWtvQY?utm_source=generator"
      title="Daily Mix 2"
      className="h-full w-full bg-panel"
      allow="autoplay; clipboard-write; encrypted-media; fullscreen; picture-in-picture"
    />
=======
import ExternalFrame from '../ExternalFrame';

export default function SpotifyApp() {
  return (
    <div className="h-full w-full bg-panel">
      <ExternalFrame
        src="https://open.spotify.com/embed/playlist/37i9dQZF1E37fa3zdWtvQY?utm_source=generator"
        title="Daily Mix 2"
        className="h-full w-full"
        allow="autoplay; clipboard-write; encrypted-media; fullscreen; picture-in-picture"
        loading="lazy"
      />
    </div>
>>>>>>> b1b0b4d8
  );
}

export const displaySpotify = () => <SpotifyApp />;
<|MERGE_RESOLUTION|>--- conflicted
+++ resolved
@@ -1,5 +1,4 @@
 import React from 'react';
-<<<<<<< HEAD
 import LazyIframe from '../util-components/LazyIframe';
 
 export default function SpotifyApp() {
@@ -10,21 +9,7 @@
       className="h-full w-full bg-panel"
       allow="autoplay; clipboard-write; encrypted-media; fullscreen; picture-in-picture"
     />
-=======
-import ExternalFrame from '../ExternalFrame';
 
-export default function SpotifyApp() {
-  return (
-    <div className="h-full w-full bg-panel">
-      <ExternalFrame
-        src="https://open.spotify.com/embed/playlist/37i9dQZF1E37fa3zdWtvQY?utm_source=generator"
-        title="Daily Mix 2"
-        className="h-full w-full"
-        allow="autoplay; clipboard-write; encrypted-media; fullscreen; picture-in-picture"
-        loading="lazy"
-      />
-    </div>
->>>>>>> b1b0b4d8
   );
 }
 
