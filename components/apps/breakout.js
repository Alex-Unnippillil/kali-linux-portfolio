--- conflicted
+++ resolved
@@ -1,26 +1,24 @@
-<<<<<<< HEAD
-import React, { useEffect } from 'react';
-import useCanvasResize from '../../hooks/useCanvasResize';
+"use client";
+
+import React, { useRef, useEffect, useState } from "react";
+import levelsData from "./breakout-levels.json";
+import GameLayout from "./GameLayout";
+
+// Base logical canvas size (used if container size is unavailable)
 const WIDTH = 640;
 const HEIGHT = 480;
 
-const Breakout = () => {
-  const canvasRef = useCanvasResize(WIDTH, HEIGHT);
-=======
-import React, { useRef, useEffect, useState } from 'react';
-import levelsData from './breakout-levels.json';
-import GameLayout from './GameLayout';
-
 const BASE_PADDLE_WIDTH = 80;
 
+// Build bricks from a 0/1 layout grid
 const buildBricks = (layout, width) => {
   const rows = layout.length;
   const cols = layout[0].length;
   const brickWidth = width / cols;
   const brickHeight = 20;
   const bricks = [];
-  for (let r = 0; r < rows; r++) {
-    for (let c = 0; c < cols; c++) {
+  for (let r = 0; r < rows; r += 1) {
+    for (let c = 0; c < cols; c += 1) {
       if (layout[r][c]) {
         bricks.push({
           x: c * brickWidth,
@@ -50,7 +48,9 @@
 
   const save = () => {
     onSave(grid);
-    localStorage.setItem('breakout-custom-level', JSON.stringify(grid));
+    if (typeof localStorage !== "undefined") {
+      localStorage.setItem("breakout-custom-level", JSON.stringify(grid));
+    }
   };
 
   return (
@@ -64,17 +64,14 @@
             <div
               key={`${r}-${c}`}
               className={`w-5 h-5 cursor-pointer ${
-                cell ? 'bg-white' : 'bg-gray-700'
+                cell ? "bg-white" : "bg-gray-700"
               }`}
               onClick={() => toggle(r, c)}
             />
           ))
         )}
       </div>
-      <button
-        className="px-2 py-1 bg-gray-700 hover:bg-gray-600"
-        onClick={save}
-      >
+      <button className="px-2 py-1 bg-gray-700 hover:bg-gray-600" onClick={save}>
         Save Level
       </button>
     </div>
@@ -87,22 +84,37 @@
   const scoreRef = useRef(0);
   const highScoresRef = useRef({});
 
+  // Load saved level and highscores
   useEffect(() => {
-    const savedLevel = parseInt(localStorage.getItem('breakout-level') || '0', 10);
-    const savedHigh = JSON.parse(
-      localStorage.getItem('breakout-highscores') || '{}'
-    );
-    setLevel(savedLevel);
-    highScoresRef.current = savedHigh;
+    if (typeof localStorage === "undefined") return;
+    const savedLevel = parseInt(localStorage.getItem("breakout-level") || "0", 10);
+    const savedHigh = JSON.parse(localStorage.getItem("breakout-highscores") || "{}");
+    setLevel(Number.isFinite(savedLevel) ? savedLevel : 0);
+    highScoresRef.current = savedHigh && typeof savedHigh === "object" ? savedHigh : {};
   }, []);
->>>>>>> 684eb9a4
 
   useEffect(() => {
     const canvas = canvasRef.current;
     if (!canvas) return;
-    const ctx = canvas.getContext('2d');
-    const width = WIDTH;
-    const height = HEIGHT;
+    const ctx = canvas.getContext("2d");
+
+    // Fit canvas to its container and device pixel ratio
+    const fit = () => {
+      const dpr = typeof window !== "undefined" ? window.devicePixelRatio || 1 : 1;
+      const cssW = canvas.clientWidth || WIDTH;
+      const cssH = canvas.clientHeight || HEIGHT;
+      canvas.width = Math.floor(cssW * dpr);
+      canvas.height = Math.floor(cssH * dpr);
+      // Draw in CSS pixels; map them to device pixels
+      ctx.setTransform(dpr, 0, 0, dpr, 0, 0);
+    };
+
+    fit();
+    window.addEventListener("resize", fit);
+
+    // Use CSS pixel dimensions for game logic
+    const width = canvas.clientWidth || WIDTH;
+    const height = canvas.clientHeight || HEIGHT;
 
     let bricks = buildBricks(levels[level % levels.length], width);
     const paddle = {
@@ -111,45 +123,48 @@
       w: BASE_PADDLE_WIDTH,
       h: 10,
     };
-    const balls = [
-      { x: width / 2, y: height / 2, vx: 150, vy: -150, r: 5 },
-    ];
+    const balls = [{ x: width / 2, y: height / 2, vx: 150, vy: -150, r: 5 }];
     const powerUps = [];
     let paddleTimer = 0;
 
     const keys = { left: false, right: false };
     const keyDown = (e) => {
-      if (e.key === 'ArrowLeft') keys.left = true;
-      if (e.key === 'ArrowRight') keys.right = true;
+      if (e.key === "ArrowLeft") keys.left = true;
+      if (e.key === "ArrowRight") keys.right = true;
     };
     const keyUp = (e) => {
-      if (e.key === 'ArrowLeft') keys.left = false;
-      if (e.key === 'ArrowRight') keys.right = false;
-    };
-    window.addEventListener('keydown', keyDown);
-    window.addEventListener('keyup', keyUp);
+      if (e.key === "ArrowLeft") keys.left = false;
+      if (e.key === "ArrowRight") keys.right = false;
+    };
+    window.addEventListener("keydown", keyDown);
+    window.addEventListener("keyup", keyUp);
 
     let animationId;
-    let lastTime = 0;
+    let lastTime = performance.now();
 
     const loop = (time) => {
-      const dt = (time - lastTime) / 1000;
+      const dt = Math.min(0.05, (time - lastTime) / 1000); // clamp big frame gaps
       lastTime = time;
 
-      paddle.x += (keys.right - keys.left) * 300 * dt;
-      paddle.x = Math.max(0, Math.min(width - paddle.w, paddle.x));
+      // Update paddle
+      paddle.x += (Number(keys.right) - Number(keys.left)) * 300 * dt;
+      if (paddle.x < 0) paddle.x = 0;
+      if (paddle.x > width - paddle.w) paddle.x = width - paddle.w;
       if (paddleTimer > 0) {
         paddleTimer -= dt;
         if (paddleTimer <= 0) paddle.w = BASE_PADDLE_WIDTH;
       }
 
-      balls.forEach((ball, idx) => {
+      // Update balls
+      for (let i = balls.length - 1; i >= 0; i -= 1) {
+        const ball = balls[i];
         ball.x += ball.vx * dt;
         ball.y += ball.vy * dt;
 
         if (ball.x < ball.r || ball.x > width - ball.r) ball.vx *= -1;
         if (ball.y < ball.r) ball.vy *= -1;
 
+        // Paddle collision
         if (
           ball.y + ball.r > paddle.y &&
           ball.x > paddle.x &&
@@ -160,8 +175,11 @@
           ball.y = paddle.y - ball.r;
         }
 
-        bricks.forEach((brick) => {
-          if (brick.alive &&
+        // Brick collisions
+        for (let b = 0; b < bricks.length; b += 1) {
+          const brick = bricks[b];
+          if (
+            brick.alive &&
             ball.x > brick.x &&
             ball.x < brick.x + brick.w &&
             ball.y > brick.y &&
@@ -170,28 +188,41 @@
             brick.alive = false;
             ball.vy *= -1;
             scoreRef.current += 10;
+
+            // 20% chance to spawn a power-up
             if (Math.random() < 0.2) {
-              const type = Math.random() < 0.5 ? 'multi' : 'expand';
-              powerUps.push({ x: brick.x + brick.w / 2, y: brick.y + brick.h / 2, type, vy: 100 });
+              const type = Math.random() < 0.5 ? "multi" : "expand";
+              powerUps.push({
+                x: brick.x + brick.w / 2,
+                y: brick.y + brick.h / 2,
+                type,
+                vy: 100,
+              });
             }
+            break;
           }
-        });
-
+        }
+
+        // Ball lost
         if (ball.y > height + ball.r) {
-          balls.splice(idx, 1);
-        }
-      });
-
-      powerUps.forEach((p, i) => {
+          balls.splice(i, 1);
+        }
+      }
+
+      // Update power-ups
+      for (let i = powerUps.length - 1; i >= 0; i -= 1) {
+        const p = powerUps[i];
         p.y += p.vy * dt;
-        if (
-          p.y + 8 > paddle.y &&
-          p.x > paddle.x &&
-          p.x < paddle.x + paddle.w
-        ) {
-          if (p.type === 'multi') {
-            balls.push({ x: paddle.x + paddle.w / 2, y: paddle.y - 10, vx: 150, vy: -150, r: 5 });
-          } else if (p.type === 'expand') {
+        if (p.y + 8 > paddle.y && p.x > paddle.x && p.x < paddle.x + paddle.w) {
+          if (p.type === "multi") {
+            balls.push({
+              x: paddle.x + paddle.w / 2,
+              y: paddle.y - 10,
+              vx: 150,
+              vy: -150,
+              r: 5,
+            });
+          } else if (p.type === "expand") {
             paddle.w = BASE_PADDLE_WIDTH * 1.5;
             paddleTimer = 10;
           }
@@ -199,53 +230,66 @@
         } else if (p.y > height) {
           powerUps.splice(i, 1);
         }
-      });
-
+      }
+
+      // Ensure at least one ball remains
       if (balls.length === 0) {
         balls.push({ x: width / 2, y: height / 2, vx: 150, vy: -150, r: 5 });
       }
 
-      ctx.fillStyle = 'black';
+      // Render
+      ctx.fillStyle = "black";
       ctx.fillRect(0, 0, width, height);
 
-      ctx.fillStyle = 'white';
+      // Paddle
+      ctx.fillStyle = "white";
       ctx.fillRect(paddle.x, paddle.y, paddle.w, paddle.h);
-      balls.forEach((ball) => {
+
+      // Balls
+      for (const ball of balls) {
         ctx.beginPath();
         ctx.arc(ball.x, ball.y, ball.r, 0, Math.PI * 2);
         ctx.fill();
-      });
-
-      bricks.forEach((brick) => {
+      }
+
+      // Bricks
+      for (const brick of bricks) {
         if (brick.alive) {
           ctx.fillRect(brick.x, brick.y, brick.w - 2, brick.h - 2);
         }
-      });
-
-      powerUps.forEach((p) => {
-        ctx.fillStyle = p.type === 'multi' ? 'red' : 'blue';
+      }
+
+      // Power-ups
+      for (const p of powerUps) {
+        ctx.fillStyle = p.type === "multi" ? "red" : "blue";
         ctx.fillRect(p.x - 5, p.y - 5, 10, 10);
-        ctx.fillStyle = 'white';
-      });
-
+      }
+
+      // HUD
+      ctx.fillStyle = "white";
+      ctx.font = "14px monospace";
+      ctx.textBaseline = "top";
       ctx.fillText(`Level: ${level + 1}`, 10, 10);
-      ctx.fillText(`Score: ${scoreRef.current}`, 10, 25);
-      ctx.fillText(`High: ${highScoresRef.current[level] || 0}`, 10, 40);
-
+      ctx.fillText(`Score: ${scoreRef.current}`, 10, 26);
+      ctx.fillText(`High: ${highScoresRef.current[level] || 0}`, 10, 42);
+
+      // Level complete
       if (bricks.every((b) => !b.alive)) {
         highScoresRef.current[level] = Math.max(
           highScoresRef.current[level] || 0,
           scoreRef.current
         );
-        localStorage.setItem(
-          'breakout-highscores',
-          JSON.stringify(highScoresRef.current)
-        );
-        const nextLevel = level + 1;
-        localStorage.setItem('breakout-level', String(nextLevel));
-        setLevel(nextLevel);
+        if (typeof localStorage !== "undefined") {
+          localStorage.setItem(
+            "breakout-highscores",
+            JSON.stringify(highScoresRef.current)
+          );
+          const nextLevel = level + 1;
+          localStorage.setItem("breakout-level", String(nextLevel));
+        }
+        setLevel((v) => v + 1);
         scoreRef.current = 0;
-        return;
+        return; // stop this loop; next render will re-init with new level
       }
 
       animationId = requestAnimationFrame(loop);
@@ -255,26 +299,28 @@
 
     return () => {
       cancelAnimationFrame(animationId);
-      window.removeEventListener('keydown', keyDown);
-      window.removeEventListener('keyup', keyUp);
+      window.removeEventListener("keydown", keyDown);
+      window.removeEventListener("keyup", keyUp);
+      window.removeEventListener("resize", fit);
     };
   }, [level, levels]);
 
-  return (
-    <canvas
-      ref={canvasRef}
-      className="h-full w-full bg-black"
-    />
-  );
+  return <canvas ref={canvasRef} className="h-full w-full bg-black" />;
 };
 
 const Breakout = () => {
-  const [levels, setLevels] = useState(levelsData);
+  const [levels, setLevels] = useState(levelsData || []);
 
   useEffect(() => {
-    const custom = localStorage.getItem('breakout-custom-level');
+    if (typeof localStorage === "undefined") return;
+    const custom = localStorage.getItem("breakout-custom-level");
     if (custom) {
-      setLevels((lvls) => [...lvls, JSON.parse(custom)]);
+      try {
+        const grid = JSON.parse(custom);
+        if (Array.isArray(grid)) setLevels((lvls) => [...lvls, grid]);
+      } catch {
+        // ignore invalid JSON
+      }
     }
   }, []);
 
