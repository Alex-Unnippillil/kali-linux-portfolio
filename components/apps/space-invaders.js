--- conflicted
+++ resolved
@@ -1,10 +1,6 @@
-<<<<<<< HEAD
 import React, { useRef, useEffect, useState } from 'react';
 import GameLayout from './GameLayout';
-=======
-import React, { useRef, useEffect } from 'react';
-import useAssetLoader from '../../hooks/useAssetLoader';
->>>>>>> be8aa863
+
 
 const SpaceInvaders = () => {
   const { loading, error } = useAssetLoader({
