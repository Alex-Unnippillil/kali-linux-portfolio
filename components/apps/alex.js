import React, { Component, useEffect, useState } from 'react';
import Image from 'next/image';
import ReactGA from 'react-ga4';
import LazyGitHubButton from '../LazyGitHubButton';
<<<<<<< HEAD
import { ActivityCalendar } from 'react-activity-calendar';
import useSWR from 'swr';
=======
import ActivityCalendar from 'react-activity-calendar';

import BadgeList from '../BadgeList';

import dynamic from 'next/dynamic';

const GitHubCalendar = dynamic(() => import('react-github-calendar'), { ssr: false });

>>>>>>> 6b286add

export class AboutAlex extends Component {

    constructor() {
        super();
        this.screens = {};
        this.state = {
            screen: () => { },
            active_screen: "about", // by default 'about' screen is active
            navbar: false,
        }
    }

    componentDidMount() {
        this.screens = {
            "about": <About />,
            "education": <Education />,
            "skills": <Skills />,
            "projects": <Projects />,
            "resume": <Resume />,
        }

        let lastVisitedScreen = localStorage.getItem("about-section");
        if (lastVisitedScreen === null || lastVisitedScreen === undefined) {
            lastVisitedScreen = "about";
        }

        // focus last visited screen
        this.changeScreen(document.getElementById(lastVisitedScreen));
    }

    changeScreen = (e) => {
        const screen = e.id || e.target.id;

        // store this state
        localStorage.setItem("about-section", screen);

        // google analytics
        ReactGA.send({ hitType: "pageview", page: `/${screen}`, title: "Custom Title" });


        this.setState({
            screen: this.screens[screen],
            active_screen: screen
        });
    }

    showNavBar = () => {
        this.setState({ navbar: !this.state.navbar });
    }

    renderNavLinks = () => {
        return (
            <>
                <div id="about" tabIndex="0" onFocus={this.changeScreen} className={(this.state.active_screen === "about" ? " bg-ub-gedit-light bg-opacity-100 hover:bg-opacity-95" : " hover:bg-gray-50 hover:bg-opacity-5 ") + " w-28 md:w-full md:rounded-none rounded-sm cursor-default outline-none py-1.5 focus:outline-none duration-100 my-0.5 flex justify-start items-center pl-2 md:pl-2.5"}>
                    <Image
                        className=" w-3 md:w-4"
                        alt="about Unnippillil"
                        src="/themes/Yaru/status/about.svg"
                        width={16}
                        height={16}
                        sizes="16px"
                    />
                    <span className=" ml-1 md:ml-2 text-gray-50 ">About Me</span>
                </div>
                <div id="education" tabIndex="0" onFocus={this.changeScreen} className={(this.state.active_screen === "education" ? " bg-ub-gedit-light bg-opacity-100 hover:bg-opacity-95" : " hover:bg-gray-50 hover:bg-opacity-5 ") + " w-28 md:w-full md:rounded-none rounded-sm cursor-default outline-none py-1.5 focus:outline-none duration-100 my-0.5 flex justify-start items-center pl-2 md:pl-2.5"}>
                    <Image
                        className=" w-3 md:w-4"
                        alt="Unnippillil' education"
                        src="/themes/Yaru/status/education.svg"
                        width={16}
                        height={16}
                        sizes="16px"
                    />
                    <span className=" ml-1 md:ml-2 text-gray-50 ">Education</span>
                </div>
                <div id="skills" tabIndex="0" onFocus={this.changeScreen} className={(this.state.active_screen === "skills" ? " bg-ub-gedit-light bg-opacity-100 hover:bg-opacity-95" : " hover:bg-gray-50 hover:bg-opacity-5 ") + " w-28 md:w-full md:rounded-none rounded-sm cursor-default outline-none py-1.5 focus:outline-none duration-100 my-0.5 flex justify-start items-center pl-2 md:pl-2.5"}>
                    <Image
                        className=" w-3 md:w-4"
                        alt="Unnippillil' skills"
                        src="/themes/Yaru/status/skills.svg"
                        width={16}
                        height={16}
                        sizes="16px"
                    />
                    <span className=" ml-1 md:ml-2 text-gray-50 ">Skills</span>
                </div>
                <div id="projects" tabIndex="0" onFocus={this.changeScreen} className={(this.state.active_screen === "projects" ? " bg-ub-gedit-light bg-opacity-100 hover:bg-opacity-95" : " hover:bg-gray-50 hover:bg-opacity-5 ") + " w-28 md:w-full md:rounded-none rounded-sm cursor-default outline-none py-1.5 focus:outline-none duration-100 my-0.5 flex justify-start items-center pl-2 md:pl-2.5"}>
                    <Image
                        className=" w-3 md:w-4"
                        alt="Unnippillil' projects"
                        src="/themes/Yaru/status/projects.svg"
                        width={16}
                        height={16}
                        sizes="16px"
                    />
                    <span className=" ml-1 md:ml-2 text-gray-50 ">Projects</span>
                </div>
                <div id="resume" tabIndex="0" onFocus={this.changeScreen} className={(this.state.active_screen === "resume" ? " bg-ub-gedit-light bg-opacity-100 hover:bg-opacity-95" : " hover:bg-gray-50 hover:bg-opacity-5 ") + " w-28 md:w-full md:rounded-none rounded-sm cursor-default outline-none py-1.5 focus:outline-none duration-100 my-0.5 flex justify-start items-center pl-2 md:pl-2.5"}>
                    <Image
                        className=" w-3 md:w-4"
                        alt="Unnippillil's resume"
                        src="/themes/Yaru/status/download.svg"
                        width={16}
                        height={16}
                        sizes="16px"
                    />
                    <span className=" ml-1 md:ml-2 text-gray-50 ">Resume</span>
                </div>

            </>
        );
    }

    render() {
        return (
            <div className="w-full h-full flex bg-ub-cool-grey text-white select-none relative">
                <div className="md:flex hidden flex-col w-1/4 md:w-1/5 text-sm overflow-y-auto windowMainScreen border-r border-black">
                    {this.renderNavLinks()}
                </div>
                <div onClick={this.showNavBar} className="md:hidden flex flex-col items-center justify-center absolute bg-ub-cool-grey rounded w-6 h-6 top-1 left-1">
                    <div className=" w-3.5 border-t border-white"></div>
                    <div className=" w-3.5 border-t border-white" style={{ marginTop: "2pt", marginBottom: "2pt" }}></div>
                    <div className=" w-3.5 border-t border-white"></div>
                    <div className={(this.state.navbar ? " visible animateShow z-30 " : " invisible ") + " md:hidden text-xs absolute bg-ub-cool-grey py-0.5 px-1 rounded-sm top-full mt-1 left-0 shadow border-black border border-opacity-20"}>
                        {this.renderNavLinks()}
                    </div>
                </div>
                <div className="flex flex-col w-3/4 md:w-4/5 justify-start items-center flex-grow bg-ub-grey overflow-y-auto windowMainScreen">
                    {this.state.screen}
                </div>
            </div>
        );
    }
}

export default AboutAlex;

export const displayAboutAlex = () => {
    return <AboutAlex />;
}


function GitHubContributions() {
    const [data, setData] = useState([]);
    const [loading, setLoading] = useState(true);
    const [error, setError] = useState(false);

    useEffect(() => {
        fetch('https://github-contributions-api.jogruber.de/v4/Alex-Unnippillil')
            .then((res) => {
                if (!res.ok) throw new Error('Failed to fetch contributions');
                return res.json();
            })
            .then((json) => {
                setData(json.contributions || []);
                setLoading(false);
            })
            .catch(() => {
                setError(true);
                setLoading(false);
            });
    }, []);

    if (loading) {
        return <div className="w-full text-center">Loading contributions...</div>;
    }

    if (error) {
        return <div className="w-full text-center">Failed to load contributions.</div>;
    }

    return (
        <ActivityCalendar
            className="w-full"
            data={data}
            renderBlock={(block, activity) =>
                React.cloneElement(block, {
                    title: `${activity.count} contributions on ${activity.date}${activity.count ? ' - click to view' : ''}`,
                    onClick: () => {
                        if (activity.count > 0) {
                            window.open(`https://github.com/Alex-Unnippillil?tab=overview&from=${activity.date}&to=${activity.date}`, '_blank');
                        }
                    },
                })
            }
        />
    );
}

function About() {
    return (
        <>
            <div className="w-20 md:w-28 my-4 full">
                <Image
                    className="w-full"
                    src="/images/logos/fevicon.svg"
                    alt="Alex Unnippillil Logo"
                    width={256}
                    height={256}
                    sizes="(max-width: 768px) 50vw, 25vw"
                    priority
                />
            </div>
            <div className=" mt-4 md:mt-8 text-lg md:text-2xl text-center px-1">
                <div>My name is <span className="font-bold">Alex Unnippillil</span>, </div>
                 <div className="font-normal ml-1">I&apos;m a <span className="text-ubt-blue font-bold"> Cybersecurity Specialist!</span></div>
            </div>
            <div className=" mt-4 relative md:my-8 pt-px bg-white w-32 md:w-48">
                <div className="bg-white absolute rounded-full p-0.5 md:p-1 top-0 transform -translate-y-1/2 left-0"></div>
                <div className="bg-white absolute rounded-full p-0.5 md:p-1 top-0 transform -translate-y-1/2 right-0"></div>
            </div>
            <ul className=" mt-4 leading-tight tracking-tight text-sm md:text-base w-5/6 md:w-3/4 emoji-list">
                 <li className=" list-pc">I&apos;m a <span className=" font-medium"> Technology Enthusiast </span> who thrives on the thrill of learning and mastering the rapidly evolving world of tech. I&apos;ve completed 4 years of a degree in <u className=' cursor-pointer '><a href="https://shared.ontariotechu.ca/shared/faculty/fesns/documents/FESNS%20Program%20Maps/2018_nuclear_engineering_map_2017_entry.pdf" target={"_blank"}>Nuclear Engineering </a></u> at OntarioTech University before, I decided to my change my career goals to and pursue my passion of <u className=' cursor-pointer '> <a href="https://businessandit.ontariotechu.ca/undergraduate/bachelor-of-information-technology/networking-and-information-technology-security/networking-and-i.t-security-bit-2023-2024_.pdf" target={"_blank"}> Networking and I.T. Security</a> </u>.</li>
                 <li className=" mt-3 list-building">  If you&apos;re looking for the type of person that always wants to help others. That&apos;ll be there putting in the work 24/7. Please feel free to send an email <a className='text-underline'
                               href='mailto:alex.unnippillil@hotmail.com'><u>@alex.unnippillil@hotmail.com</u></a></li>
                <li className=" mt-3 list-time"> When I am not learning my next technical skill, I like to spend my time reading books, rock climbing or watching <u className=' cursor-pointer '><a href="https://www.youtube.com/@Alex-Unnippillil/playlists" target={"_blank"}>Youtube Videos</a></u> and <u className=' cursor-pointer '><a href="https://myanimelist.net/animelist/alex_u" target={"_blank"}>Anime</a></u></li> 
                <li className=" mt-3 list-star"> And I also have interests in Deep Learning, Software Development & Animation!</li>
            </ul>
        </>
    )
}
function Education() {
    return (
        <>
            <div className=" font-medium relative text-2xl mt-2 md:mt-4 mb-4">
                Education
                <div className="absolute pt-px bg-white mt-px top-full w-full">
                    <div className="bg-white absolute rounded-full p-0.5 md:p-1 top-0 transform -translate-y-1/2 left-full"></div>
                    <div className="bg-white absolute rounded-full p-0.5 md:p-1 top-0 transform -translate-y-1/2 right-full"></div>
                </div>
            </div>
            <ul className=" w-10/12  mt-4 ml-4 px-0 md:px-1">
                <li className="list-disc mt-5">
                    <div className=" text-lg md:text-xl text-left font-bold leading-tight">
                        Ontario Tech University
                    </div>
                    <div className=" text-sm text-gray-400 mt-0.5">2020 - 2024</div>
                    <div className=" text-sm md:text-base">Networking and Information Technology Security</div>
                    <div className="text-sm text-gray-300 font-bold mt-1"> </div>
                </li>
                <li className="list-disc mt-5">
                    <div className=" text-lg md:text-xl text-left font-bold leading-tight">
                    Ontario Tech University
                    </div>
                    <div className=" text-sm text-gray-400 mt-0.5">2012 - 2016</div>
                    <div className=" text-sm md:text-base">Nuclear Engineering</div>
                    <div className="text-sm text-gray-300 font-bold mt-1"></div>
                </li>
                <li className="list-disc mt-5">
                    <div className=" text-lg md:text-xl text-left font-bold leading-tight">
                    St. John Paul II Catholic Secondary School
                    </div>
                    <div className=" text-sm text-gray-400 mt-0.5">2008 - 2012</div>
                    <div className=" text-sm md:text-base">  </div>
                    <div className="text-sm text-gray-300 font-bold mt-1"> </div>
                </li>
            </ul>
        </>
    )
}
function Skills() {
    const networkingSecurityBadges = [
        { src: 'https://img.shields.io/badge/AWS-%23FF9900.svg?logo=amazon-aws&logoColor=white', alt: 'alex aws', label: 'AWS', description: 'Amazon Web Services cloud platform' },
        { src: 'https://img.shields.io/badge/Azure-%230072C6.svg?logo=microsoftazure&logoColor=white', alt: 'alex azure', label: 'Azure', description: 'Microsoft Azure cloud services' },
        { src: 'https://img.shields.io/badge/Windows_Server-0078D6?logo=windows', alt: 'unnippillil server', label: 'Windows Server', description: 'Microsoft server operating system' },
        { src: 'https://img.shields.io/badge/Docker-2496ED?logo=docker&logoColor=fff', alt: 'alex docker', label: 'Docker', description: 'Containerization platform' },
        { src: 'https://img.shields.io/badge/Kubernetes-326CE5?logo=kubernetes&logoColor=fff', alt: 'alex  kubernetes', label: 'Kubernetes', description: 'Container orchestration' },
        { src: 'https://img.shields.io/badge/Tor-7D4698?logo=Tor-Browser&logoColor=white', alt: 'alex tor', label: 'Tor', description: 'Anonymous networking' },
        { src: 'https://img.shields.io/badge/CCNA-007ACC?logo=Cisco&logoColor=fff', alt: 'CCNA unnippillil', label: 'CCNA', description: 'Cisco Certified Network Associate' },
        { src: 'https://img.shields.io/badge/CCNP-007ACC?logo=Cisco&logoColor=fff', alt: 'ccnp unnippillil', label: 'CCNP', description: 'Cisco Certified Network Professional' },
        { src: 'https://img.shields.io/badge/PuTTY-7D4698?logo=gnometerminal&logoColor=white', alt: 'unnippillil PuTTY', label: 'PuTTY', description: 'SSH and telnet client' },
        { src: 'https://img.shields.io/badge/Wireshark-%230072C6.svg?logo=wireshark&logoColor=white', alt: 'alex wireshark', label: 'Wireshark', description: 'Network protocol analyzer' },
        { src: 'https://img.shields.io/badge/OWASP-black?style=flat&logo=OWASP&logoColor=ffffff', alt: 'unnippillil OWASP', label: 'OWASP', description: 'Security standards and tools' },
        { src: 'https://img.shields.io/badge/Metasploit-2e9fff?logo=metasploit&logoColor=white', alt: 'alex metasploit', label: 'Metasploit', description: 'Penetration testing framework' },
        { src: 'https://img.shields.io/badge/Nmap-5A9FD4?logo=nmap&logoColor=white', alt: 'alex nmap', label: 'Nmap', description: 'Network scanner' },
        { src: 'https://img.shields.io/badge/Burp%20Suite-FF6633?logo=burp-suite&logoColor=white', alt: 'alex burp suite', label: 'Burp Suite', description: 'Web vulnerability scanner' },
    ];

    const softwareOSBadges = [
        { src: 'https://img.shields.io/badge/PowerShell-%235391FE.svg?logo=powershell&logoColor=white', alt: 'alex powershell', label: 'PowerShell', description: 'Automation and scripting' },
        { src: 'https://img.shields.io/badge/-VMware-FFCA28?style=flat&logo=vmware&logoColor=ffffff', alt: 'unnippillil alex', label: 'VMware', description: 'Virtualization platform' },
        { src: 'https://img.shields.io/badge/Windows-0078D6?logo=windows&logoColor=white', alt: 'unnippillil windows', label: 'Windows', description: 'Microsoft operating system' },
        { src: 'https://img.shields.io/badge/Kali%20Linux-557C94?logo=kalilinux&logoColor=fff', alt: 'kali linux unnippillil', label: 'Kali Linux', description: 'Security-focused Linux distribution' },
        { src: 'https://img.shields.io/badge/Fedora-51A2DA?logo=fedora&logoColor=fff', alt: 'unnippillil fedora', label: 'Fedora', description: 'Linux distribution' },
        { src: 'https://img.shields.io/badge/macOS-000000?logo=macos&logoColor=F0F0F0', alt: 'unnippillil macos', label: 'macOS', description: 'Apple operating system' },
        { src: 'https://img.shields.io/badge/PyCharm-143?logo=pycharm&logoColor=black&color=black&labelColor=green', alt: 'pycharm alex', label: 'PyCharm', description: 'Python IDE' },
        { src: 'https://img.shields.io/badge/Unity-%23000000.svg?logo=unity&logoColor=white', alt: 'unity alex', label: 'Unity', description: 'Game engine' },
        { src: 'https://img.shields.io/badge/Xcode-007ACC?logo=Xcode&logoColor=white', alt: 'xcode alex', label: 'Xcode', description: 'Apple IDE' },
        { src: 'https://img.shields.io/badge/Android%20Studio-3DDC84?logo=android-studio&logoColor=white', alt: 'alex android studio', label: 'Android Studio', description: 'Android development IDE' },
        { src: 'https://img.shields.io/badge/Git-F05032?logo=git&logoColor=white', alt: 'alex git', label: 'Git', description: 'Version control system' },
        { src: 'https://img.shields.io/badge/Ubuntu-E95420?logo=ubuntu&logoColor=white', alt: 'alex ubuntu', label: 'Ubuntu', description: 'Popular Linux distribution' },
        { src: 'https://img.shields.io/badge/Visual%20Studio%20Code-007ACC?logo=visual-studio-code&logoColor=white', alt: 'alex vscode', label: 'VS Code', description: 'Code editor' },
    ];

    const languageToolBadges = [
        { src: 'https://img.shields.io/badge/-JavaScript-%23F7DF1C?style=flat&logo=javascript&logoColor=000000&labelColor=%23F7DF1C&color=%23FFCE5A', alt: 'unnippillil javascript', label: 'JavaScript', description: 'Scripting language' },
        { src: 'https://img.shields.io/badge/C%2B%2B-00599C?style=flat&logo=c%2B%2B&logoColor=white', alt: 'unnippillil c++', label: 'C++', description: 'General-purpose programming language' },
        { src: 'https://img.shields.io/badge/-Python-3776AB?style=flat&logo=python&logoColor=ffffff', alt: 'unnippillil python', label: 'Python', description: 'High-level programming language' },
        { src: 'https://img.shields.io/badge/Dart-0175C2?style=flat&logo=dart&logoColor=white', alt: 'unnippillil dart', label: 'Dart', description: 'Programming language for Flutter' },
        { src: 'https://img.shields.io/badge/-HTML5-%23E44D27?style=flat&logo=html5&logoColor=ffffff', alt: 'unnippillil HTML', label: 'HTML5', description: 'Markup language' },
        { src: 'https://img.shields.io/badge/CSS-1572B6?logo=css3&logoColor=fff', alt: 'unnippillil css', label: 'CSS', description: 'Style sheet language' },
        { src: 'https://img.shields.io/badge/MySQL-4479A1?logo=mysql&logoColor=fff', alt: 'unnippillil mysql', label: 'MySQL', description: 'Relational database' },
        { src: 'https://img.shields.io/badge/Java-%23ED8B00.svg?logo=openjdk&logoColor=white', alt: 'unnippillil Java', label: 'Java', description: 'Programming language' },
        { src: 'https://img.shields.io/badge/TypeScript-3178C6?logo=typescript&logoColor=white', alt: 'unnippillil typescript', label: 'TypeScript', description: 'Typed superset of JavaScript' },
        { src: 'https://img.shields.io/badge/Bash-4EAA25?logo=gnu-bash&logoColor=white', alt: 'unnippillil bash', label: 'Bash', description: 'Unix shell and command language' },
        { src: 'https://img.shields.io/badge/Go-00ADD8?logo=go&logoColor=white', alt: 'unnippillil go', label: 'Go', description: 'Compiled programming language' },
    ];

    const frameworkLibraryBadges = [
        { src: 'https://img.shields.io/badge/Next-black?style=flat&logo=next.js&logoColor=ffffff', alt: 'unnippillil next', label: 'Next.js', description: 'React framework' },
        { src: 'https://img.shields.io/badge/-React-61DAFB?style=flat&logo=react&logoColor=ffffff', alt: 'unnippillil react', label: 'React', description: 'JavaScript library' },
        { src: 'https://img.shields.io/badge/Flutter-02569B?style=flat&logo=flutter&logoColor=white', alt: 'unnippillil flutter', label: 'Flutter', description: 'UI toolkit' },
        { src: 'https://img.shields.io/badge/Tailwind_CSS-38B2AC?style=flat&logo=tailwind-css&logoColor=white', alt: 'unnippillil tailwind css', label: 'Tailwind CSS', description: 'Utility-first CSS framework' },
        { src: 'https://img.shields.io/badge/-Nodejs-339933?style=flat&logo=Node.js&logoColor=ffffff', alt: 'unnippillil node.js', label: 'Node.js', description: 'JavaScript runtime' },
        { src: 'https://img.shields.io/badge/jQuery-0769AD?style=flat&logo=jquery&logoColor=white', alt: 'unnippillil jquery', label: 'jQuery', description: 'JavaScript library' },
        { src: 'https://img.shields.io/badge/Hydrogen-7AB55C?logo=shopify&logoColor=fff', alt: 'unnippillil hydrogen', label: 'Hydrogen', description: 'Shopify React framework' },
        { src: 'https://img.shields.io/badge/NIST-black?style=flat&logo=netapp&logoColor=ffffff', alt: 'unnippillil NIST', label: 'NIST', description: 'Security framework' },
        { src: 'https://img.shields.io/badge/Express.js-000000?logo=express&logoColor=white', alt: 'unnippillil express', label: 'Express.js', description: 'Web framework for Node.js' },
        { src: 'https://img.shields.io/badge/Redux-764ABC?logo=redux&logoColor=white', alt: 'unnippillil redux', label: 'Redux', description: 'State management library' },
        { src: 'https://img.shields.io/badge/Three.js-black?logo=three.js&logoColor=white', alt: 'unnippillil three.js', label: 'Three.js', description: '3D JavaScript library' },
        { src: 'https://img.shields.io/badge/TensorFlow-FF6F00?logo=tensorflow&logoColor=white', alt: 'unnippillil tensorflow', label: 'TensorFlow', description: 'Machine learning framework' },
    ];

    return (
        <>
            <div className=" font-medium relative text-2xl mt-2 md:mt-4 mb-4">
                Technical Skills
                <div className="absolute pt-px bg-white mt-px top-full w-full">
                    <div className="bg-white absolute rounded-full p-0.5 md:p-1 top-0 transform -translate-y-1/2 left-full"></div>
                    <div className="bg-white absolute rounded-full p-0.5 md:p-1 top-0 transform -translate-y-1/2 right-full"></div>
                </div>
            </div>
            <ul className=" tracking-tight text-sm md:text-base w-10/12 emoji-list">

                <li className=" list-arrow text-sm md:text-base mt-4 leading-tight tracking-tight">
                    <div>I&apos;ve learned a variety of programming languages and frameworks while <strong className="text-ubt-gedit-blue">specializing in network security</strong></div>
                </li>
                <li className=" list-arrow text-sm md:text-base mt-4 leading-tight tracking-tight">
                    <div>Below are some skills I&apos;ve learned over the years</div>
                </li>
            </ul>
            <div className="w-full md:w-10/12 flex mt-4">
                <div className=" text-sm text-center md:text-base w-1/2 font-bold">Networking & Security</div>
                <div className=" text-sm text-center md:text-base w-1/2 font-bold">Softwares & Operating Systems</div>
            </div>
            <div className="w-full md:w-10/12 flex justify-center items-start font-bold text-center">
                <BadgeList badges={networkingSecurityBadges} className="px-2 w-1/2" />
                <BadgeList badges={softwareOSBadges} className="px-2 w-1/2" />

                <div className="px-2 w-1/2">
                    <div className="flex flex-wrap justify-center items-start w-full mt-2">
                        <img className="m-1" src="https://img.shields.io/badge/AWS-%23FF9900.svg?logo=amazon-aws&logoColor=white" alt="alex aws" />
                        <img className="m-1" src="https://img.shields.io/badge/Azure-%230072C6.svg?logo=microsoftazure&logoColor=white" alt="alex azure" />
                        <img className=" m-1" src="https://img.shields.io/badge/Windows_Server-0078D6?logo=windows" alt="unnippillil server" />
                        <img className="m-1" src="https://img.shields.io/badge/Docker-2496ED?logo=docker&logoColor=fff" alt="alex docker" />
                        <img className="m-1" src="https://img.shields.io/badge/Kubernetes-326CE5?logo=kubernetes&logoColor=fff" alt="alex  kubernetes" />
                        <img className="m-1" src="https://img.shields.io/badge/Tor-7D4698?logo=Tor-Browser&logoColor=white" alt="alex tor" />
                        <img className="m-1" src="https://img.shields.io/badge/CCNA-007ACC?logo=Cisco&logoColor=fff" alt="CCNA unnippillil" />
                        <img className="m-1" src="https://img.shields.io/badge/CCNP-007ACC?logo=Cisco&logoColor=fff" alt="ccnp unnippillil" />
                        <img className="m-1" src="https://img.shields.io/badge/PuTTY-7D4698?logo=gnometerminal&logoColor=white" alt="unnippillil PuTTY" />
                        <img className="m-1" src="https://img.shields.io/badge/Wireshark-%230072C6.svg?logo=wireshark&logoColor=white" alt="alex wireshark" />
                        <img className=" m-1" src="https://img.shields.io/badge/OWASP-black?style=flat&logo=OWASP&logoColor=ffffff" alt="unnippillil OWASP" />
                        
                        <img className="m-1" src="https://img.shields.io/badge/Nmap-004489?style=flat&logo=nmap&logoColor=white" alt="alex nmap" />
                        <img className="m-1" src="https://img.shields.io/badge/Metasploit-1688C4?style=flat&logo=metasploit&logoColor=white" alt="alex metasploit" />
                        <img className="m-1" src="https://img.shields.io/badge/Burp_Suite-FF6633?style=flat&logo=burpsuite&logoColor=white" alt="alex burp suite" />
                        <img className="m-1" src="https://img.shields.io/badge/Splunk-000000?style=flat&logo=splunk&logoColor=white" alt="alex splunk" />
                      
                    </div>
                </div>
                <div className="px-2 flex flex-wrap items-start w-1/2">
                    <div className="flex flex-wrap justify-center items-start w-full mt-2">
                        <img className=" m-1" src="https://img.shields.io/badge/PowerShell-%235391FE.svg?logo=powershell&logoColor=white" alt="alex powershell" />
                        <img src="https://img.shields.io/badge/-VMware-FFCA28?style=flat&logo=vmware&logoColor=ffffff" alt="unnippillil alex" className="m-1" />
                        <img className="m-1" src="https://img.shields.io/badge/Windows-0078D6?logo=windows&logoColor=white" alt="unnippillil windows" />
                        <img className="m-1" src="https://img.shields.io/badge/Kali%20Linux-557C94?logo=kalilinux&logoColor=fff" alt="kali linux unnippillil" />
                        <img src="https://img.shields.io/badge/Fedora-51A2DA?logo=fedora&logoColor=fff" alt="unnippillil fedora" className="m-1" />
                        <img src="https://img.shields.io/badge/macOS-000000?logo=macos&logoColor=F0F0F0" alt="unnippillil macos" className="m-1" />
                        <img className="m-1" src="https://img.shields.io/badge/PyCharm-143?logo=pycharm&logoColor=black&color=black&labelColor=green" alt="pycharm alex" />
                        <img className="m-1" src="https://img.shields.io/badge/Unity-%23000000.svg?logo=unity&logoColor=white" alt="unity alex" />
                        <img className="m-1" src="https://img.shields.io/badge/Xcode-007ACC?logo=Xcode&logoColor=white" alt="xcode alex" />
                        <img className="m-1" src="https://img.shields.io/badge/Android%20Studio-3DDC84?logo=android-studio&logoColor=white" alt="alex android studio" />
                        <img className="m-1" src="https://img.shields.io/badge/Visual_Studio_Code-007ACC?logo=visualstudiocode&logoColor=white" alt="alex vscode" />
                        <img className="m-1" src="https://img.shields.io/badge/Ubuntu-E95420?logo=ubuntu&logoColor=white" alt="alex ubuntu" />
                        <img className="m-1" src="https://img.shields.io/badge/Git-F05032?logo=git&logoColor=white" alt="alex git" />
                        <img className="m-1" src="https://img.shields.io/badge/Postman-FF6C37?logo=postman&logoColor=white" alt="alex postman" />
                    </div>
                </div>
            </div>
            <div className="w-full md:w-10/12 flex mt-4">
                <div className=" text-sm text-center md:text-base w-1/2 font-bold">Languages & Tools</div>
                <div className=" text-sm text-center md:text-base w-1/2 font-bold">Frameworks & Libraries</div>
            </div>
            <div className="w-full md:w-10/12 flex justify-center items-start font-bold text-center">
                <BadgeList badges={languageToolBadges} className="px-2 w-1/2" />
                <BadgeList badges={frameworkLibraryBadges} className="px-2 w-1/2" />

                <div className="px-2 w-1/2">
                    <div className="flex flex-wrap justify-center items-start w-full mt-2">
                        <img className="m-1" src="https://img.shields.io/badge/-JavaScript-%23F7DF1C?style=flat&logo=javascript&logoColor=000000&labelColor=%23F7DF1C&color=%23FFCE5A" alt="unnippillil javascript" />
                        <img className="m-1" src="https://img.shields.io/badge/C%2B%2B-00599C?style=flat&logo=c%2B%2B&logoColor=white" alt="unnippillil c++" />
                        {/* Use HTTPS to avoid mixed-content errors */}
                        <img className="m-1" src="https://img.shields.io/badge/-Python-3776AB?style=flat&logo=python&logoColor=ffffff" alt="unnippillil python" />
                        <img className="m-1" src="https://img.shields.io/badge/Dart-0175C2?style=flat&logo=dart&logoColor=white" alt="unnippillil dart" />
                        <a href="https://www.google.com/search?q=is+html+a+language%3F" target="_blank" rel="noopener noreferrer"><img title="yes it's a language!" className="m-1" src="https://img.shields.io/badge/-HTML5-%23E44D27?style=flat&logo=html5&logoColor=ffffff" alt="unnippillil HTML" /></a>
                        <img src="https://img.shields.io/badge/CSS-1572B6?logo=css3&logoColor=fff" alt="unnippillil css" className="m-1" />
                        <img src="https://img.shields.io/badge/MySQL-4479A1?logo=mysql&logoColor=fff" alt="unnippillil mysql" className="m-1" />
                        <img src="https://img.shields.io/badge/Java-%23ED8B00.svg?logo=openjdk&logoColor=white" alt="unnippillil Java" className="m-1" />
                        <img className="m-1" src="https://img.shields.io/badge/Bash-121011?logo=gnubash&logoColor=white" alt="unnippillil bash" />
                        <img className="m-1" src="https://img.shields.io/badge/Go-00ADD8?logo=go&logoColor=white" alt="unnippillil go" />
                        <img className="m-1" src="https://img.shields.io/badge/Rust-000000?logo=rust&logoColor=white" alt="unnippillil rust" />
                        <img className="m-1" src="https://img.shields.io/badge/TypeScript-007ACC?logo=typescript&logoColor=white" alt="unnippillil typescript" />
                    </div>
                </div>
                <div className="px-2 flex flex-wrap items-start w-1/2">
                    <div className="flex flex-wrap justify-center items-start w-full mt-2">
                        <img className=" m-1" src="https://img.shields.io/badge/Next-black?style=flat&logo=next.js&logoColor=ffffff" alt="unnippillil next" />
                        <img className=" m-1" src="https://img.shields.io/badge/-React-61DAFB?style=flat&logo=react&logoColor=ffffff" alt="unnippillil react" />
                        <img className="m-1" src="https://img.shields.io/badge/Flutter-02569B?style=flat&logo=flutter&logoColor=white" alt="unnippillil flutter" />
                        <img className="m-1" src="https://img.shields.io/badge/Tailwind_CSS-38B2AC?style=flat&logo=tailwind-css&logoColor=white" alt="unnippillil tailwind css" />
                        <img src="https://img.shields.io/badge/-Nodejs-339933?style=flat&logo=Node.js&logoColor=ffffff" alt="unnippillil node.js" className="m-1" />
                        <img src="https://img.shields.io/badge/jQuery-0769AD?style=flat&logo=jquery&logoColor=white" alt="unnippillil jquery" className="m-1" />
                        <img className="m-1" src="https://img.shields.io/badge/Hydrogen-7AB55C?logo=shopify&logoColor=fff" alt="unnippillil hydrogen" />
                    <img className=" m-1" src="https://img.shields.io/badge/NIST-black?style=flat&logo=netapp&logoColor=ffffff" alt="unnippillil NIST" />
                        <img className="m-1" src="https://img.shields.io/badge/Express.js-000000?logo=express&logoColor=white" alt="unnippillil express" />
                        <img className="m-1" src="https://img.shields.io/badge/Bootstrap-7952B3?logo=bootstrap&logoColor=white" alt="unnippillil bootstrap" />
                        <img className="m-1" src="https://img.shields.io/badge/Django-092E20?logo=django&logoColor=white" alt="unnippillil django" />
                        <img className="m-1" src="https://img.shields.io/badge/TensorFlow-FF6F00?logo=tensorflow&logoColor=white" alt="unnippillil tensorflow" />
                    </div>
                </div>
            </div>
            <div className="w-full md:w-10/12 flex flex-col items-center mt-8">
                <div className="font-bold text-sm md:text-base mb-2 text-center">GitHub Contributions</div>
<<<<<<< HEAD
                <GitHubContributions username="Alex-Unnippillil" />
=======
                <GitHubContributions />

                <div className="w-full overflow-auto">
                    <GitHubCalendar username="Alex-Unnippillil" blockSize={14} blockMargin={4} color="#38BDF8" fontSize={16} />
                </div>
>>>>>>> 6b286add
            </div>
            <div className="tracking-tight text-sm md:text-base w-10/12 emoji-list mt-4 flex">
                <span className="list-arrow text-sm md:text-base mt-4 leading-tight tracking-tight mr-4">
                    ...and current certs and typing speed
                </span>

            <a href="https://data.typeracer.com/pit/profile?user=ulexa&ref=badge" target="_blank" rel="noopener noreferrer" className="mr-4">
                <img src="https://data.typeracer.com/misc/badge?user=ulexa" border="0" alt="TypeRacer.com scorecard for user ulexa"/>
            </a>

            <a href="https://www.credly.com/badges/8a945539-5d36-4de4-b454-1989656b282f/public_url" target="_blank" rel="noopener noreferrer" className="mr-4">
                <img src="https://img.shields.io/badge/CompTIA_Security%2B-ED1C24?style=for-the-badge&logo=comptia&logoColor=white" alt="CompTIA Security+ Certificate"/>
            </a>

            <a href="https://www.credly.com/badges/783aed9a-91a7-4a2e-a4b8-11dbd0d25fc2/public_url" target="_blank" rel="noopener noreferrer" className="mr-4">
                <img src="https://img.shields.io/badge/Google_Cybersecurity-1A73E8?style=for-the-badge&logo=google&logoColor=white" alt="Google Cybersecurity Certificate"/>
            </a>

            <a href="https://www.credly.com/badges/53415f6e-162e-414e-971d-942aefc755d2/public_url" target="_blank" rel="noopener noreferrer" className="mr-4">
                <img src="https://img.shields.io/badge/IBM_AI_Developer-052FAD?style=for-the-badge&logo=ibm&logoColor=white" alt="IBM AI Developer Professional Certificate"/>
            </a>
            <a href="https://www.credly.com/badges/f1ec265d-6798-4fc0-b98e-ad5ac71f58c0" target="_blank" rel="noopener noreferrer" className="mr-4">
                <img src="https://img.shields.io/badge/ISC2_Candidate-00A1E0?style=for-the-badge&logo=isc2&logoColor=white" alt="ISC2 Candidate"/>
            </a>
            </div>

        </>
    )
}

function Projects() {
    const project_list = [
        {
            name: "Text-Encryption-Decryption-AES-PKCS7",
            date: "Sep 2023",
            link: "https://github.com/Alex-Unnippillil/Text-Encryption-Decryption-AES-PKCS7",
            description: [
                "Text File Encryption/Decryption using AES with PKCS7 Padding in Python",
            ],
            domains: ["python"]
        },
        {
            name: "Password Generator",
            date: "Jun 2023",
            link: "https://github.com/Alex-Unnippillil/PasswordGenerator.py",
            description: [
                "Password Generator password tick menu of numbers, lowecase, uppercase and/or special characters strength of password metre",
            ],
            domains: ["python"]
        },
        {
            name: "Encryption-Mode-Time-Comparison",
            date: "Jun 2023",
            link: "https://github.com/Alex-Unnippillil/encryption-mode-time-comparison",
            description: [
                "Time the encryption of the same large file using ECB, CBC, CFB, OFB, CTR, and XTS-AES. Compare and rationalize the outcome.",
            ],
        },
        {
            name: "Cyber Secuirty Dictionary",
            date: "Sep 2023",
            link: "https://github.com/Alex-Unnippillil/CyberSecuirtyDictionary",
            description: [
                "a dictionary of cyber security terms and their definitions",
            ],
            domains: ["javascript"]
        },
        {
            name: "Cryptography-Transposition-Substitution-RSA-Product-Caesar-Playfair Cryptography Final Project",
            date: "Apr 2021",
            link: "https://github.com/Alex-Unnippillil/Cryptography-Transposition-Substitution-RSA-Product-Caesar-Playfair",
            description: [
                "An encryption algorithm designed that was difficult to decipher by our classmates. The algorithm uses Transposition and Substitution ,RSA and Product, Caesar and Playfair",
            ],
            domains: ["python"]
        },
        {
            name: "Text Translator",
            date: "Jun 2023",
            link: "https://github.com/Alex-Unnippillil/text-translator",
            description: [
                "text-translator utialitzes the googletrans library to translate text from one language to another",
            ],
            domains: ["python"]
        },
        {
            name: "Calc.py",
            date: "Jun 2023",
            link: "https://github.com/Alex-Unnippillil/Calc.py",
            description: [
                "Calc.py is a simple calculator that utilizes matplotlib and numpy to provide visualization",
            ],
            domains: ["python"]
        },
        {
            name: "AES-Encrypt-Decrypt",
            date: "Sep 2023",
            link: "https://github.com/Alex-Unnippillil/AES-Encrypt-Decrypt",
            description: [
                "AES encryption algortihm utilizes the cryptopp library",
            ],
            domains: ["c++"]
        },
        {
            name: "image scrapper/downloader",
            date: "Apr 2023",
            link: "https://github.com/Alex-Unnippillil/imagedownloader",
            description: [
                "download the images from a website",
            ],
            domains: ["python"]
        },
        {
            name: "Binary Search",
            date: "Apr 2023",
            link: "https://github.com/Alex-Unnippillil/BinarySearch",
            description: [
                "Binary Search w/ check sort, find min/max",
            ],
            domains: ["c++"]
        },
        {
            name: "AES-Python",
            date: "Apr 2023",
            link: "https://github.com/Alex-Unnippillil/AES-Python",
            description: [
                "AES encryption / decryption utilizing cryptography.fernet in python",
            ],
            domains: ["python"]
        },
        {
            name: "Generate-Random-Password.cpp",
            date: "Apr 2023",
            link: "https://github.com/Alex-Unnippillil/GenerateRandomPassword",
            description: [
                "Generate a random password at a desired character length.",
            ],
            domains: ["c++"]
        },
        {
            name: "caesar-cipher",
            date: "Apr 2023",
            link: "https://github.com/Alex-Unnippillil/caesar-cipher",
            description: [
                "a simple python script that allows you to encrypt, decrypt and brute force strings",
            ],
            domains: ["python"]
        },
        {
            name: "Art-Generator",
            date: "Apr 2023",
            link: "https://github.com/Alex-Unnippillil/ArtGenerator",
            description: [
                "a art generator created in python and javascript",
            ],
            domains: ["python","javascript"]
        },
        {
            name: "10 Web Game Selection",
            date: "Mar 2023",
            link: "https://github.com/Alex-Unnippillil/WebGameSelectionn",
            description: [
                "Guess Number, Even/Odd, Higher/Lower, Color Guess, Rock Paper Scissors, Tic Tac Toe, Dice Roll, Coin Toss, NumberMemory, Word Jumble,Anagram",
            ],
            domains: ["javascript", "html5", "css"]
        },
        {
            name: "space invader",
            date: "Mar 2023",
            link: "https://github.com/Alex-Unnippillil/space-invader",
            description: ["js space invader"
            ],
            domains: ["javascript", "html5", "css"]
        },
        {
            name: "Snake-Game.py",
            date: "Mar 2023",
            link: "https://github.com/Alex-Unnippillil/SnakeGame.py",
            description: ["snake using the turtle, time, random pkgs"
            ],
            domains: ["python"]
        },
        {
            name: "guess the number",
            date: "Mar 2023",
            link: "https://github.com/Alex-Unnippillil/guess-the-number",
            description: ["Guess the number between 1 and 100"
            ],
            domains: ["html5"]
        },
        {
            name: "Colour-Matching-Game.py",
            date: "Mar 2023",
            link: "https://github.com/Alex-Unnippillil/ColourMatchingGame.py",
            description: ["selecting the colours and unlock a new highscore!"
            ],
            domains: ["python"]
        },
        {
            name: "function.py",
            date: "Jun 2023",
            link: "https://github.com/Alex-Unnippillil/function.py",
            description: [
                "59 Functions in Python",
            ],
            domains: ["python"]
        },
        {
            name: "Reaction Test Game",
            date: "Mar 2021",
            link: "https://github.com/Alex-Unnippillil/reaction-test-game",
            description: [
                "Reaction Test Game",
            ],
            domains: ["javascript", "css", "html5"]
        },
        {
            name: "Hangman.py",
            date: "Aug 2023",
            link: "https://github.com/Alex-Unnippillil/hangman.py",
            description: [
                "A simple hangman game in python",
            ],
            domains: ["python"]
        },
        {
            name: "tictactoe",
            date: "Jun 2023",
            link: "https://github.com/Alex-Unnippillil/tictactoe",
            description: [
                "Tic Tac Toe Game in 100% HTML",
            ],
            domains: ["html5"]
        },
        {
            name: "test-blockchain",
            date: "Apr 2023",
            link: "https://github.com/Alex-Unnippillil/test-blockchain",
            description: [
                "simple blockchain iteration",
            ],
            domains: ["python"]
        },
        {
            name: "Population-of-Canadian-Provinces ",
            date: "Feb 2024",
            link: "https://github.com/Alex-Unnippillil/Population-of-Canadian-Provinces",
            description: [
                "using statcan population data from 1950s-2024 to get the population of canadian provinces and present it in a race bar graph website",
            ],
            domains: ["html5"]
        }
    ];

    const tag_colors = {
        "javascript": "yellow-300",
        "firebase": "red-600",
        "firestore": "red-500",
        "firebase auth": "red-400",
        "chrome-extension": "yellow-400",
        "flutter": "blue-400",
        "dart": "blue-500",
        "react-native": "purple-500",
        "html5": "yellow-300",
        "sass": "pink-400",
        "tensorflow": "yellow-600",
        "django": "green-600",
        "python": "green-200",
        "codeforces-api": "gray-300",
        "tailwindcss": "blue-300",
        "next.js": "purple-600"
    }

    return (
        <>
            <div className=" font-medium relative text-2xl mt-2 md:mt-4 mb-4">
                Projects
                <div className="absolute pt-px bg-white mt-px top-full w-full">
                    <div className="bg-white absolute rounded-full p-0.5 md:p-1 top-0 transform -translate-y-1/2 left-full"></div>
                    <div className="bg-white absolute rounded-full p-0.5 md:p-1 top-0 transform -translate-y-1/2 right-full"></div>
                </div>
            </div>


            {
                project_list.map((project, index) => {
                    const projectNameFromLink = project.link.split('/')
                    const projectName = projectNameFromLink[projectNameFromLink.length - 1]
                    return (
                        <a key={index} href={project.link} target="_blank" rel="noopener noreferrer" className="flex w-full flex-col px-4">
                            <div className="w-full py-1 px-2 my-2 border border-gray-50 border-opacity-10 rounded hover:bg-gray-50 hover:bg-opacity-5 cursor-pointer">
                                <div className="flex flex-wrap justify-between items-center">
                                    <div className='flex justify-center items-center'>
                                        <div className=" text-base md:text-lg mr-2">{project.name.toLowerCase()}</div>
                                        <LazyGitHubButton user="alex-unnippillil" repo={projectName} />
                                    </div>
                                    <div className="text-gray-300 font-light text-sm">{project.date}</div>
                                </div>
                                <ul className=" tracking-normal leading-tight text-sm font-light ml-4 mt-1">
                                    {
                                        project.description.map((desc, index) => {
                                            return <li key={index} className="list-disc mt-1 text-gray-100">{desc}</li>;
                                        })
                                    }
                                </ul>
                                <div className="flex flex-wrap items-start justify-start text-xs py-2">
                                    {
                                        (project.domains ?
                                            project.domains.map((domain, index) => {
                                                const borderColorClass = `border-${tag_colors[domain]}`
                                                const textColorClass = `text-${tag_colors[domain]}`

                                                return <span key={index} className={`px-1.5 py-0.5 w-max border ${borderColorClass} ${textColorClass} m-1 rounded-full`}>{domain}</span>
                                            })

                                            : null)
                                    }
                                </div>
                            </div>
                        </a>
                    )
                })
            }
        </>
    )
}
function Resume() {
    return (
        <object className="h-full w-full" data="/files/Alex-Unnippillil-Resume.pdf" type="application/pdf">
            <p className="p-4 text-center">
                Unable to display PDF.&nbsp;
                <a
                    href="/files/Alex-Unnippillil-Resume.pdf"
                    target="_blank"
                    rel="noopener noreferrer"
                    className="underline text-ubt-blue"
                >
                    Download the resume
                </a>
            </p>
        </object>
    )
}

function GitHubContributions({ username }) {
    const fetcher = (url) => fetch(url).then((res) => res.json());
    const { data, error } = useSWR(`https://github-contributions-api.jogruber.de/v4/${username}`, fetcher);

    if (error) {
        return <div className="text-center">Failed to load contributions.</div>;
    }

    if (!data) {
        return <div className="text-center">Loading contributions...</div>;
    }

    return (
        <ActivityCalendar
            data={data.contributions}
            style={{ width: '100%' }}
            eventHandlers={{
                onClick: () => (activity) =>
                    window.open(
                        `https://github.com/${username}?tab=overview&from=${activity.date}&to=${activity.date}`,
                        '_blank'
                    )
            }}
            renderBlock={(block, activity) =>
                React.cloneElement(block, {
                    title: `${activity.count} contributions on ${activity.date}\nClick to see details`
                })
            }
        />
    );
}<|MERGE_RESOLUTION|>--- conflicted
+++ resolved
@@ -2,10 +2,9 @@
 import Image from 'next/image';
 import ReactGA from 'react-ga4';
 import LazyGitHubButton from '../LazyGitHubButton';
-<<<<<<< HEAD
 import { ActivityCalendar } from 'react-activity-calendar';
 import useSWR from 'swr';
-=======
+
 import ActivityCalendar from 'react-activity-calendar';
 
 import BadgeList from '../BadgeList';
@@ -14,7 +13,6 @@
 
 const GitHubCalendar = dynamic(() => import('react-github-calendar'), { ssr: false });
 
->>>>>>> 6b286add
 
 export class AboutAlex extends Component {
 
@@ -449,15 +447,13 @@
             </div>
             <div className="w-full md:w-10/12 flex flex-col items-center mt-8">
                 <div className="font-bold text-sm md:text-base mb-2 text-center">GitHub Contributions</div>
-<<<<<<< HEAD
                 <GitHubContributions username="Alex-Unnippillil" />
-=======
+
                 <GitHubContributions />
 
                 <div className="w-full overflow-auto">
                     <GitHubCalendar username="Alex-Unnippillil" blockSize={14} blockMargin={4} color="#38BDF8" fontSize={16} />
                 </div>
->>>>>>> 6b286add
             </div>
             <div className="tracking-tight text-sm md:text-base w-10/12 emoji-list mt-4 flex">
                 <span className="list-arrow text-sm md:text-base mt-4 leading-tight tracking-tight mr-4">
