import React, { useState, useEffect, useRef, useCallback } from 'react';
<<<<<<< HEAD
import useGameControls from './useGameControls';
=======
import GameLayout from './GameLayout';
>>>>>>> 565c10c6

// size of the square play field
const gridSize = 20;

// helper that finds a random unoccupied cell
const randomCell = (occupied) => {
  let cell;
  do {
    cell = {
      x: Math.floor(Math.random() * gridSize),
      y: Math.floor(Math.random() * gridSize),
    };
  } while (occupied.some((p) => p.x === cell.x && p.y === cell.y));
  return cell;
};

const createObstacles = (count, occupied = []) => {
  const obs = [];
  while (obs.length < count) {
    obs.push(randomCell([...occupied, ...obs]));
  }
  return obs;
};

const Snake = () => {
  // snake state and movement
  const [snake, setSnake] = useState([{ x: 10, y: 10 }]);
  const [direction, setDirection] = useState({ x: 0, y: -1 });
  const dirQueue = useRef([]); // buffered turns

  // entities
  const [food, setFood] = useState(() => randomCell([{ x: 10, y: 10 }]));
  const [obstacles, setObstacles] = useState(() => createObstacles(5, [{ x: 10, y: 10 }]));

  // game state
  const [paused, setPaused] = useState(false);
  const [wrap, setWrap] = useState(false);
  const [speedSetting, setSpeedSetting] = useState('normal');
  const speedLevels = { slow: 200, normal: 150, fast: 100 };
  const [gameOver, setGameOver] = useState(false);
  const [score, setScore] = useState(0);
  const [highScore, setHighScore] = useState(0);
  const [speed, setSpeed] = useState(speedLevels[speedSetting]); // ms per step

  // animation state
  const [growCell, setGrowCell] = useState(null);
  const [foodAnim, setFoodAnim] = useState(false);

  // replay handling
  const replayRef = useRef([]); // record of directions
  const [replayData, setReplayData] = useState([]);
  const [playingReplay, setPlayingReplay] = useState(false);

  // fixed time step loop
  const lastTime = useRef(0);
  const acc = useRef(0);
  const animationFrameRef = useRef();
  const replayFrameRef = useRef();
  const replayLastTimeRef = useRef(0);

  useEffect(() => {
    if (typeof window === 'undefined') return;
    const storedMode = localStorage.getItem('snakeMode');
    if (storedMode) {
      try {
        const { wrap: w = false, speed: s = 'normal' } = JSON.parse(storedMode);
        setWrap(w);
        setSpeedSetting(s);
        setSpeed(speedLevels[s]);
        const hs = localStorage.getItem(`snakeHighScore_${w ? 'wrap' : 'nowrap'}_${s}`);
        if (hs) setHighScore(parseInt(hs, 10));
      } catch {
        // ignore parse errors
      }
    }
  }, []);

  useEffect(() => {
    if (typeof window === 'undefined') return;
    localStorage.setItem('snakeMode', JSON.stringify({ wrap, speed: speedSetting }));
    const hs = localStorage.getItem(`snakeHighScore_${wrap ? 'wrap' : 'nowrap'}_${speedSetting}`);
    setHighScore(hs ? parseInt(hs, 10) : 0);
    setSpeed(speedLevels[speedSetting]);
  }, [wrap, speedSetting]);

  const enqueueDir = useCallback((dir) => {
    const last = dirQueue.current.length ? dirQueue.current[dirQueue.current.length - 1] : direction;
    if (last.x + dir.x === 0 && last.y + dir.y === 0) return; // prevent 180
    dirQueue.current.push(dir);
  }, [direction]);

  useGameControls(enqueueDir);

  // pause key
  useEffect(() => {
    const handle = (e) => {
      if (e.key === ' ') setPaused((p) => !p);
    };
    window.addEventListener('keydown', handle);
    return () => window.removeEventListener('keydown', handle);
  }, []);

  // movement and game logic
  const step = useCallback(() => {
    setSnake((prev) => {
      let dir = direction;
      if (dirQueue.current.length) {
        dir = dirQueue.current.shift();
        setDirection(dir);
      }

      let head = { x: prev[0].x + dir.x, y: prev[0].y + dir.y };
      if (wrap) {
        head.x = (head.x + gridSize) % gridSize;
        head.y = (head.y + gridSize) % gridSize;
      }

      const hitWall = head.x < 0 || head.x >= gridSize || head.y < 0 || head.y >= gridSize;
      const hitSelf = prev.some((s) => s.x === head.x && s.y === head.y);
      const hitObstacle = obstacles.some((o) => o.x === head.x && o.y === head.y);
      if ((!wrap && hitWall) || hitSelf || hitObstacle) {
        setGameOver(true);
        setReplayData(replayRef.current);
        return prev;
      }

      const newSnake = [head, ...prev];
      if (head.x === food.x && head.y === food.y) {
        const occupied = [...newSnake, ...obstacles];
        const newFood = randomCell(occupied);
        setFood(newFood);
        setScore((s) => s + 1);
        setSpeed((s) => Math.max(50, s - 10));
        setGrowCell(head);
      } else {
        newSnake.pop();
      }

      replayRef.current.push(dir);
      return newSnake;
    });
  }, [direction, food, obstacles, wrap]);

  // fixed time step game loop using rAF
  useEffect(() => {
    const loop = (time) => {
      if (!paused && !gameOver && !playingReplay) {
        const delta = time - lastTime.current;
        acc.current += delta;
        while (acc.current > speed) {
          step();
          acc.current -= speed;
        }
      }
      lastTime.current = time;
      animationFrameRef.current = requestAnimationFrame(loop);
    };
    animationFrameRef.current = requestAnimationFrame(loop);
    return () => cancelAnimationFrame(animationFrameRef.current);
  }, [paused, gameOver, step, speed, playingReplay]);

  // replay playback
  const playReplay = () => {
    if (!replayData.length) return;
    cancelAnimationFrame(replayFrameRef.current);
    setPlayingReplay(true);
    setSnake([{ x: 10, y: 10 }]);
    let i = 0;
    replayLastTimeRef.current = 0;
    const run = (time) => {
      if (!replayLastTimeRef.current) replayLastTimeRef.current = time;
      if (i >= replayData.length) {
        setPlayingReplay(false);
        return;
      }
      if (time - replayLastTimeRef.current >= speed) {
        setSnake((prev) => {
          const dir = replayData[i];
          i += 1;
          let head = { x: prev[0].x + dir.x, y: prev[0].y + dir.y };
          if (wrap) {
            head.x = (head.x + gridSize) % gridSize;
            head.y = (head.y + gridSize) % gridSize;
          }
          const ns = [head, ...prev];
          ns.pop();
          return ns;
        });
        replayLastTimeRef.current = time;
      }
      replayFrameRef.current = requestAnimationFrame(run);
    };
    replayFrameRef.current = requestAnimationFrame(run);
  };

  const reset = () => {
    cancelAnimationFrame(replayFrameRef.current);
    setSnake([{ x: 10, y: 10 }]);
    setDirection({ x: 0, y: -1 });
    dirQueue.current = [];
    setFood(randomCell([{ x: 10, y: 10 }]));
    setObstacles(createObstacles(5, [{ x: 10, y: 10 }]));
    setScore(0);
    setSpeed(speedLevels[speedSetting]);
    setGameOver(false);
    setPaused(false);
    replayRef.current = [];
    setReplayData([]);
    setGrowCell(null);
    setFoodAnim(false);
  };

  useEffect(() => () => cancelAnimationFrame(replayFrameRef.current), []);

  useEffect(() => {
    if (growCell) {
      const t = setTimeout(() => setGrowCell(null), 200);
      return () => clearTimeout(t);
    }
  }, [growCell]);

  useEffect(() => {
    setFoodAnim(true);
    const t = setTimeout(() => setFoodAnim(false), 200);
    return () => clearTimeout(t);
  }, [food]);

  useEffect(() => {
    if (gameOver && score > highScore) {
      setHighScore(score);
      if (typeof window !== 'undefined') {
        localStorage.setItem(
          `snakeHighScore_${wrap ? 'wrap' : 'nowrap'}_${speedSetting}`,
          score.toString()
        );
      }
    }
  }, [gameOver, score, highScore, wrap, speedSetting]);

  const cells = [];
  for (let y = 0; y < gridSize; y += 1) {
    for (let x = 0; x < gridSize; x += 1) {
      const isSnake = snake.some((s) => s.x === x && s.y === y);
      const isFood = food.x === x && food.y === y;
      const isObstacle = obstacles.some((o) => o.x === x && o.y === y);
      cells.push(
        <div
          key={`${x}-${y}`}
          className={`w-4 h-4 border border-gray-700 transform transition-transform ${
            isSnake
              ? `bg-green-500 ${
                  growCell && growCell.x === x && growCell.y === y
                    ? 'scale-125'
                    : 'scale-100'
                }`
              : isFood
              ? `bg-red-500 ${foodAnim ? 'scale-125' : 'scale-100'}`
              : isObstacle
              ? 'bg-gray-500'
              : 'bg-ub-cool-grey'
          }`}
        />
      );
    }
  }

  return (
<<<<<<< HEAD
    <div className="h-full w-full flex flex-col items-center justify-center bg-ub-cool-grey text-white select-none">
      <div className="mb-2 flex space-x-2">
        <span>Score: {score}</span>
        <span>| High Score: {highScore}</span>
        <button
          className="ml-2 px-2 py-0.5 bg-gray-700 rounded"
          onClick={() => setPaused((p) => !p)}
        >
          {paused ? 'Resume' : 'Pause'}
        </button>
        <button
          className="ml-2 px-2 py-0.5 bg-gray-700 rounded"
          onClick={() => setWrap((w) => !w)}
        >
          {wrap ? 'No Wrap' : 'Wrap'}
        </button>
        <select
          className="ml-2 px-1 bg-gray-700 rounded"
          value={speedSetting}
          onChange={(e) => setSpeedSetting(e.target.value)}
        >
          <option value="slow">Slow</option>
          <option value="normal">Normal</option>
          <option value="fast">Fast</option>
        </select>
      </div>
      <div
        className="grid"
        style={{ gridTemplateColumns: `repeat(${gridSize}, minmax(0, 1fr))` }}
      >
        {cells}
      </div>
      {gameOver && (
        <div className="mt-2 flex items-center space-x-2">
          <span>Game Over</span>
=======
    <GameLayout
      title="Snake"
      score={
        <div className="flex space-x-2">
          <span>Score: {score}</span>
          <span>| High Score: {highScore}</span>
        </div>
      }
      controls={
        <>
>>>>>>> 565c10c6
          <button
            className="px-2 py-0.5 bg-gray-700 rounded"
            onClick={() => setPaused((p) => !p)}
          >
            {paused ? 'Resume' : 'Pause'}
          </button>
          <button
            className="px-2 py-0.5 bg-gray-700 rounded"
            onClick={() => setWrap((w) => !w)}
          >
            {wrap ? 'No Wrap' : 'Wrap'}
          </button>
        </>
      }
      instructions="Use arrow keys or swipe to move."
    >
      <>
        <div
          className="grid"
          style={{ gridTemplateColumns: `repeat(${gridSize}, minmax(0, 1fr))` }}
        >
          {cells}
        </div>
        {gameOver && (
          <div className="mt-2 flex items-center space-x-2">
            <span>Game Over</span>
            <button
              className="px-2 py-1 bg-gray-700 hover:bg-gray-600 rounded"
              onClick={reset}
            >
              Retry
            </button>
            <button
              className="px-2 py-1 bg-gray-700 hover:bg-gray-600 rounded"
              onClick={playReplay}
            >
              Replay
            </button>
          </div>
        )}
      </>
    </GameLayout>
  );
};

export default Snake;
<|MERGE_RESOLUTION|>--- conflicted
+++ resolved
@@ -1,9 +1,6 @@
 import React, { useState, useEffect, useRef, useCallback } from 'react';
-<<<<<<< HEAD
 import useGameControls from './useGameControls';
-=======
-import GameLayout from './GameLayout';
->>>>>>> 565c10c6
+
 
 // size of the square play field
 const gridSize = 20;
@@ -271,7 +268,6 @@
   }
 
   return (
-<<<<<<< HEAD
     <div className="h-full w-full flex flex-col items-center justify-center bg-ub-cool-grey text-white select-none">
       <div className="mb-2 flex space-x-2">
         <span>Score: {score}</span>
@@ -307,18 +303,7 @@
       {gameOver && (
         <div className="mt-2 flex items-center space-x-2">
           <span>Game Over</span>
-=======
-    <GameLayout
-      title="Snake"
-      score={
-        <div className="flex space-x-2">
-          <span>Score: {score}</span>
-          <span>| High Score: {highScore}</span>
-        </div>
-      }
-      controls={
-        <>
->>>>>>> 565c10c6
+
           <button
             className="px-2 py-0.5 bg-gray-700 rounded"
             onClick={() => setPaused((p) => !p)}
