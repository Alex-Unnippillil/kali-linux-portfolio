import React, { useState, useEffect, useRef } from 'react';

const MENU_STRINGS = {
    en: {
        desktopMenu: 'Desktop menu',
        newFolder: 'New Folder',
        paste: 'Paste',
        showDesktop: 'Show Desktop in Files',
        openTerminal: 'Open in Terminal',
        changeBackground: 'Change Background...',
        displaySettings: 'Display Settings',
        settings: 'Settings',
        enterFullScreen: 'Enter Full Screen',
        exitFullScreen: 'Exit Full Screen',
    },
    es: {
        desktopMenu: 'Menú de escritorio',
        newFolder: 'Nueva carpeta',
        paste: 'Pegar',
        showDesktop: 'Mostrar escritorio en archivos',
        openTerminal: 'Abrir en la terminal',
        changeBackground: 'Cambiar fondo...',
        displaySettings: 'Configuración de pantalla',
        settings: 'Configuraciones',
        enterFullScreen: 'Entrar en pantalla completa',
        exitFullScreen: 'Salir de pantalla completa',
    },
};

const MENU_LABELS = {
    newFolder: 'New Folder',
    paste: 'Paste',
    showDesktop: 'Show Desktop in Files',
    openTerminal: 'Open in Terminal',
    changeBackground: 'Change Background...',
    displaySettings: 'Display Settings',
    settings: 'Settings',
    enterFullScreen: 'Enter Full Screen',
    exitFullScreen: 'Exit Full Screen',
}

function DesktopMenu(props) {
    const [isFullScreen, setIsFullScreen] = useState(false);
    const [locale, setLocale] = useState('en');
    const itemRefs = useRef([]);

    useEffect(() => {
        itemRefs.current = [];
    });

    useEffect(() => {
        document.addEventListener('fullscreenchange', checkFullScreen);
        if (typeof navigator !== 'undefined') {
            setLocale(navigator.language.slice(0, 2));
        }
        return () => {
            document.removeEventListener('fullscreenchange', checkFullScreen);
        };
    }, []);

    useEffect(() => {
        if (props.active && itemRefs.current[0]) {
            itemRefs.current[0].focus();
        }
    }, [props.active]);

    const strings = MENU_STRINGS[locale] || MENU_STRINGS.en;

    const handleKeyDown = (e) => {
        const index = itemRefs.current.indexOf(document.activeElement);
        if (e.key === 'ArrowDown') {
            e.preventDefault();
            const next = (index + 1) % itemRefs.current.length;
            itemRefs.current[next].focus();
        } else if (e.key === 'ArrowUp') {
            e.preventDefault();
            const prev = (index - 1 + itemRefs.current.length) % itemRefs.current.length;
            itemRefs.current[prev].focus();
        } else if (e.key === 'Enter' || e.key === ' ') {
            e.preventDefault();
            document.activeElement.click();
        }
    };

    const openTerminal = () => {
        props.openApp('terminal');
    };

    const openSettings = () => {
        props.openApp('settings');
    };

    const checkFullScreen = () => {
        if (document.fullscreenElement) {
            setIsFullScreen(true);
        } else {
            setIsFullScreen(false);
        }
    };

    const goFullScreen = () => {
        try {
            if (document.fullscreenElement) {
                document.exitFullscreen();
            } else {
                document.documentElement.requestFullscreen();
            }
        } catch (e) {
            console.log(e);
        }
    };

    return (
        <div
            id="desktop-menu"
            role="menu"
<<<<<<< HEAD
            aria-label={strings.desktopMenu}
            tabIndex={-1}
            onKeyDown={handleKeyDown}
=======
>>>>>>> d86a80d1
            className={
                (props.active ? 'block pointer-events-auto ' : 'hidden pointer-events-none ') +
                'cursor-default w-52 context-menu-bg border text-left font-light border-gray-900 rounded text-white py-4 absolute z-menu text-sm'
            }
        >
            <div
                onClick={props.addNewFolder}
                role="menuitem"
<<<<<<< HEAD
                tabIndex={-1}
                ref={(el) => el && itemRefs.current.push(el)}
                className="w-full py-0.5 hover:bg-warm hover:bg-opacity-20 mb-1.5"
            >
                <span className="ml-5">{strings.newFolder}</span>
=======
                tabIndex={0}
                onKeyDown={(e) => (e.key === 'Enter' || e.key === ' ') && props.addNewFolder()}
                className="w-full py-0.5 hover:bg-warm hover:bg-opacity-20 focus:bg-warm focus:bg-opacity-20 focus:outline-none mb-1.5"
            >
                <span className="ml-5">{MENU_LABELS.newFolder}</span>
>>>>>>> d86a80d1
            </div>
            <Devider />
            <div
                role="menuitem"
<<<<<<< HEAD
                aria-disabled="true"
                tabIndex={-1}
                className="w-full py-0.5 hover:bg-warm hover:bg-opacity-20 mb-1.5 text-gray-400"
            >
                <span className="ml-5">{strings.paste}</span>
=======
                tabIndex={-1}
                aria-disabled="true"
                className="w-full py-0.5 hover:bg-warm hover:bg-opacity-20 mb-1.5 text-gray-400"
            >
                <span className="ml-5">{MENU_LABELS.paste}</span>
>>>>>>> d86a80d1
            </div>
            <Devider />
            <div
                role="menuitem"
<<<<<<< HEAD
                aria-disabled="true"
                tabIndex={-1}
                className="w-full py-0.5 hover:bg-warm hover:bg-opacity-20 mb-1.5 text-gray-400"
            >
                <span className="ml-5">{strings.showDesktop}</span>
=======
                tabIndex={-1}
                aria-disabled="true"
                className="w-full py-0.5 hover:bg-warm hover:bg-opacity-20 mb-1.5 text-gray-400"
            >
                <span className="ml-5">{MENU_LABELS.showDesktop}</span>
>>>>>>> d86a80d1
            </div>
            <div
                onClick={openTerminal}
                role="menuitem"
<<<<<<< HEAD
                tabIndex={-1}
                ref={(el) => el && itemRefs.current.push(el)}
                className="w-full py-0.5 hover:bg-warm hover:bg-opacity-20 mb-1.5"
            >
                <span className="ml-5">{strings.openTerminal}</span>
=======
                tabIndex={0}
                onKeyDown={(e) => (e.key === 'Enter' || e.key === ' ') && openTerminal()}
                className="w-full py-0.5 hover:bg-warm hover:bg-opacity-20 focus:bg-warm focus:bg-opacity-20 focus:outline-none mb-1.5"
            >
                <span className="ml-5">{MENU_LABELS.openTerminal}</span>
>>>>>>> d86a80d1
            </div>
            <Devider />
            <div
                onClick={openSettings}
                role="menuitem"
<<<<<<< HEAD
                tabIndex={-1}
                ref={(el) => el && itemRefs.current.push(el)}
                className="w-full py-0.5 hover:bg-warm hover:bg-opacity-20 mb-1.5"
            >
                <span className="ml-5">{strings.changeBackground}</span>
=======
                tabIndex={0}
                onKeyDown={(e) => (e.key === 'Enter' || e.key === ' ') && openSettings()}
                className="w-full py-0.5 hover:bg-warm hover:bg-opacity-20 focus:bg-warm focus:bg-opacity-20 focus:outline-none mb-1.5"
            >
                <span className="ml-5">{MENU_LABELS.changeBackground}</span>
>>>>>>> d86a80d1
            </div>
            <Devider />
            <div
                role="menuitem"
<<<<<<< HEAD
                aria-disabled="true"
                tabIndex={-1}
                className="w-full py-0.5 hover:bg-warm hover:bg-opacity-20 mb-1.5 text-gray-400"
            >
                <span className="ml-5">{strings.displaySettings}</span>
=======
                tabIndex={-1}
                aria-disabled="true"
                className="w-full py-0.5 hover:bg-warm hover:bg-opacity-20 mb-1.5 text-gray-400"
            >
                <span className="ml-5">{MENU_LABELS.displaySettings}</span>
>>>>>>> d86a80d1
            </div>
            <div
                onClick={openSettings}
                role="menuitem"
<<<<<<< HEAD
                tabIndex={-1}
                ref={(el) => el && itemRefs.current.push(el)}
                className="w-full py-0.5 hover:bg-warm hover:bg-opacity-20 mb-1.5"
            >
                <span className="ml-5">{strings.settings}</span>
=======
                tabIndex={0}
                onKeyDown={(e) => (e.key === 'Enter' || e.key === ' ') && openSettings()}
                className="w-full py-0.5 hover:bg-warm hover:bg-opacity-20 focus:bg-warm focus:bg-opacity-20 focus:outline-none mb-1.5"
            >
                <span className="ml-5">{MENU_LABELS.settings}</span>
>>>>>>> d86a80d1
            </div>
            <Devider />
            <div
                onClick={goFullScreen}
                role="menuitem"
<<<<<<< HEAD
                tabIndex={-1}
                ref={(el) => el && itemRefs.current.push(el)}
                className="w-full py-0.5 hover:bg-warm hover:bg-opacity-20 mb-1.5"
            >
                <span className="ml-5">{isFullScreen ? strings.exitFullScreen : strings.enterFullScreen}</span>
=======
                tabIndex={0}
                onKeyDown={(e) => (e.key === 'Enter' || e.key === ' ') && goFullScreen()}
                className="w-full py-0.5 hover:bg-warm hover:bg-opacity-20 focus:bg-warm focus:bg-opacity-20 focus:outline-none mb-1.5"
            >
                <span className="ml-5">{isFullScreen ? MENU_LABELS.exitFullScreen : MENU_LABELS.enterFullScreen}</span>
>>>>>>> d86a80d1
            </div>
        </div>
    );
}

function Devider() {
    return (
        <div className="flex justify-center w-full" role="separator">
            <div className=" border-t border-gray-900 py-1 w-2/5"></div>
        </div>
    );
}

export default DesktopMenu;<|MERGE_RESOLUTION|>--- conflicted
+++ resolved
@@ -114,12 +114,10 @@
         <div
             id="desktop-menu"
             role="menu"
-<<<<<<< HEAD
             aria-label={strings.desktopMenu}
             tabIndex={-1}
             onKeyDown={handleKeyDown}
-=======
->>>>>>> d86a80d1
+
             className={
                 (props.active ? 'block pointer-events-auto ' : 'hidden pointer-events-none ') +
                 'cursor-default w-52 context-menu-bg border text-left font-light border-gray-900 rounded text-white py-4 absolute z-menu text-sm'
@@ -128,140 +126,84 @@
             <div
                 onClick={props.addNewFolder}
                 role="menuitem"
-<<<<<<< HEAD
                 tabIndex={-1}
                 ref={(el) => el && itemRefs.current.push(el)}
                 className="w-full py-0.5 hover:bg-warm hover:bg-opacity-20 mb-1.5"
             >
                 <span className="ml-5">{strings.newFolder}</span>
-=======
-                tabIndex={0}
-                onKeyDown={(e) => (e.key === 'Enter' || e.key === ' ') && props.addNewFolder()}
-                className="w-full py-0.5 hover:bg-warm hover:bg-opacity-20 focus:bg-warm focus:bg-opacity-20 focus:outline-none mb-1.5"
-            >
-                <span className="ml-5">{MENU_LABELS.newFolder}</span>
->>>>>>> d86a80d1
-            </div>
-            <Devider />
-            <div
-                role="menuitem"
-<<<<<<< HEAD
+
+            </div>
+            <Devider />
+            <div
+                role="menuitem"
                 aria-disabled="true"
                 tabIndex={-1}
                 className="w-full py-0.5 hover:bg-warm hover:bg-opacity-20 mb-1.5 text-gray-400"
             >
                 <span className="ml-5">{strings.paste}</span>
-=======
-                tabIndex={-1}
+
+            </div>
+            <Devider />
+            <div
+                role="menuitem"
                 aria-disabled="true"
+                tabIndex={-1}
                 className="w-full py-0.5 hover:bg-warm hover:bg-opacity-20 mb-1.5 text-gray-400"
             >
-                <span className="ml-5">{MENU_LABELS.paste}</span>
->>>>>>> d86a80d1
-            </div>
-            <Devider />
-            <div
-                role="menuitem"
-<<<<<<< HEAD
+                <span className="ml-5">{strings.showDesktop}</span>
+
+            </div>
+            <div
+                onClick={openTerminal}
+                role="menuitem"
+                tabIndex={-1}
+                ref={(el) => el && itemRefs.current.push(el)}
+                className="w-full py-0.5 hover:bg-warm hover:bg-opacity-20 mb-1.5"
+            >
+                <span className="ml-5">{strings.openTerminal}</span>
+
+            </div>
+            <Devider />
+            <div
+                onClick={openSettings}
+                role="menuitem"
+                tabIndex={-1}
+                ref={(el) => el && itemRefs.current.push(el)}
+                className="w-full py-0.5 hover:bg-warm hover:bg-opacity-20 mb-1.5"
+            >
+                <span className="ml-5">{strings.changeBackground}</span>
+
+            </div>
+            <Devider />
+            <div
+                role="menuitem"
                 aria-disabled="true"
                 tabIndex={-1}
                 className="w-full py-0.5 hover:bg-warm hover:bg-opacity-20 mb-1.5 text-gray-400"
             >
-                <span className="ml-5">{strings.showDesktop}</span>
-=======
-                tabIndex={-1}
-                aria-disabled="true"
-                className="w-full py-0.5 hover:bg-warm hover:bg-opacity-20 mb-1.5 text-gray-400"
-            >
-                <span className="ml-5">{MENU_LABELS.showDesktop}</span>
->>>>>>> d86a80d1
-            </div>
-            <div
-                onClick={openTerminal}
-                role="menuitem"
-<<<<<<< HEAD
-                tabIndex={-1}
-                ref={(el) => el && itemRefs.current.push(el)}
-                className="w-full py-0.5 hover:bg-warm hover:bg-opacity-20 mb-1.5"
-            >
-                <span className="ml-5">{strings.openTerminal}</span>
-=======
-                tabIndex={0}
-                onKeyDown={(e) => (e.key === 'Enter' || e.key === ' ') && openTerminal()}
-                className="w-full py-0.5 hover:bg-warm hover:bg-opacity-20 focus:bg-warm focus:bg-opacity-20 focus:outline-none mb-1.5"
-            >
-                <span className="ml-5">{MENU_LABELS.openTerminal}</span>
->>>>>>> d86a80d1
-            </div>
-            <Devider />
+                <span className="ml-5">{strings.displaySettings}</span>
+
+            </div>
             <div
                 onClick={openSettings}
                 role="menuitem"
-<<<<<<< HEAD
-                tabIndex={-1}
-                ref={(el) => el && itemRefs.current.push(el)}
-                className="w-full py-0.5 hover:bg-warm hover:bg-opacity-20 mb-1.5"
-            >
-                <span className="ml-5">{strings.changeBackground}</span>
-=======
-                tabIndex={0}
-                onKeyDown={(e) => (e.key === 'Enter' || e.key === ' ') && openSettings()}
-                className="w-full py-0.5 hover:bg-warm hover:bg-opacity-20 focus:bg-warm focus:bg-opacity-20 focus:outline-none mb-1.5"
-            >
-                <span className="ml-5">{MENU_LABELS.changeBackground}</span>
->>>>>>> d86a80d1
-            </div>
-            <Devider />
-            <div
-                role="menuitem"
-<<<<<<< HEAD
-                aria-disabled="true"
-                tabIndex={-1}
-                className="w-full py-0.5 hover:bg-warm hover:bg-opacity-20 mb-1.5 text-gray-400"
-            >
-                <span className="ml-5">{strings.displaySettings}</span>
-=======
-                tabIndex={-1}
-                aria-disabled="true"
-                className="w-full py-0.5 hover:bg-warm hover:bg-opacity-20 mb-1.5 text-gray-400"
-            >
-                <span className="ml-5">{MENU_LABELS.displaySettings}</span>
->>>>>>> d86a80d1
-            </div>
-            <div
-                onClick={openSettings}
-                role="menuitem"
-<<<<<<< HEAD
                 tabIndex={-1}
                 ref={(el) => el && itemRefs.current.push(el)}
                 className="w-full py-0.5 hover:bg-warm hover:bg-opacity-20 mb-1.5"
             >
                 <span className="ml-5">{strings.settings}</span>
-=======
-                tabIndex={0}
-                onKeyDown={(e) => (e.key === 'Enter' || e.key === ' ') && openSettings()}
-                className="w-full py-0.5 hover:bg-warm hover:bg-opacity-20 focus:bg-warm focus:bg-opacity-20 focus:outline-none mb-1.5"
-            >
-                <span className="ml-5">{MENU_LABELS.settings}</span>
->>>>>>> d86a80d1
+
             </div>
             <Devider />
             <div
                 onClick={goFullScreen}
                 role="menuitem"
-<<<<<<< HEAD
                 tabIndex={-1}
                 ref={(el) => el && itemRefs.current.push(el)}
                 className="w-full py-0.5 hover:bg-warm hover:bg-opacity-20 mb-1.5"
             >
                 <span className="ml-5">{isFullScreen ? strings.exitFullScreen : strings.enterFullScreen}</span>
-=======
-                tabIndex={0}
-                onKeyDown={(e) => (e.key === 'Enter' || e.key === ' ') && goFullScreen()}
-                className="w-full py-0.5 hover:bg-warm hover:bg-opacity-20 focus:bg-warm focus:bg-opacity-20 focus:outline-none mb-1.5"
-            >
-                <span className="ml-5">{isFullScreen ? MENU_LABELS.exitFullScreen : MENU_LABELS.enterFullScreen}</span>
->>>>>>> d86a80d1
+
             </div>
         </div>
     );
