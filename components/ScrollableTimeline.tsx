import React, {
  useState,
  useMemo,
  useRef,
  useEffect,
} from 'react';
import rawMilestones from '../data/milestones.json';

interface Milestone {
  date: string; // YYYY-MM
  title: string;
  image: string;
  link: string;
  tags: string[];
}

interface GroupedMilestone extends Milestone {
  month: string;
}

const milestones = rawMilestones as Milestone[];

const ScrollableTimeline: React.FC = () => {
  const [view, setView] = useState<'year' | 'month'>('year');
  const [selectedYear, setSelectedYear] = useState<string | null>(null);

  const containerRef = useRef<HTMLDivElement>(null);
  const itemRefs = useRef<(HTMLLIElement | null)[]>([]);

  const milestonesByYear = useMemo(() => {
    return milestones.reduce<Record<string, GroupedMilestone[]>>((acc, m) => {
      // m.date is expected to be in the format YYYY-MM. If the month portion
      // is missing for any reason, default to an empty string so the
      // GroupedMilestone type requirement is satisfied and the UI gracefully
      // handles the missing data instead of causing a type error.
      const [year, month = ''] = m.date.split('-');
<<<<<<< HEAD

      // If the date string somehow lacks a year portion, skip this milestone
      // to avoid using an undefined index on the accumulator object which
      // would otherwise trigger a type error at compile time.
      if (!year) return acc;

=======
      if (!year) return acc;
>>>>>>> cdd1d641
      const entry: GroupedMilestone = { ...m, month };
      (acc[year] = acc[year] || []).push(entry);
      return acc;
    }, {});
  }, []);

  const years = useMemo(() => Object.keys(milestonesByYear).sort(), [milestonesByYear]);

  const monthItems = useMemo(() => {
    if (!selectedYear) return [] as GroupedMilestone[];
    const list = milestonesByYear[selectedYear] || [];
    return [...list].sort((a, b) => a.month.localeCompare(b.month));
  }, [milestonesByYear, selectedYear]);

  useEffect(() => {
    const container = containerRef.current as HTMLElement | null;
    if (container && 'scrollTo' in container) {
      (container as any).scrollTo({ left: 0 });
    }
  }, [view, selectedYear]);

  useEffect(() => {
    const container = containerRef.current;
    if (!container) return;
    const observer = new IntersectionObserver(
      (entries) => {
        entries.forEach((entry) => {
          if (entry.isIntersecting) {
            (entry.target as HTMLElement).focus();
          }
        });
      },
      { root: container, threshold: 0.6 },
    );
    itemRefs.current.forEach((el) => {
      if (el) observer.observe(el);
    });
    return () => observer.disconnect();
  }, [view, years, monthItems]);

  const renderTags = (tags: string[]) => (
    <ul className="flex flex-wrap gap-1 text-xs md:text-sm text-gray-400">
      {tags.map((tag) => (
        <li key={tag}>#{tag}</li>
      ))}
    </ul>
  );

  return (
    <div>
      <div className="flex justify-between mb-4">
        {view === 'month' && (
          <button
            type="button"
            onClick={() => {
              setView('year');
              setSelectedYear(null);
            }}
            className="text-sm text-ubt-blue underline"
          >
            Back to years
          </button>
        )}
        <div className="text-sm">
          {view === 'year' ? 'Year view' : `${selectedYear} view`}
        </div>
      </div>
      <div
        ref={containerRef}
        className="overflow-x-auto snap-x snap-mandatory focus:outline-none"
        aria-labelledby="timeline-heading"
      >
        <h3 id="timeline-heading" className="sr-only">
          Timeline
        </h3>
        <ol className="flex space-x-6">
          {view === 'year'
            ? years.map((year, index) => {
                const list = milestonesByYear[year] || [];
                const first = list[0];
                if (!first) return null;
                return (
                  <li
                    key={year}
                    ref={(el) => {
                      itemRefs.current[index] = el;
                    }}
                    tabIndex={-1}
                    className="snap-center flex-shrink-0 w-64 p-4 bg-gray-800 rounded-lg focus:outline-none"
                  >
                    <button
                      type="button"
                      onClick={() => {
                        setView('month');
                        setSelectedYear(year);
                      }}
                      className="text-left w-full focus:outline-none"
                    >
                      <div className="text-ubt-blue font-bold text-lg mb-2">{year}</div>
                      <img
                        src={first.image}
                        alt={first.title}
                        className="w-full h-32 object-cover mb-2 rounded"
                      />
                      <p className="text-sm md:text-base mb-2">{first.title}</p>
                      {renderTags(first.tags)}
                    </button>
                  </li>
                );
              })
            : monthItems.map((m, index) => (
                <li
                  key={`${selectedYear}-${m.month}`}
                  ref={(el) => {
                    itemRefs.current[index] = el;
                  }}
                  tabIndex={-1}
                  className="snap-center flex-shrink-0 w-64 p-4 bg-gray-800 rounded-lg focus:outline-none"
                >
                  <div className="text-ubt-blue font-bold text-lg mb-2">
                    {selectedYear}-{m.month}
                  </div>
                  <a
                    href={m.link}
                    target="_blank"
                    rel="noopener noreferrer"
                    className="block mb-2"
                  >
                    <img
                      src={m.image}
                      alt={m.title}
                      className="w-full h-32 object-cover mb-2 rounded"
                    />
                    <p className="text-sm md:text-base">{m.title}</p>
                  </a>
                  {renderTags(m.tags)}
                </li>
              ))}
        </ol>
      </div>
    </div>
  );
};

export default ScrollableTimeline;
<|MERGE_RESOLUTION|>--- conflicted
+++ resolved
@@ -34,16 +34,12 @@
       // GroupedMilestone type requirement is satisfied and the UI gracefully
       // handles the missing data instead of causing a type error.
       const [year, month = ''] = m.date.split('-');
-<<<<<<< HEAD
 
       // If the date string somehow lacks a year portion, skip this milestone
       // to avoid using an undefined index on the accumulator object which
       // would otherwise trigger a type error at compile time.
       if (!year) return acc;
 
-=======
-      if (!year) return acc;
->>>>>>> cdd1d641
       const entry: GroupedMilestone = { ...m, month };
       (acc[year] = acc[year] || []).push(entry);
       return acc;
