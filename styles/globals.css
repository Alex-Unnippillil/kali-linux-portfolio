@import './tokens.css';

/* Accessible theme color palette meeting WCAG AA contrast ratios */
:root {
  /* Base colors */
  --color-bg: #0b121a; /* kali background */
  --color-text: #f5faff; /* text on dark backgrounds */
  /* Brand accents */
  --color-primary: #0f94d2; /* kali blue accent */
  --color-secondary: #111b24; /* complementary dark */
  --color-accent: #0f94d2; /* accent matches primary */
  --color-error: #ff4d6d; /* alert and error states */
  --kali-blue: var(--color-primary);
  /* Utility colors */
  --color-muted: #1a2533; /* muted surfaces */
  --color-surface: #111b24; /* panel surfaces */
  --color-inverse: #000000; /* inverse of text */
  --color-border: var(--kali-border); /* subtle borders */
  --color-terminal: var(--kali-terminal-green); /* terminal green */
  --color-success: var(--color-terminal);
  --color-warning: #f5b74d;
  --color-danger: #f87272;
  --color-dark: #09121c; /* card back */
  --color-focus-ring: var(--color-accent);
  --color-selection: var(--color-accent);
  --color-control-accent: var(--color-accent);
  --color-surface-muted: color-mix(in srgb, var(--color-surface) 82%, transparent 18%);
  --color-surface-raised: color-mix(in srgb, var(--color-surface) 94%, var(--color-bg) 6%);
  --color-overlay-strong: color-mix(in srgb, var(--kali-bg) 82%, transparent 18%);
  --color-overlay-soft: color-mix(in srgb, var(--kali-bg) 65%, transparent 35%);
  --color-info: #38bdf8;
  --color-severity-low: #16a34a;
  --color-severity-medium: #ca8a04;
  --color-severity-high: #ea580c;
  --color-severity-critical: #ef4444;
  --kali-text: var(--color-text);
  --kali-text-muted: color-mix(in srgb, var(--color-text) 82%, var(--color-bg) 18%);
  --kali-text-subtle: color-mix(in srgb, var(--color-text) 68%, var(--color-bg) 32%);
  --kali-text-faint: color-mix(in srgb, var(--color-text) 58%, var(--color-bg) 42%);
  --kali-surface: color-mix(in srgb, var(--color-surface) 92%, transparent);
  --kali-overlay: color-mix(in srgb, var(--color-surface) 82%, rgba(255, 255, 255, 0.08));
  --kali-control: var(--color-control-accent);
  --kali-control-surface: color-mix(in srgb, var(--kali-control) 18%, var(--kali-surface));
  --kali-control-overlay: color-mix(in srgb, var(--kali-control) 24%, var(--kali-overlay));
  --qs-brightness: 75;
  --qs-volume: 70;
  accent-color: var(--color-control-accent);
}

body {
  background: var(--kali-bg);
  color: var(--kali-text);
  filter: brightness(calc(0.65 + (var(--qs-brightness, 75) / 100) * 0.35));
  transition: filter 200ms ease-out;
}

body::after {
  content: '';
  position: fixed;
  inset: 0;
  pointer-events: none;
  background: rgba(8, 15, 30, calc((100 - var(--qs-brightness, 75)) / 220));
  mix-blend-mode: multiply;
  transition: background-color 200ms ease-out;
  z-index: 50;
}

/* Dark theme */
html[data-theme='dark'] {
  --color-bg: #000000;
  --color-text: #e5e5e5;
  --color-primary: #1e88e5;
  --color-secondary: #121212;
  --color-accent: #bb86fc;
  --color-error: #ff6b6b;
  --color-muted: #1f1f1f;
  --color-surface: #121212;
  --color-surface-muted: color-mix(in srgb, var(--color-surface) 84%, transparent 16%);
  --color-surface-raised: color-mix(in srgb, var(--color-surface) 92%, var(--color-bg) 8%);
  --color-inverse: #ffffff;
  --color-border: #333333;
  --color-terminal: #00ff00;
  --color-dark: #0a0a0a;
  --color-overlay-strong: rgba(0, 0, 0, 0.8);
  --color-overlay-soft: rgba(0, 0, 0, 0.55);
  --color-info: #38bdf8;
  --color-severity-low: #22c55e;
  --color-severity-medium: #eab308;
  --color-severity-high: #f97316;
  --color-severity-critical: #f87171;
}

/* Neon theme */
html[data-theme='neon'] {
  --color-bg: #000000;
  --color-text: #ffffff;
  --color-primary: #39ff14;
  --color-secondary: #1a1a1a;
  --color-accent: #ff00ff;
  --color-error: #ff5cf4;
  --color-muted: #222222;
  --color-surface: #111111;
  --color-surface-muted: color-mix(in srgb, var(--color-surface) 75%, transparent 25%);
  --color-surface-raised: color-mix(in srgb, var(--color-surface) 88%, var(--color-bg) 12%);
  --color-inverse: #ffffff;
  --color-border: #333333;
  --color-terminal: #39ff14;
  --color-dark: #000000;
  --color-overlay-strong: rgba(0, 0, 0, 0.85);
  --color-overlay-soft: rgba(0, 0, 0, 0.6);
  --color-info: #38bdf8;
  --color-severity-low: #16a34a;
  --color-severity-medium: #ca8a04;
  --color-severity-high: #ea580c;
  --color-severity-critical: #ef4444;
}

/* Matrix theme */
html[data-theme='matrix'] {
  --color-bg: #000000;
  --color-text: #00ff00;
  --color-primary: #00ff00;
  --color-secondary: #001100;
  --color-accent: #00ff00;
  --color-error: #ff4d4d;
  --color-muted: #003300;
  --color-surface: #001100;
  --color-surface-muted: color-mix(in srgb, var(--color-surface) 70%, transparent 30%);
  --color-surface-raised: color-mix(in srgb, var(--color-surface) 88%, var(--color-bg) 12%);
  --color-inverse: #ffffff;
  --color-border: #003300;
  --color-terminal: #00ff00;
  --color-dark: #000000;
  --color-overlay-strong: rgba(0, 0, 0, 0.85);
  --color-overlay-soft: rgba(0, 0, 0, 0.6);
  --color-info: #38bdf8;
  --color-severity-low: #16a34a;
  --color-severity-medium: #ca8a04;
  --color-severity-high: #ea580c;
  --color-severity-critical: #ef4444;

}

::selection {
  background: color-mix(in srgb, var(--color-primary) 65%, var(--kali-bg));
  color: var(--kali-text);
}

*:focus-visible {
  outline: 2px solid var(--color-focus-ring);
  outline-offset: 2px;
}

html {
  scrollbar-color: var(--kali-border, var(--color-border)) transparent;
}

@keyframes ambientGlowDrift {
  0% {
    transform: rotate(0deg) scale(1);
    opacity: 0.5;
  }
  35% {
    transform: rotate(6deg) scale(1.06);
    opacity: 0.7;
  }
  68% {
    transform: rotate(-4deg) scale(1.04);
    opacity: 0.62;
  }
  100% {
    transform: rotate(2deg) scale(1.02);
    opacity: 0.55;
  }
}

.taskbar-badge {
  position: absolute;
  top: -0.45rem;
  right: -0.5rem;
  min-width: 1.25rem;
  height: 1.25rem;
  padding: 0 0.35rem;
  border-radius: 9999px;
  background: var(--taskbar-badge-bg, #3b82f6);
  color: var(--taskbar-badge-fg, #020817);
  font-size: 0.65rem;
  font-weight: 700;
  letter-spacing: 0.01em;
  line-height: 1;
  display: inline-flex;
  align-items: center;
  justify-content: center;
  pointer-events: none;
  box-shadow: 0 12px 28px -18px rgba(15, 23, 42, 0.92), 0 0 0 1px rgba(255, 255, 255, 0.18);
  font-variant-numeric: tabular-nums;
  transform-origin: center;
  transition: transform 140ms ease-out, opacity 140ms ease-out;
  z-index: 2;
}

.taskbar-badge--count {
  min-width: 1.5rem;
  height: 1.5rem;
  padding: 0 0.45rem;
  font-size: 0.68rem;
  box-shadow: 0 12px 28px -18px rgba(15, 23, 42, 0.92), 0 0 0 1px rgba(255, 255, 255, 0.16);
}

.taskbar-badge--count > span {
  display: inline-block;
  font-weight: 700;
}

.taskbar-badge--dot {
  width: 0.6rem;
  height: 0.6rem;
  min-width: 0;
  padding: 0;
  box-shadow: 0 0 0 2px rgba(8, 15, 26, 0.72), 0 6px 16px -10px rgba(15, 23, 42, 0.9), 0 0 0 1px rgba(255, 255, 255, 0.2);
}

.taskbar-badge--ring {
  width: 1.85rem;
  height: 1.85rem;
  min-width: 1.85rem;
  padding: 0;
  background: transparent;
  color: var(--taskbar-badge-bg, #3b82f6);
  font-size: 0.6rem;
  font-weight: 600;
  box-shadow: none;
}

.taskbar-badge--ring::before {
  content: '';
  position: absolute;
  inset: 0;
  border-radius: inherit;
  background: conic-gradient(
    var(--taskbar-badge-bg, #3b82f6) var(--taskbar-badge-progress, 0deg),
    rgba(255, 255, 255, 0.08) var(--taskbar-badge-progress, 0deg)
  );
  box-shadow: inset 0 0 0 1px rgba(255, 255, 255, 0.14), 0 10px 24px -16px rgba(15, 23, 42, 0.85);
}
<<<<<<< HEAD

.taskbar-badge--ring::after {
  content: '';
  position: absolute;
  inset: 0.38rem;
  border-radius: inherit;
  background: var(--taskbar-badge-track, rgba(8, 15, 26, 0.82));
  box-shadow: inset 0 0 0 1px rgba(255, 255, 255, 0.12);
}

.taskbar-badge__value {
  position: relative;
  display: inline-flex;
  align-items: center;
  justify-content: center;
  min-width: 1.05rem;
  color: var(--taskbar-badge-bg, #3b82f6);
  font-weight: 700;
  letter-spacing: 0.02em;
}

.taskbar-badge--pulse {
  animation: taskbarBadgePulse 1.8s ease-in-out infinite;
}

@keyframes taskbarBadgePulse {
  0%,
  100% {
    transform: scale(1);
    box-shadow:
      0 12px 28px -18px rgba(15, 23, 42, 0.9),
      0 0 0 1px rgba(255, 255, 255, 0.18),
      0 0 0 0 var(--taskbar-badge-glow, rgba(59, 130, 246, 0.4));
  }
  50% {
    transform: scale(1.08);
    box-shadow:
      0 12px 28px -16px rgba(15, 23, 42, 0.95),
      0 0 0 1px rgba(255, 255, 255, 0.24),
      0 0 12px 6px var(--taskbar-badge-glow, rgba(59, 130, 246, 0.4));
  }
}

@media (prefers-reduced-motion: reduce) {
  .taskbar-badge--pulse {
    animation: none;
  }
}

.reduce-motion .taskbar-badge--pulse {
  animation: none;
}

[data-focus-mode] .taskbar-badge {
  display: none !important;
}

@keyframes ambientGridPan {
  0% {
    background-position: 0px 0px, 0px 0px;
  }
  50% {
    background-position: 80px 40px, -60px 30px;
  }
  100% {
    background-position: 0px 0px, 0px 0px;
  }
}

@keyframes ambientNoisePulse {
  0% {
    opacity: 0.1;
  }
  50% {
    opacity: 0.2;
  }
  100% {
    opacity: 0.12;
  }
}

::-webkit-scrollbar {
  width: 6px;
  height: 6px;
  background-color: transparent;
}

::-webkit-scrollbar-thumb {
  background-color: var(--kali-border, var(--color-border));
  border-radius: 6px;
=======
@keyframes fadeOut {
  to { opacity: 0; }
}

kbd,
.prose kbd {
  display: inline-block;
  padding: var(--space-1) var(--space-2);
  border: 1px solid var(--color-border);
  border-radius: var(--radius-sm);
  background: var(--color-surface);
  box-shadow: 0 2px 0 var(--color-border);
  font-family: ui-monospace, SFMono-Regular, Menlo, Monaco, Consolas, "Liberation Mono", "Courier New", monospace;
  font-size: 0.85em;
  line-height: 1;
>>>>>>> a093f68b
}<|MERGE_RESOLUTION|>--- conflicted
+++ resolved
@@ -243,7 +243,6 @@
   );
   box-shadow: inset 0 0 0 1px rgba(255, 255, 255, 0.14), 0 10px 24px -16px rgba(15, 23, 42, 0.85);
 }
-<<<<<<< HEAD
 
 .taskbar-badge--ring::after {
   content: '';
@@ -334,9 +333,6 @@
 ::-webkit-scrollbar-thumb {
   background-color: var(--kali-border, var(--color-border));
   border-radius: 6px;
-=======
-@keyframes fadeOut {
-  to { opacity: 0; }
 }
 
 kbd,
@@ -350,5 +346,4 @@
   font-family: ui-monospace, SFMono-Regular, Menlo, Monaco, Consolas, "Liberation Mono", "Courier New", monospace;
   font-size: 0.85em;
   line-height: 1;
->>>>>>> a093f68b
 }