/* Theme variables */
:root {
    --color-ub-grey: #111111;
    --color-ub-warm-grey: #AEA79F;
    --color-ub-cool-grey: #333333;
    --color-ub-orange: #E95420;
    --color-ub-lite-abrgn: #77216F;
    --color-ub-med-abrgn: #5E2750;
    --color-ub-drk-abrgn: #2C001E;
    --color-ub-window-title: #201f1f;
    --color-ub-gedit-dark: #021B33;
    --color-ub-gedit-light: #003B70;
    --color-ub-gedit-darker: #010D1A;
    --color-ubt-grey: #F6F6F5;
    --color-ubt-warm-grey: #AEA79F;
    --color-ubt-cool-grey: #333333;
    --color-ubt-blue: #3465A4;
    --color-ubt-green: #4E9A06;
    --color-ubt-gedit-orange: #F39A21;
    --color-ubt-gedit-blue: #50B6C6;
    --color-ubt-gedit-dark: #003B70;
    --color-ub-border-orange: #E95420;
    --color-ub-dark-grey: #555555;
    --color-bg: #111111;
    --color-text: #F6F6F5;
}

[data-theme='light'] {
    --color-ub-grey: #ffffff;
    --color-ub-warm-grey: #666666;
    --color-ub-cool-grey: #e5e5e5;
    --color-ub-window-title: #f0f0f0;
    --color-ubt-grey: #111111;
    --color-ubt-cool-grey: #4a4a4a;
    --color-bg: #ffffff;
    --color-text: #333333;
}

body{
    font-family: 'Ubuntu', sans-serif;
    font-display: swap;
    background-color: var(--color-bg);
    color: var(--color-text);
}

/* Top NavBar styling */

.top-arrow-up {
    border-left: 5px solid transparent;
    border-right: 5px solid transparent;
    border-bottom: 5px solid #333333;
}

.arrow-custom {
    border-left: 5px solid transparent;
    border-right: 5px solid transparent;
    border-bottom: 5px solid white;
}

.animateShow {
    animation: transformDownShow 200ms 1 forwards;
}

@keyframes transformDownShow {
    0% {
        transform: translateY(-10px);
        opacity: 0;
    }

    100% {
        transform: translateY(0px);
        opacity: 1;
    }
}

input[type=range].ubuntu-slider {
    outline: none;
    -webkit-appearance: none;
    background: linear-gradient(to right, rgba(175, 175, 175, 0.3) 0%, rgba(175, 175, 175, 0.3) 100%);
    background-position: center;
    background-size: 99% 3px;
    background-repeat: no-repeat;
    /* width: 65%; */
    height: 6px;
    border-radius: 50%;
}

input[type=range].ubuntu-slider::-webkit-slider-thumb {
    -webkit-box-shadow: inset 0 1px 0 rgba(0, 0, 0, 0.2);
    box-shadow: inset 0 1px 0 rgba(0, 0, 0, 0.2);
    -webkit-box-sizing: border-box;
    box-sizing: border-box;
    -webkit-appearance: none;
    background-color: #fff;
    pointer-events: none;
    border-radius: 50%;
    width: 12px;
    height: 12px;
    position: relative;
}

/* Window's styling */
.arrow-custom-up {
    border-left: 5px solid transparent;
    border-right: 5px solid transparent;
    border-bottom: 5px solid white;
    width: 0;
}

.arrow-custom-down {
    border-left: 5px solid transparent;
    border-right: 5px solid transparent;
    border-top: 5px solid white;
    width: 0;
}

.arrow-custom-left {
    border-bottom: 5px solid transparent;
    border-top: 5px solid transparent;
    border-right: 5px solid white;
    width: 0;
}

.arrow-custom-right {
    border-top: 5px solid transparent;
    border-bottom: 5px solid transparent;
    border-left: 5px solid white;
    width: 0;
}

.window-y-border {
    height: calc(100% - 10px);
    width: calc(100% + 10px);
    cursor: e-resize;
}

.window-x-border {
    height: calc(100% + 10px);
    width: calc(100% - 10px);
    cursor: n-resize;
}

.notFocused {
    filter: brightness(90%);
}

.root,
#root,
#docs-root {
    --window-transform-x: 0px;
    --window-transform-y: 0px;
}

.window-shadow {
    box-shadow: 1px 4px 12px 4px rgba(0, 0, 0, 0.2);
    -webkit-box-shadow: 1px 4px 12px 4px rgba(0, 0, 0, 0.2);
    -moz-box-shadow: 1px 4px 12px 4px rgba(0, 0, 0, 0.2);
}

.closed-window {
    animation: closeWindow 200ms 1 forwards;
}

@keyframes closeWindow {
    0% {
        opacity: 1;
        transform: translate(var(--window-transform-x), var(--window-transform-y)) scale(1);
        visibility: visible;
    }

    100% {
        opacity: 0;
        transform: translate(var(--window-transform-x), var(--window-transform-y)) scale(0.85);
        visibility: hidden;
    }
}

.windowMainScreen::-webkit-scrollbar-track {
    -webkit-box-shadow: inset 0 0 6px rgba(0, 0, 0, 0.3);
    background-color: transparent;
}

.windowMainScreen::-webkit-scrollbar {
    width: 6px;
    background-color: transparent;
}

.windowMainScreen::-webkit-scrollbar-thumb {
    background-color: #D3D7CF;
    border-radius: 5px;
}

/* SideBarApp Scale image onClick */
.scalable-app-icon {
    visibility: hidden;
}

.scalable-app-icon.scale {
    animation: scaleAppImage 400ms 1 forwards;
}

/* Terminal enhancements */
.crt-terminal {
    background: #000000;
    color: #00ff00;
    text-shadow: 0 0 2px #00ff00;
    box-shadow: 0 0 10px rgba(0, 255, 0, 0.5);
}

.crt-terminal .xterm-screen,
.crt-terminal .xterm-viewport {
    background: transparent;
}

.xterm .xterm-cursor {
    animation: cursor-pulse 1s steps(2) infinite;
}

@keyframes cursor-pulse {
    0% { opacity: 1; }
    50% { opacity: 0.2; }
    100% { opacity: 1; }
}

@media (prefers-reduced-motion: reduce) {
    .xterm .xterm-cursor {
        animation: none;
    }
}

@keyframes scaleAppImage {
    from {
        transform: translate(-50%, -50%) scale(1);
        opacity: 1;
        visibility: visible;
    }

    to {
        transform: translate(-50%, -50%) scale(3);
        opacity: 0;
        visibility: hidden;
    }
}

/* Show Applications overlay animation */
.all-apps-anim {
    animation: allAppsScale 200ms ease-out;
}

@keyframes allAppsScale {
    from {
        opacity: 0;
        transform: scale(0.95);
    }

    to {
        opacity: 1;
        transform: scale(1);
    }
}

/* App icon click animation */
.app-icon-launch {
    animation: appIconLaunch 200ms ease-in-out;
}

@keyframes appIconLaunch {
    0% {
        transform: scale(1);
    }

    50% {
        transform: scale(0.9);
    }

    100% {
        transform: scale(1);
    }
}

/* Blackjack animations */
.card {
    position: relative;
    transform-style: preserve-3d;
    transition: transform 0.6s ease, opacity 0.3s ease;
}

.card-face {
    position: absolute;
    width: 100%;
    height: 100%;
    backface-visibility: hidden;
    display: flex;
    align-items: center;
    justify-content: center;
    border-radius: 0.25rem;
}

.card-front {
    background: #ffffff;
    color: #000000;
    transform: rotateY(180deg);
}

.card-back {
    background: #1f2937;
    color: #ffffff;
}

.card.flipped {
    transform: rotateY(180deg);
}

.animate-deal {
    transform: translateY(-20px);
    opacity: 0;
    animation: dealCard 0.3s forwards ease-out;
}

@keyframes dealCard {
    to {
        transform: translateY(0);
        opacity: 1;
    }
}

.chip-stack {
    position: relative;
}

.chip {
    width: 2.5rem;
    height: 2.5rem;
    border-radius: 9999px;
    display: flex;
    align-items: center;
    justify-content: center;
    border: 2px solid #000;
    position: absolute;
    left: 0;
    transition: transform 0.3s;
}

.chip-pop {
    animation: chipPop 0.3s ease-out forwards;
}

@keyframes chipPop {
    from { transform: translateY(10px) scale(0.5); opacity: 0; }
    to { transform: translateY(0) scale(1); opacity: 1; }
}

.shuffle {
    animation: shuffleDeck 0.5s;
}

@media (prefers-reduced-motion: reduce) {
    .card,
    .chip {
        transition: none;
    }
    .card.flipped {
        transform: none;
    }
    .chip-pop,
    .animate-deal,
    .shuffle {
        animation: none;
        transform: none;
        opacity: 1;
    }
}

@keyframes shuffleDeck {
    0% { transform: translateX(0); }
    25% { transform: translateX(-3px) rotate(-2deg); }
    50% { transform: translateX(3px) rotate(2deg); }
    75% { transform: translateX(-2px) rotate(-1deg); }
    100% { transform: translateX(0); }
}

/* Context Menu */
.context-menu-bg {
    background-color: rgb(43, 43, 43);
}

.emoji-list>li {
    padding-left: 10px;
}

.list-pc {
    list-style: "🏫";
}

.list-building {
    list-style: "👨🏻‍💻";
}

.list-time {
    list-style: "🎲";
}

.list-star {
    list-style: "🌟";
}

.list-arrow {
    list-style: "⇀";
}

@keyframes shake {
    10%, 90% { transform: translateX(-1px); }
    20%, 80% { transform: translateX(2px); }
    30%, 50%, 70% { transform: translateX(-4px); }
    40%, 60% { transform: translateX(4px); }
}

.shake {
    animation: shake 0.5s;
}

@keyframes keypress {
    0%, 100% { transform: scale(1); }
    50% { transform: scale(0.95); }
}

.key-press {
    animation: keypress 0.1s;
}

@keyframes reveal {
    from { opacity: 0; transform: scale(0.8); }
    to { opacity: 1; transform: scale(1); }
}

.reveal {
    animation: reveal 0.3s ease-out;
}

@keyframes tile-pop {
    from { transform: scale(0); }
    to { transform: scale(1); }
}

.tile-pop {
    animation: tile-pop 0.15s ease-out;

}

<<<<<<< HEAD
@keyframes hangman-draw {
    from { stroke-dashoffset: 100; }
    to { stroke-dashoffset: 0; }
}

.hangman-part {
    stroke-dasharray: 100;
    stroke-dashoffset: 100;
    animation: hangman-draw 0.5s ease-out forwards;
=======
.frogger-splash {
    background-image: url('/apps/frogger/splash.svg');
    background-repeat: no-repeat;
    background-size: 128px 32px;
    animation: frogger-splash 0.5s steps(4) forwards;
    image-rendering: pixelated;
}

@keyframes frogger-splash {
    from { background-position: 0 0; }
    to { background-position: -128px 0; }

>>>>>>> 61762d9d
}<|MERGE_RESOLUTION|>--- conflicted
+++ resolved
@@ -447,7 +447,6 @@
 
 }
 
-<<<<<<< HEAD
 @keyframes hangman-draw {
     from { stroke-dashoffset: 100; }
     to { stroke-dashoffset: 0; }
@@ -457,18 +456,5 @@
     stroke-dasharray: 100;
     stroke-dashoffset: 100;
     animation: hangman-draw 0.5s ease-out forwards;
-=======
-.frogger-splash {
-    background-image: url('/apps/frogger/splash.svg');
-    background-repeat: no-repeat;
-    background-size: 128px 32px;
-    animation: frogger-splash 0.5s steps(4) forwards;
-    image-rendering: pixelated;
-}
-
-@keyframes frogger-splash {
-    from { background-position: 0 0; }
-    to { background-position: -128px 0; }
-
->>>>>>> 61762d9d
+
 }