--- conflicted
+++ resolved
@@ -16,12 +16,8 @@
     "types": [],
     "baseUrl": ".",
     "paths": {
-<<<<<<< HEAD
       "@/*": ["./*"]
-=======
-      "@/*": ["./*"],
-      "flags": ["./flags"]
->>>>>>> 78d73c30
+
     }
   },
   "include": ["next-env.d.ts", "**/*.ts", "**/*.tsx", "types/**/*.d.ts"],
