﻿// File cleared by nuclear merger

import React from 'react';
import dynamic from 'next/dynamic';
import ReactGA from 'react-ga4';

import { displayX } from './components/apps/x';
import { displaySpotify } from './components/apps/spotify';
import { displayVsCode } from './components/apps/vscode';
import { displaySettings } from './components/apps/settings';
import { displayChrome } from './components/apps/chrome';
import { displayTrash } from './components/apps/trash';
import { displayGedit } from './components/apps/gedit';
import { displayAboutAlex } from './components/apps/alex';
import { displayTodoist } from './components/apps/todoist';
import { displayYouTube } from './components/apps/youtube';
import { displayConverter } from './components/apps/converter';
import { displayQrTool } from './components/apps/qr_tool';
import { displayMusicPlayer } from './components/apps/music_player';
import { displayAsciiArt } from './components/apps/ascii_art';
import { displayResourceMonitor } from './components/apps/resource_monitor';
import { displayQuoteGenerator } from './components/apps/quote_generator';
import { displayShowcase } from './components/apps/showcase';
import { displayProjectGallery } from './components/apps/project-gallery';

const TerminalApp = dynamic(
  () =>
    import('./components/apps/terminal').then((mod) => {
      ReactGA.event({ category: 'Application', action: 'Loaded Terminal' });
      return mod.default;
    }),
  {
    ssr: false,
    loading: () => (
      <div className="h-full w-full flex items-center justify-center bg-ub-cool-grey text-white">
        Loading Terminal...
      </div>
    ),
  }
);

const CalcApp = dynamic(
  () =>
    import('./components/apps/calc').then((mod) => {
      ReactGA.event({ category: 'Application', action: 'Loaded Calc' });
      return mod.default;
    }),
  {
    ssr: false,
    loading: () => (
      <div className="h-full w-full flex items-center justify-center bg-ub-cool-grey text-white">
        Loading Calc...
      </div>
    ),
  }
);

const TicTacToeApp = dynamic(
  () =>
    import('./components/apps/tictactoe').then((mod) => {
      ReactGA.event({ category: 'Application', action: 'Loaded TicTacToe' });
      return mod.default;
    }),
  {
    ssr: false,
    loading: () => (
      <div className="h-full w-full flex items-center justify-center bg-ub-cool-grey text-white">
        Loading Tic Tac Toe...
      </div>
    ),
  }
);
const BattleshipApp = dynamic(
  () =>
    import('./components/apps/battleship').then((mod) => {
      ReactGA.event({ category: 'Application', action: 'Loaded Battleship' });

const BlackjackApp = dynamic(
  () =>
    import('./components/apps/blackjack').then((mod) => {
      ReactGA.event({ category: 'Application', action: 'Loaded Blackjack' });

const SimonApp = dynamic(
  () =>
    import('./components/apps/simon').then((mod) => {
      ReactGA.event({ category: 'Application', action: 'Loaded Simon' });

const SolitaireApp = dynamic(
  () =>
    import('./components/apps/solitaire').then((mod) => {
      ReactGA.event({ category: 'Application', action: 'Loaded Solitaire' });

const Game2048App = dynamic(
  () =>
    import('./components/apps/2048').then((mod) => {
      ReactGA.event({ category: 'Application', action: 'Loaded 2048' });
 
      return mod.default;
    }),
  {
    ssr: false,
    loading: () => (
      <div className="h-full w-full flex items-center justify-center bg-ub-cool-grey text-white">
        Loading Battleship...

        Loading Blackjack...
        Loading Simon...

        Loading Solitaire...
      </div>
    ),
  },

        Loading 2048...
      </div>
    ),
  }
);

const CarRacerApp = dynamic(
  () =>
    import('./components/apps/car-racer').then((mod) => {
      ReactGA.event({ category: 'Application', action: 'Loaded Car Racer' });

const AsteroidsApp = dynamic(
  () =>
    import('./components/apps/asteroids').then((mod) => {
      ReactGA.event({ category: 'Application', action: 'Loaded Asteroids' });
 
      return mod.default;
    }),
  {
    ssr: false,
    loading: () => (
      <div className="h-full w-full flex items-center justify-center bg-ub-cool-grey text-white">
        Loading Car Racer...

        Loading Asteroids...
      </div>
    ),
  }
);

const SokobanApp = dynamic(
  () =>
    import('./components/apps/sokoban').then((mod) => {
      ReactGA.event({ category: 'Application', action: 'Loaded Sokoban' });
      return mod.default;
    }),
  {
    ssr: false,
    loading: () => (
      <div className="h-full w-full flex items-center justify-center bg-ub-cool-grey text-white">
        Loading Sokoban...
      </div>
    ),
  }
);

const CheckersApp = dynamic(
  () =>
    import('./components/apps/checkers').then((mod) => {
      ReactGA.event({ category: 'Application', action: 'Loaded Checkers' });
      return mod.default;
    }),
  {
    ssr: false,
    loading: () => (
      <div className="h-full w-full flex items-center justify-center bg-ub-cool-grey text-white">
        Loading Checkers...
      </div>
    ),
  }
);

const TowerDefenseApp = dynamic(
  () =>
    import('./components/apps/tower-defense').then((mod) => {
      ReactGA.event({ category: 'Application', action: 'Loaded Tower Defense' });
      return mod.default;
    }),
  {
    ssr: false,
    loading: () => (
      <div className="h-full w-full flex items-center justify-center bg-ub-cool-grey text-white">
        Loading Tower Defense...
      </div>
    ),
  }
);

const PlatformerApp = dynamic(
  () =>
    import('./components/apps/platformer').then((mod) => {
      ReactGA.event({ category: 'Application', action: 'Loaded Platformer' });
      return mod.default;
    }),
  {
    ssr: false,
    loading: () => (
      <div className="h-full w-full flex items-center justify-center bg-ub-cool-grey text-white">
        Loading Platformer...
      </div>
    ),
  }
);

const WordSearchApp = dynamic(
  () =>
    import('./components/apps/word-search').then((mod) => {
      ReactGA.event({ category: 'Application', action: 'Loaded Word Search' });
      return mod.default;
    }),
  {
    ssr: false,
    loading: () => (
      <div className="h-full w-full flex items-center justify-center bg-ub-cool-grey text-white">
        Loading Word Search...
      </div>
    ),
  }
);

const displayTerminal = (addFolder, openApp) => (
  <TerminalApp addFolder={addFolder} openApp={openApp} />
);

const displayTerminalCalc = (addFolder, openApp) => (
  <CalcApp addFolder={addFolder} openApp={openApp} />
);

const displayTicTacToe = (addFolder, openApp) => (
  <TicTacToeApp addFolder={addFolder} openApp={openApp} />
);
const displaySolitaire = (addFolder, openApp) => (
  <SolitaireApp addFolder={addFolder} openApp={openApp} />
);

const displaySokoban = (addFolder, openApp) => (
  <SokobanApp addFolder={addFolder} openApp={openApp} />
);



const display2048 = (addFolder, openApp) => (
  <Game2048App addFolder={addFolder} openApp={openApp} />
);

const displayCarRacer = (addFolder, openApp) => (
  <CarRacerApp addFolder={addFolder} openApp={openApp} />
);


const displayPlatformer = (addFolder, openApp) => (
  <PlatformerApp addFolder={addFolder} openApp={openApp} />
);


const displayAsteroids = (addFolder, openApp) => (
  <AsteroidsApp addFolder={addFolder} openApp={openApp} />
);


const displaySimon = (addFolder, openApp) => (
  <SimonApp addFolder={addFolder} openApp={openApp} />
);


const displayBlackjack = (addFolder, openApp) => (
  <BlackjackApp addFolder={addFolder} openApp={openApp} />
);

const displayCheckers = (addFolder, openApp) => (
  <CheckersApp addFolder={addFolder} openApp={openApp} />
);



// Games list used for the "Games" folder on the desktop
const games = [
  {
    id: 'tictactoe',
    title: 'Tic Tac Toe',
    icon: './themes/Yaru/apps/tictactoe.svg',
    disabled: false,
    favourite: false,
    desktop_shortcut: false,
    screen: displayTicTacToe,
  },
  {
    id: '2048',
    title: '2048',
    icon: './themes/Yaru/apps/2048.png',
    disabled: false,
    favourite: false,
    desktop_shortcut: false,
    screen: display2048,
  },
];

const displayBattleship = (addFolder, openApp) => (
  <BattleshipApp addFolder={addFolder} openApp={openApp} />
);

<<<<<<< HEAD
const displayWordSearch = (addFolder, openApp) => (
  <WordSearchApp addFolder={addFolder} openApp={openApp} />
);

=======

const displayTowerDefense = (addFolder, openApp) => (
  <TowerDefenseApp addFolder={addFolder} openApp={openApp} />
);


// Main application list displayed on the desktop and app launcher
>>>>>>> 3b042804
const apps = [
  {
    id: 'chrome',
    title: 'Google Chrome',
    icon: './themes/Yaru/apps/chrome.png',
    disabled: false,
    favourite: true,
    desktop_shortcut: true,
    screen: displayChrome,
  },
  {
    id: 'calc',
    title: 'Calc',
    icon: './themes/Yaru/apps/calc.png',
    disabled: false,
    favourite: true,
    desktop_shortcut: false,
    screen: displayTerminalCalc,
    resizable: false,
    allowMaximize: false,
    defaultWidth: 25,
    defaultHeight: 40,
  },
  // Games are included so they appear alongside apps
  ...games,
  {
    id: 'converter',
    title: 'Converter',
    icon: './themes/Yaru/apps/calc.png',
    disabled: false,
    favourite: false,
    desktop_shortcut: false,
    screen: displayConverter,
  },
  {
    id: 'qr-tool',
    title: 'QR Tool',
    icon: './themes/Yaru/apps/qr.svg',
    disabled: false,
    favourite: false,
    desktop_shortcut: false,
    screen: displayQrTool,
  },
  {
    id: 'ascii-art',
    title: 'ASCII Art',
    icon: './themes/Yaru/apps/gedit.png',
    disabled: false,
    favourite: false,
    desktop_shortcut: false,
    screen: displayAsciiArt,
  },
  {
    id: 'quote-generator',
    title: 'Quote Generator',
    icon: './themes/Yaru/apps/quote.svg',
    disabled: false,
    favourite: false,
    desktop_shortcut: false,
    screen: displayQuoteGenerator,
  },
  {
    id: 'solitaire',
    title: 'Solitaire',
    icon: './themes/Yaru/apps/solitaire.svg',
    disabled: false,
    favourite: false,
    desktop_shortcut: false,
    screen: displaySolitaire,
    category: 'games',
  },
  {
    id: 'simon',
    title: 'Simon',
    icon: './themes/Yaru/apps/simon.svg',
    disabled: false,
    favourite: false,
    desktop_shortcut: false,
    screen: displaySimon,
  },
  {
    id: 'blackjack',
    title: 'Blackjack',
    icon: './themes/Yaru/apps/blackjack.svg',
    disabled: false,
    favourite: false,
    desktop_shortcut: false,
    screen: displayBlackjack,
  },
  {
    id: 'battleship',
    title: 'Battleship',
    icon: './themes/Yaru/apps/battleship.svg',
    disabled: false,
    favourite: false,
    desktop_shortcut: false,
    screen: displayBattleship,
  },
  {
    id: 'asteroids',
    title: 'Asteroids',
    icon: './themes/Yaru/apps/asteroids.svg',
    disabled: false,
    favourite: false,
    desktop_shortcut: false,
    screen: displayAsteroids,
  },
  {
    id: 'checkers',
    title: 'Checkers',
    icon: './themes/Yaru/apps/checkers.svg',
    disabled: false,
    favourite: false,
    desktop_shortcut: false,
    screen: displayCheckers,
  },
  {
    id: 'platformer',
    title: 'Platformer',
    icon: './themes/Yaru/apps/platformer.svg',
    disabled: false,
    favourite: false,
    desktop_shortcut: false,
    screen: displayPlatformer,
  },
  {
    id: 'word-search',
    title: 'Word Search',
    icon: './themes/Yaru/apps/word-search.svg',
    disabled: false,
    favourite: false,
    desktop_shortcut: false,
    screen: displayWordSearch,
  },
  {
    id: 'about-alex',
    title: 'About Alex',
    icon: './themes/Yaru/system/user-home.png',
    disabled: false,
    favourite: true,
    desktop_shortcut: true,
    screen: displayAboutAlex,
  },
  {
    id: 'vscode',
    title: 'Visual Studio Code',
    icon: './themes/Yaru/apps/vscode.png',
    disabled: false,
    favourite: true,
    desktop_shortcut: false,
    screen: displayVsCode,
  },
  {
    id: 'terminal',
    title: 'Terminal',
    icon: './themes/Yaru/apps/bash.png',
    disabled: false,
    favourite: true,
    desktop_shortcut: false,
    screen: displayTerminal,
  },
  {
    id: 'x',
    title: 'X',
    icon: './themes/Yaru/apps/x.png',
    disabled: false,
    favourite: true,
    desktop_shortcut: false,
    screen: displayX,
  },
  {
    id: 'spotify',
    title: 'Spotify',
    icon: './themes/Yaru/apps/spotify.svg',
    disabled: false,
    favourite: true,
    desktop_shortcut: false,
    screen: displaySpotify,
  },
  {
    id: 'music-player',
    title: 'Music Player',
    icon: './themes/Yaru/apps/music.svg',
    disabled: false,
    favourite: true,
    desktop_shortcut: false,
    screen: displayMusicPlayer,
    resizable: false,
    allowMaximize: false,
    defaultWidth: 25,
    defaultHeight: 40,
  },
  {
    id: 'youtube',
    title: 'YouTube',
    icon: './themes/Yaru/apps/youtube.svg',
    disabled: false,
    favourite: true,
    desktop_shortcut: false,
    screen: displayYouTube,
  },
  {
    id: 'resource-monitor',
    title: 'Resource Monitor',
    icon: './themes/Yaru/apps/resource-monitor.svg',
    disabled: false,
    favourite: false,
    desktop_shortcut: false,
    screen: displayResourceMonitor,
  },
  {
    id: 'showcase',
    title: '3D Showcase',
    icon: './themes/Yaru/apps/showcase.svg',
    disabled: false,
    favourite: false,
    desktop_shortcut: true,
    screen: displayShowcase,
  },
  {
    id: 'project-gallery',
    title: 'Project Gallery',
    icon: './themes/Yaru/apps/project-gallery.svg',
    disabled: false,
    favourite: true,
    desktop_shortcut: false,
    screen: displayProjectGallery,
  },
  {
    id: 'todoist',
    title: 'Todoist',
    icon: './themes/Yaru/apps/todoist.png',
    disabled: false,
    favourite: false,
    desktop_shortcut: false,
    screen: displayTodoist,
  },
  {
    id: 'settings',
    title: 'Settings',
    icon: './themes/Yaru/apps/gnome-control-center.png',
    disabled: false,
    favourite: true,
    desktop_shortcut: false,
    screen: displaySettings,
  },
  {
    id: 'trash',
    title: 'Trash',
    icon: './themes/Yaru/system/user-trash-full.png',
    disabled: false,
    favourite: false,
    desktop_shortcut: true,
    screen: displayTrash,
  },
  {
    id: 'gedit',
    title: 'Contact Me',
    icon: './themes/Yaru/apps/gedit.png',
    disabled: false,
    favourite: false,
    desktop_shortcut: true,
    screen: displayGedit,
  },
];

const games = [
  {
    id: 'tictactoe',
    title: 'Tic Tac Toe',
    icon: './themes/Yaru/apps/tictactoe.svg',
    disabled: false,
    favourite: false,
    desktop_shortcut: false,
    screen: displayTicTacToe,
  },
  {
    id: 'tower-defense',
    title: 'Tower Defense',
    icon: './themes/Yaru/apps/tower-defense.svg',
    disabled: false,
    favourite: false,
    desktop_shortcut: false,
    screen: displayTowerDefense,

    id: 'car-racer',
    title: 'Car Racer',
    icon: './themes/Yaru/apps/car-racer.svg',
    disabled: false,
    favourite: false,
    desktop_shortcut: false,
    screen: displayCarRacer,
  },
];

    id: 'sokoban',
    title: 'Sokoban',
    icon: './themes/Yaru/apps/sokoban.svg',
    disabled: false,
    favourite: false,
    desktop_shortcut: false,
    screen: displaySokoban,
  },
];

    screen: displayTicTacToe,
  },
  {
    id: 'simon',
    title: 'Simon',
    icon: './themes/Yaru/apps/simon.svg',
    screen: displaySimon,
  },
];

export { games };
export default apps;
export { games };<|MERGE_RESOLUTION|>--- conflicted
+++ resolved
@@ -302,12 +302,11 @@
   <BattleshipApp addFolder={addFolder} openApp={openApp} />
 );
 
-<<<<<<< HEAD
 const displayWordSearch = (addFolder, openApp) => (
   <WordSearchApp addFolder={addFolder} openApp={openApp} />
 );
 
-=======
+
 
 const displayTowerDefense = (addFolder, openApp) => (
   <TowerDefenseApp addFolder={addFolder} openApp={openApp} />
@@ -315,7 +314,6 @@
 
 
 // Main application list displayed on the desktop and app launcher
->>>>>>> 3b042804
 const apps = [
   {
     id: 'chrome',
