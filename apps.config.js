import React from 'react';
import dynamic from 'next/dynamic';
import ReactGA from 'react-ga4';

import { displayX } from './components/apps/x';
import { displaySpotify } from './components/apps/spotify';
import { displayVsCode } from './components/apps/vscode';
import { displaySettings } from './components/apps/settings';
import { displayChrome } from './components/apps/chrome';
import { displayTrash } from './components/apps/trash';
import { displayGedit } from './components/apps/gedit';
import { displayAboutAlex } from './components/apps/alex';
import { displayTodoist } from './components/apps/todoist';
import { displayYouTube } from './components/apps/youtube';
import { displayWeather } from './components/apps/weather';
import { displayConverter } from './components/apps/converter';
import { displayKeyConverter } from './components/apps/key-converter';
import { displayQrTool } from './components/apps/qr_tool';
import { displayRegexRedactor } from './components/apps/regex-redactor';
import { displayAsciiArt } from './components/apps/ascii_art';
import { displayResourceMonitor } from './components/apps/resource_monitor';
import { displayQuoteGenerator } from './components/apps/quote_generator';
import { displayCvssCalculator } from './components/apps/cvss-calculator';
import { displayProjectGallery } from './components/apps/project-gallery';
import { displayPlistInspector } from './components/apps/plist-inspector';

import { displaySpfFlattener } from './components/apps/spf-flattener';

import { displayHibpCheck } from './components/apps/hibp-check';

import { displayJwsJweWorkbench } from './components/apps/jws-jwe-workbench';

import { displayCaaChecker } from './components/apps/caa-checker';


export const THEME = process.env.NEXT_PUBLIC_THEME || 'Yaru';
export const icon = (name) => `./themes/${THEME}/apps/${name}`;
export const sys = (name) => `./themes/${THEME}/system/${name}`;

const createDynamicApp = (path, name) =>
  dynamic(
    () =>
      import(`./components/apps/${path}`).then((mod) => {
        ReactGA.event({ category: 'Application', action: `Loaded ${name}` });
        return mod.default;
      }),
    {
      ssr: false,
      loading: () => (
        <div className="h-full w-full flex items-center justify-center bg-panel text-white">
          {`Loading ${name}...`}
        </div>
      ),
    }
  );

const createDisplay = (Component) => {
  const DisplayComponent = (addFolder, openApp) => (
    <Component addFolder={addFolder} openApp={openApp} />
  );
  DisplayComponent.displayName = Component.displayName || Component.name || 'Component';
  return DisplayComponent;
};

// Dynamic applications and games
const TerminalApp = createDynamicApp('terminal', 'Terminal');
const CalcApp = createDynamicApp('calc', 'Calc');
const TicTacToeApp = createDynamicApp('tictactoe', 'Tic Tac Toe');
const ChessApp = createDynamicApp('chess', 'Chess');
const ConnectFourApp = createDynamicApp('connect-four', 'Connect Four');
const HangmanApp = createDynamicApp('hangman', 'Hangman');
const FroggerApp = createDynamicApp('frogger', 'Frogger');
const FlappyBirdApp = createDynamicApp('flappy-bird', 'Flappy Bird');
const Game2048App = createDynamicApp('2048', '2048');
const SnakeApp = createDynamicApp('snake', 'Snake');
const MemoryApp = createDynamicApp('memory', 'Memory');
const MinesweeperApp = createDynamicApp('minesweeper', 'Minesweeper');
const PongApp = createDynamicApp('pong', 'Pong');
const PacmanApp = createDynamicApp('pacman', 'Pacman');
const CarRacerApp = createDynamicApp('car-racer', 'Car Racer');
const PlatformerApp = createDynamicApp('platformer', 'Platformer');
const BattleshipApp = createDynamicApp('battleship', 'Battleship');
const CheckersApp = createDynamicApp('checkers', 'Checkers');
const ReversiApp = createDynamicApp('reversi', 'Reversi');
const SimonApp = createDynamicApp('simon', 'Simon');
const SokobanApp = createDynamicApp('sokoban', 'Sokoban');
const SolitaireApp = createDynamicApp('solitaire', 'Solitaire');
const TowerDefenseApp = createDynamicApp('tower-defense', 'Tower Defense');
const WordSearchApp = createDynamicApp('word-search', 'Word Search');
const WordleApp = createDynamicApp('wordle', 'Wordle');
const BlackjackApp = createDynamicApp('blackjack', 'Blackjack');
const BreakoutApp = createDynamicApp('breakout', 'Breakout');
const AsteroidsApp = createDynamicApp('asteroids', 'Asteroids');
const SudokuApp = createDynamicApp('sudoku', 'Sudoku');
const SpaceInvadersApp = createDynamicApp('space-invaders', 'Space Invaders');
const NonogramApp = createDynamicApp('nonogram', 'Nonogram');
const TetrisApp = createDynamicApp('tetris', 'Tetris');
const CandyCrushApp = createDynamicApp('candy-crush', 'Candy Crush');
const MailAuthApp = createDynamicApp('mail-auth', 'Mail Auth');
const MailSecurityMatrixApp = createDynamicApp(
  'mail-security-matrix',
  'Mail Security Matrix'
);

const DnssecValidatorApp = createDynamicApp('dnssec-validator', 'DNSSEC Validator');

const CveDashboardApp = createDynamicApp('cve-dashboard', 'CVE Dashboard');

const GomokuApp = createDynamicApp('gomoku', 'Gomoku');
const PinballApp = createDynamicApp('pinball', 'Pinball');
const FaviconHashApp = createDynamicApp('favicon-hash', 'Favicon Hash');

const PcapViewerApp = createDynamicApp('pcap-viewer', 'PCAP Viewer');

const SqliteViewerApp = createDynamicApp('sqlite-viewer', 'SQLite Viewer');

const YaraTesterApp = createDynamicApp('yara-tester', 'YARA Tester');

const ThreatModelerApp = createDynamicApp('threat-modeler', 'Threat Modeler');

const ContentFingerprintApp = createDynamicApp('content-fingerprint', 'Content Fingerprint');
const SshFingerprintApp = createDynamicApp('ssh-fingerprint', 'SSH Fingerprint');
const NmapViewerApp = createDynamicApp('nmap-viewer', 'Nmap Viewer');

const ReportViewerApp = createDynamicApp('report-viewer', 'Report Viewer');

const HstsPreloadApp = createDynamicApp('hsts-preload', 'HSTS Preload');
const CookieJarApp = createDynamicApp('cookie-jar', 'Cookie Jar');
const Ipv6SlaacApp = createDynamicApp('ipv6-slaac', 'IPv6 SLAAC');

const AsnExplorerApp = createDynamicApp('asn-explorer', 'ASN Explorer');

const ArgonBcryptDemoApp = createDynamicApp('argon-bcrypt-demo', 'Argon/Bcrypt Demo');

const PkceHelperApp = createDynamicApp('pkce-helper', 'PKCE Helper');

const CsrGeneratorApp = createDynamicApp('csr-generator', 'CSR Generator');

const OpenRedirectLabApp = createDynamicApp('open-redirect-lab', 'Open Redirect Lab');

const SameSiteLabApp = createDynamicApp('samesite-lab', 'SameSite Lab');

const SitemapHeatmapApp = createDynamicApp('sitemap-heatmap', 'Sitemap Heatmap');

const MetaInspectorApp = createDynamicApp('meta-inspector', 'Meta Inspector');

const RedirectVisualizerApp = createDynamicApp(
  'redirect-visualizer',
  'Redirect Visualizer'
);

const Http3ProbeApp = createDynamicApp('http3-probe', 'HTTP/3 Probe');

const CspReporterApp = createDynamicApp('csp-reporter', 'CSP Reporter');

const IpDnsLeakApp = createDynamicApp('ip-dns-leak', 'IP/DNS Leak');

const EmlMsgParserApp = createDynamicApp('eml-msg-parser', 'EML/MSG Parser');

const PrefetchJumplistApp = createDynamicApp(
  'prefetch-jumplist',
  'Prefetch JumpList'
);


const TimelineBuilderApp = createDynamicApp('timeline-builder', 'Timeline Builder');



const displayTerminal = createDisplay(TerminalApp);
const displayTerminalCalc = createDisplay(CalcApp);
const displayTicTacToe = createDisplay(TicTacToeApp);
const displayChess = createDisplay(ChessApp);
const displayConnectFour = createDisplay(ConnectFourApp);
const displayHangman = createDisplay(HangmanApp);
const displayFrogger = createDisplay(FroggerApp);
const displayFlappyBird = createDisplay(FlappyBirdApp);
const display2048 = createDisplay(Game2048App);
const displaySnake = createDisplay(SnakeApp);
const displayMemory = createDisplay(MemoryApp);
const displayMinesweeper = createDisplay(MinesweeperApp);
const displayPong = createDisplay(PongApp);
const displayPacman = createDisplay(PacmanApp);
const displayCarRacer = createDisplay(CarRacerApp);
const displayPlatformer = createDisplay(PlatformerApp);
const displayBattleship = createDisplay(BattleshipApp);
const displayCheckers = createDisplay(CheckersApp);
const displayReversi = createDisplay(ReversiApp);
const displaySimon = createDisplay(SimonApp);
const displaySokoban = createDisplay(SokobanApp);
const displaySolitaire = createDisplay(SolitaireApp);
const displayTowerDefense = createDisplay(TowerDefenseApp);
const displayWordSearch = createDisplay(WordSearchApp);
const displayWordle = createDisplay(WordleApp);
const displayBlackjack = createDisplay(BlackjackApp);
const displayBreakout = createDisplay(BreakoutApp);
const displayAsteroids = createDisplay(AsteroidsApp);
const displaySudoku = createDisplay(SudokuApp);
const displaySpaceInvaders = createDisplay(SpaceInvadersApp);
const displayNonogram = createDisplay(NonogramApp);
const displayTetris = createDisplay(TetrisApp);
const displayCandyCrush = createDisplay(CandyCrushApp);
const displayMailAuth = createDisplay(MailAuthApp);
const displayMailSecurityMatrix = createDisplay(MailSecurityMatrixApp);

const displayDnssecValidator = createDisplay(DnssecValidatorApp);

const displayCveDashboard = createDisplay(CveDashboardApp);

const displayGomoku = createDisplay(GomokuApp);
const displayPinball = createDisplay(PinballApp);
const displayFaviconHash = createDisplay(FaviconHashApp);

const displayPcapViewer = createDisplay(PcapViewerApp);

const displaySqliteViewer = createDisplay(SqliteViewerApp);

const displayYaraTester = createDisplay(YaraTesterApp);

const displayThreatModeler = createDisplay(ThreatModelerApp);

const displayContentFingerprint = createDisplay(ContentFingerprintApp);
const displaySshFingerprint = createDisplay(SshFingerprintApp);
const displayNmapViewer = createDisplay(NmapViewerApp);

const displayReportViewer = createDisplay(ReportViewerApp);

const displayHstsPreload = createDisplay(HstsPreloadApp);
const displayCookieJar = createDisplay(CookieJarApp);

<<<<<<< HEAD
const displayTimelineBuilder = createDisplay(TimelineBuilderApp);
=======
const displayEmlMsgParser = createDisplay(EmlMsgParserApp);


const displayPrefetchJumplist = createDisplay(PrefetchJumplistApp);


const displayIpDnsLeak = createDisplay(IpDnsLeakApp);

const displayIpv6Slaac = createDisplay(Ipv6SlaacApp);

const displayAsnExplorer = createDisplay(AsnExplorerApp);

const displayArgonBcryptDemo = createDisplay(ArgonBcryptDemoApp);

const displayPkceHelper = createDisplay(PkceHelperApp);

const displayCsrGenerator = createDisplay(CsrGeneratorApp);

const displayOpenRedirectLab = createDisplay(OpenRedirectLabApp);

const displaySameSiteLab = createDisplay(SameSiteLabApp);


const displayCspReporter = createDisplay(CspReporterApp);

const displaySitemapHeatmap = createDisplay(SitemapHeatmapApp);

const displayMetaInspector = createDisplay(MetaInspectorApp);


const displayRedirectVisualizer = createDisplay(RedirectVisualizerApp);

const displayHttp3Probe = createDisplay(Http3ProbeApp);

>>>>>>> fea4d34b
 


// Default window sizing for games to prevent oversized frames
const gameDefaults = {
  defaultWidth: 50,
  defaultHeight: 60,
};

// Games list used for the "Games" folder on the desktop
const gameList = [
  {
    id: '2048',
    title: '2048',
    icon: icon('2048.svg'),
    disabled: false,
    favourite: false,
    desktop_shortcut: false,
    screen: display2048,
    defaultWidth: 35,
    defaultHeight: 45,
  },
  {
    id: 'asteroids',
    title: 'Asteroids',
    icon: icon('asteroids.svg'),
    disabled: false,
    favourite: false,
    desktop_shortcut: false,
    screen: displayAsteroids,
  },
  {
    id: 'battleship',
    title: 'Battleship',
    icon: icon('battleship.svg'),
    disabled: false,
    favourite: false,
    desktop_shortcut: false,
    screen: displayBattleship,
  },
  {
    id: 'blackjack',
    title: 'Blackjack',
    icon: icon('blackjack.svg'),
    disabled: false,
    favourite: false,
    desktop_shortcut: false,
    screen: displayBlackjack,
  },
  {
    id: 'breakout',
    title: 'Breakout',
    icon: icon('breakout.svg'),
    disabled: false,
    favourite: false,
    desktop_shortcut: false,
    screen: displayBreakout,
  },
  {
    id: 'car-racer',
    title: 'Car Racer',
    icon: icon('car-racer.svg'),
    disabled: false,
    favourite: false,
    desktop_shortcut: false,
    screen: displayCarRacer,
  },
  {
    id: 'checkers',
    title: 'Checkers',
    icon: icon('checkers.svg'),
    disabled: false,
    favourite: false,
    desktop_shortcut: false,
    screen: displayCheckers,
  },
  {
    id: 'chess',
    title: 'Chess',
    icon: icon('chess.svg'),
    disabled: false,
    favourite: false,
    desktop_shortcut: false,
    screen: displayChess,
  },
  {
    id: 'connect-four',
    title: 'Connect Four',
    icon: icon('connect-four.svg'),
    disabled: false,
    favourite: false,
    desktop_shortcut: false,
    screen: displayConnectFour,
  },
  {
    id: 'frogger',
    title: 'Frogger',
    icon: icon('frogger.svg'),
    disabled: false,
    favourite: false,
    desktop_shortcut: false,
    screen: displayFrogger,
  },
  {
    id: 'hangman',
    title: 'Hangman',
    icon: icon('hangman.svg'),
    disabled: false,
    favourite: false,
    desktop_shortcut: false,
    screen: displayHangman,
  },
  {
    id: 'memory',
    title: 'Memory',
    icon: icon('memory.svg'),
    disabled: false,
    favourite: false,
    desktop_shortcut: false,
    screen: displayMemory,
  },
  {
    id: 'minesweeper',
    title: 'Minesweeper',
    icon: icon('minesweeper.svg'),
    disabled: false,
    favourite: false,
    desktop_shortcut: false,
    screen: displayMinesweeper,
  },
  {
    id: 'pacman',
    title: 'Pacman',
    icon: icon('pacman.svg'),
    disabled: false,
    favourite: false,
    desktop_shortcut: false,
    screen: displayPacman,
  },
  {
    id: 'platformer',
    title: 'Platformer',
    icon: icon('platformer.svg'),
    disabled: false,
    favourite: false,
    desktop_shortcut: false,
    screen: displayPlatformer,
  },
  {
    id: 'pong',
    title: 'Pong',
    icon: icon('pong.svg'),
    disabled: false,
    favourite: false,
    desktop_shortcut: false,
    screen: displayPong,
  },
  {
    id: 'reversi',
    title: 'Reversi',
    icon: icon('reversi.svg'),
    disabled: false,
    favourite: false,
    desktop_shortcut: false,
    screen: displayReversi,
  },
  {
    id: 'simon',
    title: 'Simon',
    icon: icon('simon.svg'),
    disabled: false,
    favourite: false,
    desktop_shortcut: false,
    screen: displaySimon,
  },
  {
    id: 'snake',
    title: 'Snake',
    icon: icon('snake.svg'),
    disabled: false,
    favourite: false,
    desktop_shortcut: false,
    screen: displaySnake,
  },
  {
    id: 'sokoban',
    title: 'Sokoban',
    icon: icon('sokoban.svg'),
    disabled: false,
    favourite: false,
    desktop_shortcut: false,
    screen: displaySokoban,
  },
  {
    id: 'solitaire',
    title: 'Solitaire',
    icon: icon('solitaire.svg'),
    disabled: false,
    favourite: false,
    desktop_shortcut: false,
    screen: displaySolitaire,
  },
  {
    id: 'tictactoe',
    title: 'Tic Tac Toe',
    icon: icon('tictactoe.svg'),
    disabled: false,
    favourite: false,
    desktop_shortcut: false,
    screen: displayTicTacToe,
  },
  {
    id: 'tetris',
    title: 'Tetris',
    icon: icon('tetris.svg'),
    disabled: false,
    favourite: false,
    desktop_shortcut: false,
    screen: displayTetris,
  },
  {
    id: 'tower-defense',
    title: 'Tower Defense',
    icon: icon('tower-defense.svg'),
    disabled: false,
    favourite: false,
    desktop_shortcut: false,
    screen: displayTowerDefense,
  },
  {
    id: 'word-search',
    title: 'Word Search',
    icon: icon('word-search.svg'),
    disabled: false,
    favourite: false,
    desktop_shortcut: false,
    screen: displayWordSearch,
  },
  {
    id: 'wordle',
    title: 'Wordle',
    icon: icon('wordle.svg'),
    disabled: false,
    favourite: false,
    desktop_shortcut: false,
    screen: displayWordle,
  },
  {
    id: 'nonogram',
    title: 'Nonogram',
    icon: icon('nonogram.svg'),
    disabled: false,
    favourite: false,
    desktop_shortcut: false,
    screen: displayNonogram,
  },
  {
    id: 'space-invaders',
    title: 'Space Invaders',
    icon: icon('space-invaders.svg'),
    disabled: false,
    favourite: false,
    desktop_shortcut: false,
    screen: displaySpaceInvaders,
  },
  {
    id: 'sudoku',
    title: 'Sudoku',
    icon: icon('sudoku.svg'),
    disabled: false,
    favourite: false,
    desktop_shortcut: false,
    screen: displaySudoku,
  },
  {
    id: 'flappy-bird',
    title: 'Flappy Bird',
    icon: icon('flappy-bird.svg'),
    disabled: false,
    favourite: false,
    desktop_shortcut: false,
    screen: displayFlappyBird,
  },
  {
    id: 'candy-crush',
    title: 'Candy Crush',
    icon: icon('candy-crush.svg'),
    disabled: false,
    favourite: false,
    desktop_shortcut: false,
    screen: displayCandyCrush,
  },
  {
    id: 'gomoku',
    title: 'Gomoku',
    icon: icon('gomoku.svg'),
    disabled: false,
    favourite: false,
    desktop_shortcut: false,
    screen: displayGomoku,
  },
  {
    id: 'pinball',
    title: 'Pinball',
    icon: icon('pinball.svg'),
    disabled: false,
    favourite: false,
    desktop_shortcut: false,
    screen: displayPinball,
  },
];

export const games = gameList.map((game) => ({ ...gameDefaults, ...game }));

const apps = [
  {
    id: 'chrome',
    title: 'Firefox',
    icon: icon('kali-browser.svg'),
    disabled: false,
    favourite: true,
    desktop_shortcut: true,
    screen: displayChrome,
  },
  {
    id: 'calc',
    title: 'Calc',
    icon: icon('calc.png'),
    disabled: false,
    favourite: false,
    desktop_shortcut: false,
    screen: displayTerminalCalc,
    resizable: false,
    allowMaximize: false,
    defaultWidth: 25,
    defaultHeight: 40,
  },
  {
    id: 'terminal',
    title: 'Terminal',
    icon: icon('bash.png'),
    disabled: false,
    favourite: true,
    desktop_shortcut: false,
    screen: displayTerminal,
  },
  {
    id: 'vscode',
    title: 'Visual Studio Code',
    icon: icon('vscode.png'),
    disabled: false,
    favourite: true,
    desktop_shortcut: false,
    screen: displayVsCode,
  },
  {
    id: 'x',
    title: 'X',
    icon: icon('x.png'),
    disabled: false,
    favourite: true,
    desktop_shortcut: false,
    screen: displayX,
  },
  {
    id: 'spotify',
    title: 'Spotify',
    icon: icon('spotify.svg'),
    disabled: false,
    favourite: true,
    desktop_shortcut: false,
    screen: displaySpotify,
  },
  {
    id: 'youtube',
    title: 'YouTube',
    icon: icon('youtube.svg'),
    disabled: false,
    favourite: true,
    desktop_shortcut: false,
    screen: displayYouTube,
  },
  {
    id: 'about-alex',
    title: 'About Alex',
    icon: sys('user-home.png'),
    disabled: false,
    favourite: true,
    desktop_shortcut: true,
    screen: displayAboutAlex,
  },
  {
    id: 'settings',
    title: 'Settings',
    icon: icon('gnome-control-center.png'),
    disabled: false,
    favourite: true,
    desktop_shortcut: false,
    screen: displaySettings,
  },
  {
    id: 'resource-monitor',
    title: 'Resource Monitor',
    icon: icon('resource-monitor.svg'),
    disabled: false,
    favourite: false,
    desktop_shortcut: false,
    screen: displayResourceMonitor,
  },
  {
    id: 'ip-dns-leak',
    title: 'IP/DNS Leak',
    icon: icon('resource-monitor.svg'),
    disabled: false,
    favourite: false,
    desktop_shortcut: false,
    screen: displayIpDnsLeak,
  },
  {
    id: 'project-gallery',
    title: 'Project Gallery',
    icon: icon('project-gallery.svg'),
    disabled: false,
    favourite: false,
    desktop_shortcut: false,
    screen: displayProjectGallery,
  },
  {
    id: 'todoist',
    title: 'Todoist',
    icon: icon('todoist.png'),
    disabled: false,
    favourite: false,
    desktop_shortcut: false,
    screen: displayTodoist,
  },
  {
    id: 'trash',
    title: 'Trash',
    icon: sys('user-trash-full.png'),
    disabled: false,
    favourite: false,
    desktop_shortcut: true,
    screen: displayTrash,
  },
  {
    id: 'gedit',
    title: 'Contact Me',
    icon: icon('gedit.png'),
    disabled: false,
    favourite: false,
    desktop_shortcut: true,
    screen: displayGedit,
  },
  {
    id: 'converter',
    title: 'Converter',
    icon: icon('calc.png'),
    disabled: false,
    favourite: false,
    desktop_shortcut: false,
    screen: displayConverter,
  },
  {
    id: 'key-converter',
    title: 'Key Converter',
    icon: icon('hash.svg'),
    disabled: false,
    favourite: false,
    desktop_shortcut: false,
    screen: displayKeyConverter,
  },
  {
    id: 'qr-tool',
    title: 'QR Tool',
    icon: icon('qr.svg'),
    disabled: false,
    favourite: false,
    desktop_shortcut: false,
    screen: displayQrTool,
  },
  {
    id: 'regex-redactor',
    title: 'Regex Redactor',
    icon: './themes/Yaru/apps/regex-redactor.svg',
    disabled: false,
    favourite: false,
    desktop_shortcut: false,
    screen: displayRegexRedactor,
  },
  {
    id: 'ascii-art',
    title: 'ASCII Art',
    icon: icon('gedit.png'),
    disabled: false,
    favourite: false,
    desktop_shortcut: false,
    screen: displayAsciiArt,
  },
  {
    id: 'quote-generator',
    title: 'Quote Generator',
    icon: icon('quote.svg'),
    disabled: false,
    favourite: false,
    desktop_shortcut: false,
  {
    id: 'cvss-calculator',
    title: 'CVSS Calculator',
    icon: icon('calc.png'),
    disabled: false,
    favourite: false,
    desktop_shortcut: false,
    screen: displayCvssCalculator,
    id: 'caa-checker',
    title: 'CAA Checker',
    icon: icon('mail-auth.svg'),
    disabled: false,
    favourite: false,
    desktop_shortcut: false,
    screen: displayCaaChecker,
  },
  {
    id: 'jws-jwe-workbench',
    title: 'JWS/JWE Workbench',
    icon: icon('hash.svg'),
    disabled: false,
    favourite: false,
    desktop_shortcut: false,
    screen: displayJwsJweWorkbench,
  },
  {
    id: 'pkce-helper',
    title: 'PKCE Helper',
    icon: icon('calc.png'),
    disabled: false,
    favourite: false,
    desktop_shortcut: false,
    screen: displayPkceHelper,
  },
  {
    id: 'timeline-builder',
    title: 'Timeline Builder',
    icon: icon('project-gallery.svg'),
    disabled: false,
    favourite: false,
    desktop_shortcut: false,
    screen: displayTimelineBuilder,
  },
  {
    id: 'favicon-hash',
    title: 'Favicon Hash',
    icon: './themes/Yaru/apps/hash.svg',
    disabled: false,
    favourite: false,
    desktop_shortcut: false,
    screen: displayFaviconHash,
  },
  {




    icon: icon('calc.png'),


    id: 'cve-dashboard',
    title: 'CVE Dashboard',
    icon: './themes/Yaru/apps/calc.png',
    disabled: false,
    favourite: false,
    desktop_shortcut: false,
    screen: displayCveDashboard,
  },
  {
    id: 'pcap-viewer',
    title: 'PCAP Viewer',
    icon: './themes/Yaru/apps/pcap-viewer.svg',
    disabled: false,
    favourite: false,
    desktop_shortcut: false,

  },
  {
    id: 'sqlite-viewer',
    title: 'SQLite Viewer',
    icon: './themes/Yaru/apps/gedit.png',
    disabled: false,
    favourite: false,
    desktop_shortcut: false,
    screen: displaySqliteViewer,


    screen: displayPcapViewer,
  },
  {
    id: 'yara-tester',
    title: 'YARA Tester',
    icon: './themes/Yaru/apps/bash.png',
    disabled: false,
    favourite: false,
    desktop_shortcut: false,
    screen: displayYaraTester,
  },
  {
    id: 'plist-inspector',
    title: 'Plist Inspector',
    icon: icon('gedit.png'),
    disabled: false,
    favourite: false,
    desktop_shortcut: false,
    screen: displayPlistInspector,
  },
  {
    id: 'weather',
    title: 'Weather',
    icon: './themes/Yaru/apps/weather.svg',
    disabled: false,
    favourite: false,
    desktop_shortcut: false,
    screen: displayWeather,
  },

  {
    id: 'cookie-jar',
    title: 'Cookie Jar',
    icon: './themes/Yaru/apps/cookie-jar.svg',
    disabled: false,
    favourite: false,
    desktop_shortcut: false,
    screen: displayCookieJar,
  },
  {
    id: 'content-fingerprint',
    title: 'Content Fingerprint',
    icon: './themes/Yaru/apps/content-fingerprint.svg',
    disabled: false,
    favourite: false,
    desktop_shortcut: false,
    screen: displayContentFingerprint,
  },
  {
    id: 'nmap-viewer',
    title: 'Nmap Viewer',
    icon: './themes/Yaru/apps/resource-monitor.svg',
    disabled: false,
    favourite: false,
    desktop_shortcut: false,
    screen: displayNmapViewer,
  },
  {
    id: 'report-viewer',
    title: 'Report Viewer',
    icon: './themes/Yaru/apps/gedit.png',
    disabled: false,
    favourite: false,
    desktop_shortcut: false,
    screen: displayReportViewer,
  },
  {
    id: 'prefetch-jumplist',
    title: 'Prefetch JumpList',
    icon: './themes/Yaru/apps/gedit.png',
    disabled: false,
    favourite: false,
    desktop_shortcut: false,
    screen: displayPrefetchJumplist,
  },


  },
  {
    id: 'spf-flattener',
    title: 'SPF Flattener',
    icon: './themes/Yaru/apps/spf-flattener.svg',
    disabled: false,
    favourite: false,
    desktop_shortcut: false,
    screen: displaySpfFlattener,
  },




  {
    id: 'sitemap-heatmap',
    title: 'Sitemap Heatmap',
    icon: './themes/Yaru/apps/resource-monitor.svg',
    disabled: false,
    favourite: false,
    desktop_shortcut: false,
    screen: displaySitemapHeatmap,

  },

  {
    id: 'mail-auth',
    title: 'Mail Auth',
    icon: './themes/Yaru/apps/mail-auth.svg',
    disabled: false,
    favourite: false,
    desktop_shortcut: false,
    screen: displayMailAuth,
  },
  {

    id: 'mail-security-matrix',
    title: 'Mail Security Matrix',
    icon: './themes/Yaru/apps/mail-auth.svg',
    disabled: false,
    favourite: false,
    desktop_shortcut: false,
    screen: displayMailSecurityMatrix,
  },
  {


    id: 'threat-modeler',
    title: 'Threat Modeler',
    icon: './themes/Yaru/apps/threat-modeler.svg',
    disabled: false,
    favourite: false,
    desktop_shortcut: false,
    screen: displayThreatModeler,
  },
  {
    id: 'eml-msg-parser',
    title: 'EML/MSG Parser',
    icon: './themes/Yaru/apps/mail-auth.svg',
    disabled: false,
    favourite: false,
    desktop_shortcut: false,
    screen: displayEmlMsgParser,


    id: 'ipv6-slaac',
    title: 'IPv6 SLAAC',
    icon: icon('calc.png'),
    disabled: false,
    favourite: false,
    desktop_shortcut: false,
    screen: displayIpv6Slaac,


    id: 'csp-reporter',
    title: 'CSP Reporter',

    id: 'cookie-jar',
    title: 'Cookie Jar',
    icon: './themes/Yaru/apps/cookie-jar.svg',
    disabled: false,
    favourite: false,
    desktop_shortcut: false,
    screen: displayCookieJar,
  },
  {
    id: 'content-fingerprint',
    title: 'Content Fingerprint',
    icon: './themes/Yaru/apps/content-fingerprint.svg',
    disabled: false,
    favourite: false,
    desktop_shortcut: false,
    screen: displayContentFingerprint,
  },
  {
    id: 'nmap-viewer',
    title: 'Nmap Viewer',
    icon: './themes/Yaru/apps/resource-monitor.svg',
    disabled: false,
    favourite: false,
    desktop_shortcut: false,
    screen: displayNmapViewer,
  },
  {
    id: 'report-viewer',
    title: 'Report Viewer',
    icon: './themes/Yaru/apps/gedit.png',
    disabled: false,
    favourite: false,
    desktop_shortcut: false,
    screen: displayReportViewer,
  },
  {

    id: 'hibp-check',
    title: 'HIBP Check',
    icon: icon('hash.svg'),
    disabled: false,
    favourite: false,
    desktop_shortcut: false,
    screen: displayHibpCheck,

    id: 'open-redirect-lab',
    title: 'Open Redirect Lab',
    icon: icon('gedit.png'),
    disabled: false,
    favourite: false,
    desktop_shortcut: false,
    screen: displayOpenRedirectLab,

    screen: displayCspReporter,

    screen: displayReportViewer,
  },
  {
    id: 'hsts-preload',
    title: 'HSTS Preload',
    icon: './themes/Yaru/apps/hash.svg',
    disabled: false,
    favourite: false,
    desktop_shortcut: false,
    screen: displayHstsPreload,

    id: 'dnssec-validator',
    title: 'DNSSEC Validator',
    icon: './themes/Yaru/apps/bash.png',
    disabled: false,
    favourite: false,
    desktop_shortcut: false,
    screen: displayDnssecValidator,

  },
  // Games are included so they appear alongside apps
  ...games,
];


    {
      id: 'weather',
      title: 'Weather',
      icon: './themes/Yaru/apps/weather.svg',
      disabled: false,
      favourite: false,
      desktop_shortcut: false,
      screen: displayWeather,
    },
    {
      id: 'cookie-jar',
      title: 'Cookie Jar',
      icon: './themes/Yaru/apps/cookie-jar.svg',
      disabled: false,
      favourite: false,
      desktop_shortcut: false,
      screen: displayCookieJar,
    },
    {
      id: 'asn-explorer',
      title: 'ASN Explorer',
      icon: './themes/Yaru/apps/resource-monitor.svg',
      disabled: false,
      favourite: false,
      desktop_shortcut: false,
      screen: displayAsnExplorer,
      id: 'argon-bcrypt-demo',
      title: 'Argon/Bcrypt Demo',
      icon: './themes/Yaru/apps/hash.svg',
      disabled: false,
      favourite: false,
      desktop_shortcut: false,
      screen: displayArgonBcryptDemo,

      id: 'samesite-lab',
      title: 'SameSite Lab',
      icon: './themes/Yaru/apps/cookie-jar.svg',
      disabled: false,
      favourite: false,
      desktop_shortcut: false,
      screen: displaySameSiteLab,
    },
    {
      id: 'content-fingerprint',
      title: 'Content Fingerprint',
      icon: './themes/Yaru/apps/content-fingerprint.svg',
      disabled: false,
      favourite: false,
      desktop_shortcut: false,
      screen: displayContentFingerprint,
    },
    {
      id: 'ssh-fingerprint',
      title: 'SSH Fingerprint',

      id: 'csr-generator',
      title: 'CSR Generator',
      icon: './themes/Yaru/apps/hash.svg',
      disabled: false,
      favourite: false,
      desktop_shortcut: false,
      screen: displaySshFingerprint,

      screen: displayCsrGenerator,
    },
    {

      id: 'meta-inspector',
      title: 'Meta Inspector',
      icon: './themes/Yaru/apps/kali-browser.svg',
      disabled: false,
      favourite: false,
      desktop_shortcut: false,
      screen: displayMetaInspector,
    },
    {

      id: 'nmap-viewer',
      title: 'Nmap Viewer',
      icon: './themes/Yaru/apps/resource-monitor.svg',
      disabled: false,
      favourite: false,
      desktop_shortcut: false,
      screen: displayNmapViewer,
    },
    {
      id: 'report-viewer',
      title: 'Report Viewer',
      icon: './themes/Yaru/apps/gedit.png',
      disabled: false,
      favourite: false,
      desktop_shortcut: false,
      screen: displayReportViewer,
    },
    {
      id: 'redirect-visualizer',
      title: 'Redirect Visualizer',

      id: 'http3-probe',
      title: 'HTTP/3 Probe',
      icon: './themes/Yaru/apps/resource-monitor.svg',
      disabled: false,
      favourite: false,
      desktop_shortcut: false,
      screen: displayRedirectVisualizer,

      screen: displayHttp3Probe,
    },
    // Games are included so they appear alongside apps
    ...games,
  ];


export default apps;<|MERGE_RESOLUTION|>--- conflicted
+++ resolved
@@ -228,9 +228,8 @@
 const displayHstsPreload = createDisplay(HstsPreloadApp);
 const displayCookieJar = createDisplay(CookieJarApp);
 
-<<<<<<< HEAD
 const displayTimelineBuilder = createDisplay(TimelineBuilderApp);
-=======
+
 const displayEmlMsgParser = createDisplay(EmlMsgParserApp);
 
 
@@ -265,7 +264,7 @@
 
 const displayHttp3Probe = createDisplay(Http3ProbeApp);
 
->>>>>>> fea4d34b
+
  
 
 
