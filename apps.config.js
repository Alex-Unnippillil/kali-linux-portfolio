--- conflicted
+++ resolved
@@ -941,7 +941,6 @@
     screen: displayYaraTester,
   },
   {
-<<<<<<< HEAD
     id: 'git-secrets-tester',
     title: 'Git Secrets Tester',
     icon: './themes/Yaru/apps/git-secrets-tester.svg',
@@ -949,7 +948,7 @@
     favourite: false,
     desktop_shortcut: false,
     screen: displayGitSecretsTester,
-=======
+
     id: 'plist-inspector',
     title: 'Plist Inspector',
     icon: icon('gedit.png'),
@@ -957,7 +956,6 @@
     favourite: false,
     desktop_shortcut: false,
     screen: displayPlistInspector,
->>>>>>> 0ab26662
   },
   {
     id: 'weather',
