--- conflicted
+++ resolved
@@ -68,13 +68,11 @@
     ),
   }
 );
-
-<<<<<<< HEAD
 const BattleshipApp = dynamic(
   () =>
     import('./components/apps/battleship').then((mod) => {
       ReactGA.event({ category: 'Application', action: 'Loaded Battleship' });
-=======
+
 const BlackjackApp = dynamic(
   () =>
     import('./components/apps/blackjack').then((mod) => {
@@ -95,16 +93,14 @@
     import('./components/apps/2048').then((mod) => {
       ReactGA.event({ category: 'Application', action: 'Loaded 2048' });
  
->>>>>>> 39d97f5e
       return mod.default;
     }),
   {
     ssr: false,
     loading: () => (
       <div className="h-full w-full flex items-center justify-center bg-ub-cool-grey text-white">
-<<<<<<< HEAD
         Loading Battleship...
-=======
+
         Loading Blackjack...
         Loading Simon...
 
@@ -114,7 +110,6 @@
   },
 
         Loading 2048...
->>>>>>> 39d97f5e
       </div>
     ),
   }
@@ -172,14 +167,12 @@
   },
 ];
 
-<<<<<<< HEAD
 const displayBattleship = (addFolder, openApp) => (
   <BattleshipApp addFolder={addFolder} openApp={openApp} />
 );
 
-=======
+
 // Main application list displayed on the desktop and app launcher
->>>>>>> 39d97f5e
 const apps = [
   {
     id: 'chrome',
