import React from 'react';
import dynamic from 'next/dynamic';
import ReactGA from 'react-ga4';

import { displayX } from './components/apps/x';
import { displaySpotify } from './components/apps/spotify';
import { displayVsCode } from './components/apps/vscode';
import { displaySettings } from './components/apps/settings';
import { displayChrome } from './components/apps/chrome';
import { displayTrash } from './components/apps/trash';
import { displayGedit } from './components/apps/gedit';
import { displayAboutAlex } from './components/apps/alex';
import { displayTodoist } from './components/apps/todoist';
import { displayYouTube } from './components/apps/youtube';
import { displayWeather } from './components/apps/weather';
import { displayConverter } from './components/apps/converter';
import { displayQrTool } from './components/apps/qr_tool';
import { displayAsciiArt } from './components/apps/ascii_art';
import { displayResourceMonitor } from './components/apps/resource_monitor';
import { displayQuoteGenerator } from './components/apps/quote_generator';
import { displayProjectGallery } from './components/apps/project-gallery';

const createDynamicApp = (path, name) =>
  dynamic(
    () =>
      import(`./components/apps/${path}`).then((mod) => {
        ReactGA.event({ category: 'Application', action: `Loaded ${name}` });
        return mod.default;
      }),
    {
      ssr: false,
      loading: () => (
        <div className="h-full w-full flex items-center justify-center bg-ub-cool-grey text-white">
          {`Loading ${name}...`}
        </div>
      ),
    }
  );

const createDisplay = (Component) => {
  const DisplayComponent = (addFolder, openApp) => (
    <Component addFolder={addFolder} openApp={openApp} />
  );
  DisplayComponent.displayName = Component.displayName || Component.name || 'Component';
  return DisplayComponent;
};

// Dynamic applications and games
const TerminalApp = createDynamicApp('terminal', 'Terminal');
const CalcApp = createDynamicApp('calc', 'Calc');
const TicTacToeApp = createDynamicApp('tictactoe', 'Tic Tac Toe');
const ChessApp = createDynamicApp('chess', 'Chess');
const ConnectFourApp = createDynamicApp('connect-four', 'Connect Four');
const HangmanApp = createDynamicApp('hangman', 'Hangman');
const FroggerApp = createDynamicApp('frogger', 'Frogger');
const FlappyBirdApp = createDynamicApp('flappy-bird', 'Flappy Bird');
const Game2048App = createDynamicApp('2048', '2048');
const SnakeApp = createDynamicApp('snake', 'Snake');
const MemoryApp = createDynamicApp('memory', 'Memory');
const MinesweeperApp = createDynamicApp('minesweeper', 'Minesweeper');
const PongApp = createDynamicApp('pong', 'Pong');
const PacmanApp = createDynamicApp('pacman', 'Pacman');
const CarRacerApp = createDynamicApp('car-racer', 'Car Racer');
const PlatformerApp = createDynamicApp('platformer', 'Platformer');
const BattleshipApp = createDynamicApp('battleship', 'Battleship');
const CheckersApp = createDynamicApp('checkers', 'Checkers');
const ReversiApp = createDynamicApp('reversi', 'Reversi');
const SimonApp = createDynamicApp('simon', 'Simon');
const SokobanApp = createDynamicApp('sokoban', 'Sokoban');
const SolitaireApp = createDynamicApp('solitaire', 'Solitaire');
const TowerDefenseApp = createDynamicApp('tower-defense', 'Tower Defense');
const WordSearchApp = createDynamicApp('word-search', 'Word Search');
const WordleApp = createDynamicApp('wordle', 'Wordle');
const BlackjackApp = createDynamicApp('blackjack', 'Blackjack');
const BreakoutApp = createDynamicApp('breakout', 'Breakout');
const AsteroidsApp = createDynamicApp('asteroids', 'Asteroids');
const SudokuApp = createDynamicApp('sudoku', 'Sudoku');
const SpaceInvadersApp = createDynamicApp('space-invaders', 'Space Invaders');
const NonogramApp = createDynamicApp('nonogram', 'Nonogram');
const TetrisApp = createDynamicApp('tetris', 'Tetris');
const CandyCrushApp = createDynamicApp('candy-crush', 'Candy Crush');

const GomokuApp = createDynamicApp('gomoku', 'Gomoku');
const PinballApp = createDynamicApp('pinball', 'Pinball');
<<<<<<< HEAD
const ThreatModelerApp = createDynamicApp('threat-modeler', 'Threat Modeler');
=======
const ContentFingerprintApp = createDynamicApp('content-fingerprint', 'Content Fingerprint');
const CookieJarApp = createDynamicApp('cookie-jar', 'Cookie Jar');
>>>>>>> 4af7d01b


const displayTerminal = createDisplay(TerminalApp);
const displayTerminalCalc = createDisplay(CalcApp);
const displayTicTacToe = createDisplay(TicTacToeApp);
const displayChess = createDisplay(ChessApp);
const displayConnectFour = createDisplay(ConnectFourApp);
const displayHangman = createDisplay(HangmanApp);
const displayFrogger = createDisplay(FroggerApp);
const displayFlappyBird = createDisplay(FlappyBirdApp);
const display2048 = createDisplay(Game2048App);
const displaySnake = createDisplay(SnakeApp);
const displayMemory = createDisplay(MemoryApp);
const displayMinesweeper = createDisplay(MinesweeperApp);
const displayPong = createDisplay(PongApp);
const displayPacman = createDisplay(PacmanApp);
const displayCarRacer = createDisplay(CarRacerApp);
const displayPlatformer = createDisplay(PlatformerApp);
const displayBattleship = createDisplay(BattleshipApp);
const displayCheckers = createDisplay(CheckersApp);
const displayReversi = createDisplay(ReversiApp);
const displaySimon = createDisplay(SimonApp);
const displaySokoban = createDisplay(SokobanApp);
const displaySolitaire = createDisplay(SolitaireApp);
const displayTowerDefense = createDisplay(TowerDefenseApp);
const displayWordSearch = createDisplay(WordSearchApp);
const displayWordle = createDisplay(WordleApp);
const displayBlackjack = createDisplay(BlackjackApp);
const displayBreakout = createDisplay(BreakoutApp);
const displayAsteroids = createDisplay(AsteroidsApp);
const displaySudoku = createDisplay(SudokuApp);
const displaySpaceInvaders = createDisplay(SpaceInvadersApp);
const displayNonogram = createDisplay(NonogramApp);
const displayTetris = createDisplay(TetrisApp);
const displayCandyCrush = createDisplay(CandyCrushApp);

const displayGomoku = createDisplay(GomokuApp);

const displayPinball = createDisplay(PinballApp);
<<<<<<< HEAD
const displayThreatModeler = createDisplay(ThreatModelerApp);
=======
const displayContentFingerprint = createDisplay(ContentFingerprintApp);
const displayCookieJar = createDisplay(CookieJarApp);
>>>>>>> 4af7d01b


// Default window sizing for games to prevent oversized frames
const gameDefaults = {
  defaultWidth: 50,
  defaultHeight: 60,
};

// Games list used for the "Games" folder on the desktop
const gameList = [
  {
    id: '2048',
    title: '2048',
    icon: './themes/Yaru/apps/2048.svg',
    disabled: false,
    favourite: false,
    desktop_shortcut: false,
    screen: display2048,
    defaultWidth: 35,
    defaultHeight: 45,
  },
  {
    id: 'asteroids',
    title: 'Asteroids',
    icon: './themes/Yaru/apps/asteroids.svg',
    disabled: false,
    favourite: false,
    desktop_shortcut: false,
    screen: displayAsteroids,
  },
  {
    id: 'battleship',
    title: 'Battleship',
    icon: './themes/Yaru/apps/battleship.svg',
    disabled: false,
    favourite: false,
    desktop_shortcut: false,
    screen: displayBattleship,
  },
  {
    id: 'blackjack',
    title: 'Blackjack',
    icon: './themes/Yaru/apps/blackjack.svg',
    disabled: false,
    favourite: false,
    desktop_shortcut: false,
    screen: displayBlackjack,
  },
  {
    id: 'breakout',
    title: 'Breakout',
    icon: './themes/Yaru/apps/breakout.svg',
    disabled: false,
    favourite: false,
    desktop_shortcut: false,
    screen: displayBreakout,
  },
  {
    id: 'car-racer',
    title: 'Car Racer',
    icon: './themes/Yaru/apps/car-racer.svg',
    disabled: false,
    favourite: false,
    desktop_shortcut: false,
    screen: displayCarRacer,
  },
  {
    id: 'checkers',
    title: 'Checkers',
    icon: './themes/Yaru/apps/checkers.svg',
    disabled: false,
    favourite: false,
    desktop_shortcut: false,
    screen: displayCheckers,
  },
  {
    id: 'chess',
    title: 'Chess',
    icon: './themes/Yaru/apps/chess.svg',
    disabled: false,
    favourite: false,
    desktop_shortcut: false,
    screen: displayChess,
  },
  {
    id: 'connect-four',
    title: 'Connect Four',
    icon: './themes/Yaru/apps/connect-four.svg',
    disabled: false,
    favourite: false,
    desktop_shortcut: false,
    screen: displayConnectFour,
  },
  {
    id: 'frogger',
    title: 'Frogger',
    icon: './themes/Yaru/apps/frogger.svg',
    disabled: false,
    favourite: false,
    desktop_shortcut: false,
    screen: displayFrogger,
  },
  {
    id: 'hangman',
    title: 'Hangman',
    icon: './themes/Yaru/apps/hangman.svg',
    disabled: false,
    favourite: false,
    desktop_shortcut: false,
    screen: displayHangman,
  },
  {
    id: 'memory',
    title: 'Memory',
    icon: './themes/Yaru/apps/memory.svg',
    disabled: false,
    favourite: false,
    desktop_shortcut: false,
    screen: displayMemory,
  },
  {
    id: 'minesweeper',
    title: 'Minesweeper',
    icon: './themes/Yaru/apps/minesweeper.svg',
    disabled: false,
    favourite: false,
    desktop_shortcut: false,
    screen: displayMinesweeper,
  },
  {
    id: 'pacman',
    title: 'Pacman',
    icon: './themes/Yaru/apps/pacman.svg',
    disabled: false,
    favourite: false,
    desktop_shortcut: false,
    screen: displayPacman,
  },
  {
    id: 'platformer',
    title: 'Platformer',
    icon: './themes/Yaru/apps/platformer.svg',
    disabled: false,
    favourite: false,
    desktop_shortcut: false,
    screen: displayPlatformer,
  },
  {
    id: 'pong',
    title: 'Pong',
    icon: './themes/Yaru/apps/pong.svg',
    disabled: false,
    favourite: false,
    desktop_shortcut: false,
    screen: displayPong,
  },
  {
    id: 'reversi',
    title: 'Reversi',
    icon: './themes/Yaru/apps/reversi.svg',
    disabled: false,
    favourite: false,
    desktop_shortcut: false,
    screen: displayReversi,
  },
  {
    id: 'simon',
    title: 'Simon',
    icon: './themes/Yaru/apps/simon.svg',
    disabled: false,
    favourite: false,
    desktop_shortcut: false,
    screen: displaySimon,
  },
  {
    id: 'snake',
    title: 'Snake',
    icon: './themes/Yaru/apps/snake.svg',
    disabled: false,
    favourite: false,
    desktop_shortcut: false,
    screen: displaySnake,
  },
  {
    id: 'sokoban',
    title: 'Sokoban',
    icon: './themes/Yaru/apps/sokoban.svg',
    disabled: false,
    favourite: false,
    desktop_shortcut: false,
    screen: displaySokoban,
  },
  {
    id: 'solitaire',
    title: 'Solitaire',
    icon: './themes/Yaru/apps/solitaire.svg',
    disabled: false,
    favourite: false,
    desktop_shortcut: false,
    screen: displaySolitaire,
  },
  {
    id: 'tictactoe',
    title: 'Tic Tac Toe',
    icon: './themes/Yaru/apps/tictactoe.svg',
    disabled: false,
    favourite: false,
    desktop_shortcut: false,
    screen: displayTicTacToe,
  },
  {
    id: 'tetris',
    title: 'Tetris',
    icon: './themes/Yaru/apps/tetris.svg',
    disabled: false,
    favourite: false,
    desktop_shortcut: false,
    screen: displayTetris,
  },
  {
    id: 'tower-defense',
    title: 'Tower Defense',
    icon: './themes/Yaru/apps/tower-defense.svg',
    disabled: false,
    favourite: false,
    desktop_shortcut: false,
    screen: displayTowerDefense,
  },
  {
    id: 'word-search',
    title: 'Word Search',
    icon: './themes/Yaru/apps/word-search.svg',
    disabled: false,
    favourite: false,
    desktop_shortcut: false,
    screen: displayWordSearch,
  },
  {
    id: 'wordle',
    title: 'Wordle',
    icon: './themes/Yaru/apps/wordle.svg',
    disabled: false,
    favourite: false,
    desktop_shortcut: false,
    screen: displayWordle,
  },
  {
    id: 'nonogram',
    title: 'Nonogram',
    icon: './themes/Yaru/apps/nonogram.svg',
    disabled: false,
    favourite: false,
    desktop_shortcut: false,
    screen: displayNonogram,
  },
  {
    id: 'space-invaders',
    title: 'Space Invaders',
    icon: './themes/Yaru/apps/space-invaders.svg',
    disabled: false,
    favourite: false,
    desktop_shortcut: false,
    screen: displaySpaceInvaders,
  },
  {
    id: 'sudoku',
    title: 'Sudoku',
    icon: './themes/Yaru/apps/sudoku.svg',
    disabled: false,
    favourite: false,
    desktop_shortcut: false,
    screen: displaySudoku,
  },
  {
    id: 'flappy-bird',
    title: 'Flappy Bird',
    icon: './themes/Yaru/apps/flappy-bird.svg',
    disabled: false,
    favourite: false,
    desktop_shortcut: false,
    screen: displayFlappyBird,
  },
  {
    id: 'candy-crush',
    title: 'Candy Crush',
    icon: './themes/Yaru/apps/candy-crush.svg',
    disabled: false,
    favourite: false,
    desktop_shortcut: false,
    screen: displayCandyCrush,
  },
  {
    id: 'gomoku',
    title: 'Gomoku',
    icon: './themes/Yaru/apps/gomoku.svg',
    disabled: false,
    favourite: false,
    desktop_shortcut: false,
    screen: displayGomoku,
  },
  {
    id: 'pinball',
    title: 'Pinball',
    icon: './themes/Yaru/apps/pinball.svg',
    disabled: false,
    favourite: false,
    desktop_shortcut: false,
    screen: displayPinball,
  },
];

export const games = gameList.map((game) => ({ ...gameDefaults, ...game }));

const apps = [
  {
    id: 'chrome',
    title: 'Firefox',
    icon: './themes/Yaru/apps/kali-browser.svg',
    disabled: false,
    favourite: true,
    desktop_shortcut: true,
    screen: displayChrome,
  },
  {
    id: 'calc',
    title: 'Calc',
    icon: './themes/Yaru/apps/calc.png',
    disabled: false,
    favourite: false,
    desktop_shortcut: false,
    screen: displayTerminalCalc,
    resizable: false,
    allowMaximize: false,
    defaultWidth: 25,
    defaultHeight: 40,
  },
  {
    id: 'terminal',
    title: 'Terminal',
    icon: './themes/Yaru/apps/bash.png',
    disabled: false,
    favourite: true,
    desktop_shortcut: false,
    screen: displayTerminal,
  },
  {
    id: 'vscode',
    title: 'Visual Studio Code',
    icon: './themes/Yaru/apps/vscode.png',
    disabled: false,
    favourite: true,
    desktop_shortcut: false,
    screen: displayVsCode,
  },
  {
    id: 'x',
    title: 'X',
    icon: './themes/Yaru/apps/x.png',
    disabled: false,
    favourite: true,
    desktop_shortcut: false,
    screen: displayX,
  },
  {
    id: 'spotify',
    title: 'Spotify',
    icon: './themes/Yaru/apps/spotify.svg',
    disabled: false,
    favourite: true,
    desktop_shortcut: false,
    screen: displaySpotify,
  },
  {
    id: 'youtube',
    title: 'YouTube',
    icon: './themes/Yaru/apps/youtube.svg',
    disabled: false,
    favourite: true,
    desktop_shortcut: false,
    screen: displayYouTube,
  },
  {
    id: 'about-alex',
    title: 'About Alex',
    icon: './themes/Yaru/system/user-home.png',
    disabled: false,
    favourite: true,
    desktop_shortcut: true,
    screen: displayAboutAlex,
  },
  {
    id: 'settings',
    title: 'Settings',
    icon: './themes/Yaru/apps/gnome-control-center.png',
    disabled: false,
    favourite: true,
    desktop_shortcut: false,
    screen: displaySettings,
  },
  {
    id: 'resource-monitor',
    title: 'Resource Monitor',
    icon: './themes/Yaru/apps/resource-monitor.svg',
    disabled: false,
    favourite: false,
    desktop_shortcut: false,
    screen: displayResourceMonitor,
  },
  {
    id: 'project-gallery',
    title: 'Project Gallery',
    icon: './themes/Yaru/apps/project-gallery.svg',
    disabled: false,
    favourite: false,
    desktop_shortcut: false,
    screen: displayProjectGallery,
  },
  {
    id: 'todoist',
    title: 'Todoist',
    icon: './themes/Yaru/apps/todoist.png',
    disabled: false,
    favourite: false,
    desktop_shortcut: false,
    screen: displayTodoist,
  },
  {
    id: 'trash',
    title: 'Trash',
    icon: './themes/Yaru/system/user-trash-full.png',
    disabled: false,
    favourite: false,
    desktop_shortcut: true,
    screen: displayTrash,
  },
  {
    id: 'gedit',
    title: 'Contact Me',
    icon: './themes/Yaru/apps/gedit.png',
    disabled: false,
    favourite: false,
    desktop_shortcut: true,
    screen: displayGedit,
  },
  {
    id: 'converter',
    title: 'Converter',
    icon: './themes/Yaru/apps/calc.png',
    disabled: false,
    favourite: false,
    desktop_shortcut: false,
    screen: displayConverter,
  },
  {
    id: 'qr-tool',
    title: 'QR Tool',
    icon: './themes/Yaru/apps/qr.svg',
    disabled: false,
    favourite: false,
    desktop_shortcut: false,
    screen: displayQrTool,
  },
  {
    id: 'ascii-art',
    title: 'ASCII Art',
    icon: './themes/Yaru/apps/gedit.png',
    disabled: false,
    favourite: false,
    desktop_shortcut: false,
    screen: displayAsciiArt,
  },
  {
    id: 'quote-generator',
    title: 'Quote Generator',
    icon: './themes/Yaru/apps/quote.svg',
    disabled: false,
    favourite: false,
    desktop_shortcut: false,
    screen: displayQuoteGenerator,
  },
<<<<<<< HEAD
  {
    id: 'weather',
    title: 'Weather',
    icon: './themes/Yaru/apps/weather.svg',
    disabled: false,
    favourite: false,
    desktop_shortcut: false,
    screen: displayWeather,
  },
  {
    id: 'threat-modeler',
    title: 'Threat Modeler',
    icon: './themes/Yaru/apps/threat-modeler.svg',
    disabled: false,
    favourite: false,
    desktop_shortcut: false,
    screen: displayThreatModeler,
  },
  // Games are included so they appear alongside apps
  ...games,
];
=======
    {
      id: 'weather',
      title: 'Weather',
      icon: './themes/Yaru/apps/weather.svg',
      disabled: false,
      favourite: false,
      desktop_shortcut: false,
      screen: displayWeather,
    },
    {
      id: 'cookie-jar',
      title: 'Cookie Jar',
      icon: './themes/Yaru/apps/cookie-jar.svg',
      disabled: false,
      favourite: false,
      desktop_shortcut: false,
      screen: displayCookieJar,
    },
    {
      id: 'content-fingerprint',
      title: 'Content Fingerprint',
      icon: './themes/Yaru/apps/content-fingerprint.svg',
      disabled: false,
      favourite: false,
      desktop_shortcut: false,
      screen: displayContentFingerprint,
    },
    // Games are included so they appear alongside apps
    ...games,
  ];
>>>>>>> 4af7d01b

export default apps;<|MERGE_RESOLUTION|>--- conflicted
+++ resolved
@@ -82,12 +82,11 @@
 
 const GomokuApp = createDynamicApp('gomoku', 'Gomoku');
 const PinballApp = createDynamicApp('pinball', 'Pinball');
-<<<<<<< HEAD
 const ThreatModelerApp = createDynamicApp('threat-modeler', 'Threat Modeler');
-=======
+
 const ContentFingerprintApp = createDynamicApp('content-fingerprint', 'Content Fingerprint');
 const CookieJarApp = createDynamicApp('cookie-jar', 'Cookie Jar');
->>>>>>> 4af7d01b
+
 
 
 const displayTerminal = createDisplay(TerminalApp);
@@ -127,12 +126,10 @@
 const displayGomoku = createDisplay(GomokuApp);
 
 const displayPinball = createDisplay(PinballApp);
-<<<<<<< HEAD
 const displayThreatModeler = createDisplay(ThreatModelerApp);
-=======
+
 const displayContentFingerprint = createDisplay(ContentFingerprintApp);
 const displayCookieJar = createDisplay(CookieJarApp);
->>>>>>> 4af7d01b
 
 
 // Default window sizing for games to prevent oversized frames
@@ -613,7 +610,6 @@
     desktop_shortcut: false,
     screen: displayQuoteGenerator,
   },
-<<<<<<< HEAD
   {
     id: 'weather',
     title: 'Weather',
@@ -635,7 +631,7 @@
   // Games are included so they appear alongside apps
   ...games,
 ];
-=======
+
     {
       id: 'weather',
       title: 'Weather',
@@ -666,6 +662,5 @@
     // Games are included so they appear alongside apps
     ...games,
   ];
->>>>>>> 4af7d01b
 
 export default apps;