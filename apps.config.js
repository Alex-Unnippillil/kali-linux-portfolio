--- conflicted
+++ resolved
@@ -81,8 +81,7 @@
 const GomokuApp = createDynamicApp('gomoku', 'Gomoku');
 const PinballApp = createDynamicApp('pinball', 'Pinball');
 const ReaverApp = createDynamicApp('reaver', 'Reaver');
-<<<<<<< HEAD
-=======
+
 
 const HydraApp = createDynamicApp('hydra', 'Hydra');
 const JohnApp = createDynamicApp('john', 'John the Ripper');
@@ -90,7 +89,6 @@
 const NmapNSEApp = createDynamicApp('nmap-nse', 'Nmap NSE');
 const OpenVASApp = createDynamicApp('openvas', 'OpenVAS');
 const ReconNGApp = createDynamicApp('reconng', 'Recon-ng');
->>>>>>> 80700cd9
 
 
 const displayTerminal = createDisplay(TerminalApp);
@@ -134,8 +132,7 @@
 
 const displayPinball = createDisplay(PinballApp);
 const displayReaver = createDisplay(ReaverApp);
-<<<<<<< HEAD
-=======
+
 
 const displayHydra = createDisplay(HydraApp);
 const displayJohn = createDisplay(JohnApp);
@@ -146,7 +143,6 @@
 const displayOpenVAS = createDisplay(OpenVASApp);
 
 const displayReconNG = createDisplay(ReconNGApp);
->>>>>>> 80700cd9
 
 
 // Default window sizing for games to prevent oversized frames
@@ -644,8 +640,6 @@
     screen: displayReaver,
   },
   {
-<<<<<<< HEAD
-=======
     id: 'nessus',
     title: 'Nessus',
     icon: './themes/Yaru/apps/nessus.svg',
@@ -655,7 +649,6 @@
     screen: displayNessus,
   },
   {
->>>>>>> 80700cd9
     id: 'ascii-art',
     title: 'ASCII Art',
     icon: './themes/Yaru/apps/gedit.png',
