import React from 'react';
import dynamic from 'next/dynamic';
import ReactGA from 'react-ga4';

import { displayX } from './components/apps/x';
import { displaySpotify } from './components/apps/spotify';
import { displayVsCode } from './components/apps/vscode';
import { displaySettings } from './components/apps/settings';
import { displayChrome } from './components/apps/chrome';
import { displayTrash } from './components/apps/trash';
import { displayGedit } from './components/apps/gedit';
import { displayAboutAlex } from './components/apps/alex';
import { displayTodoist } from './components/apps/todoist';
import { displayYouTube } from './components/apps/youtube';
import { displayWeather } from './components/apps/weather';
import { displayConverter } from './components/apps/converter';
import { displayKeyConverter } from './components/apps/key-converter';
import { displayQrTool } from './components/apps/qr_tool';
import { displayRegexRedactor } from './components/apps/regex-redactor';
import { displayAsciiArt } from './components/apps/ascii_art';
import { displayResourceMonitor } from './components/apps/resource_monitor';
import { displayQuoteGenerator } from './components/apps/quote_generator';
import { displayCvssCalculator } from './components/apps/cvss-calculator';
import { displayProjectGallery } from './components/apps/project-gallery';
import { displayFileSignature } from './components/apps/file-signature';

import { displayPlistInspector } from './components/apps/plist-inspector';

import { displaySpfFlattener } from './components/apps/spf-flattener';

import { displayHibpCheck } from './components/apps/hibp-check';

import { displayJwsJweWorkbench } from './components/apps/jws-jwe-workbench';

import { displayCaaChecker } from './components/apps/caa-checker';


export const THEME = process.env.NEXT_PUBLIC_THEME || 'Yaru';
export const icon = (name) => `./themes/${THEME}/apps/${name}`;
export const sys = (name) => `./themes/${THEME}/system/${name}`;

const createDynamicApp = (path, name) =>
  dynamic(
    () =>
      import(`./components/apps/${path}`).then((mod) => {
        ReactGA.event({ category: 'Application', action: `Loaded ${name}` });
        return mod.default;
      }),
    {
      ssr: false,
      loading: () => (
        <div className="h-full w-full flex items-center justify-center bg-panel text-white">
          {`Loading ${name}...`}
        </div>
      ),
    }
  );

const createDisplay = (Component) => {
  const DisplayComponent = (addFolder, openApp) => (
    <Component addFolder={addFolder} openApp={openApp} />
  );
  DisplayComponent.displayName = Component.displayName || Component.name || 'Component';
  return DisplayComponent;
};

// Dynamic applications and games
const TerminalApp = createDynamicApp('terminal', 'Terminal');
const CalcApp = createDynamicApp('calc', 'Calc');
const TicTacToeApp = createDynamicApp('tictactoe', 'Tic Tac Toe');
const ChessApp = createDynamicApp('chess', 'Chess');
const ConnectFourApp = createDynamicApp('connect-four', 'Connect Four');
const HangmanApp = createDynamicApp('hangman', 'Hangman');
const FroggerApp = createDynamicApp('frogger', 'Frogger');
const FlappyBirdApp = createDynamicApp('flappy-bird', 'Flappy Bird');
const Game2048App = createDynamicApp('2048', '2048');
const SnakeApp = createDynamicApp('snake', 'Snake');
const MemoryApp = createDynamicApp('memory', 'Memory');
const MinesweeperApp = createDynamicApp('minesweeper', 'Minesweeper');
const PongApp = createDynamicApp('pong', 'Pong');
const PacmanApp = createDynamicApp('pacman', 'Pacman');
const CarRacerApp = createDynamicApp('car-racer', 'Car Racer');
const PlatformerApp = createDynamicApp('platformer', 'Platformer');
const BattleshipApp = createDynamicApp('battleship', 'Battleship');
const CheckersApp = createDynamicApp('checkers', 'Checkers');
const ReversiApp = createDynamicApp('reversi', 'Reversi');
const SimonApp = createDynamicApp('simon', 'Simon');
const SokobanApp = createDynamicApp('sokoban', 'Sokoban');
const SolitaireApp = createDynamicApp('solitaire', 'Solitaire');
const TowerDefenseApp = createDynamicApp('tower-defense', 'Tower Defense');
const WordSearchApp = createDynamicApp('word-search', 'Word Search');
const WordleApp = createDynamicApp('wordle', 'Wordle');
const BlackjackApp = createDynamicApp('blackjack', 'Blackjack');
const BreakoutApp = createDynamicApp('breakout', 'Breakout');
const AsteroidsApp = createDynamicApp('asteroids', 'Asteroids');
const SudokuApp = createDynamicApp('sudoku', 'Sudoku');
const SpaceInvadersApp = createDynamicApp('space-invaders', 'Space Invaders');
const NonogramApp = createDynamicApp('nonogram', 'Nonogram');
const TetrisApp = createDynamicApp('tetris', 'Tetris');
const CandyCrushApp = createDynamicApp('candy-crush', 'Candy Crush');
const MailAuthApp = createDynamicApp('mail-auth', 'Mail Auth');

const MailSecurityMatrixApp = createDynamicApp(
  'mail-security-matrix',
  'Mail Security Matrix'
);

const DnssecValidatorApp = createDynamicApp('dnssec-validator', 'DNSSEC Validator');

const CveDashboardApp = createDynamicApp('cve-dashboard', 'CVE Dashboard');

const GomokuApp = createDynamicApp('gomoku', 'Gomoku');
const PinballApp = createDynamicApp('pinball', 'Pinball');
const FaviconHashApp = createDynamicApp('favicon-hash', 'Favicon Hash');

const PcapViewerApp = createDynamicApp('pcap-viewer', 'PCAP Viewer');

const SqliteViewerApp = createDynamicApp('sqlite-viewer', 'SQLite Viewer');

const YaraTesterApp = createDynamicApp('yara-tester', 'YARA Tester');

const ThreatModelerApp = createDynamicApp('threat-modeler', 'Threat Modeler');

const ContentFingerprintApp = createDynamicApp('content-fingerprint', 'Content Fingerprint');
const SshFingerprintApp = createDynamicApp('ssh-fingerprint', 'SSH Fingerprint');
const NmapViewerApp = createDynamicApp('nmap-viewer', 'Nmap Viewer');

const ReportViewerApp = createDynamicApp('report-viewer', 'Report Viewer');

const HstsPreloadApp = createDynamicApp('hsts-preload', 'HSTS Preload');
const CookieJarApp = createDynamicApp('cookie-jar', 'Cookie Jar');
<<<<<<< HEAD
const WaybackViewerApp = createDynamicApp('wayback-viewer', 'Wayback Viewer');
=======
const RobotsAuditorApp = createDynamicApp('robots-auditor', 'Robots Auditor');

const Ipv6SlaacApp = createDynamicApp('ipv6-slaac', 'IPv6 SLAAC');

const AsnExplorerApp = createDynamicApp('asn-explorer', 'ASN Explorer');

const ArgonBcryptDemoApp = createDynamicApp('argon-bcrypt-demo', 'Argon/Bcrypt Demo');

const PkceHelperApp = createDynamicApp('pkce-helper', 'PKCE Helper');

const CsrGeneratorApp = createDynamicApp('csr-generator', 'CSR Generator');

const OpenRedirectLabApp = createDynamicApp('open-redirect-lab', 'Open Redirect Lab');

const SameSiteLabApp = createDynamicApp('samesite-lab', 'SameSite Lab');

const SitemapHeatmapApp = createDynamicApp('sitemap-heatmap', 'Sitemap Heatmap');

const MetaInspectorApp = createDynamicApp('meta-inspector', 'Meta Inspector');

const RedirectVisualizerApp = createDynamicApp(
  'redirect-visualizer',
  'Redirect Visualizer'
);

const Http3ProbeApp = createDynamicApp('http3-probe', 'HTTP/3 Probe');

const CspReporterApp = createDynamicApp('csp-reporter', 'CSP Reporter');

const IpDnsLeakApp = createDynamicApp('ip-dns-leak', 'IP/DNS Leak');

const EmlMsgParserApp = createDynamicApp('eml-msg-parser', 'EML/MSG Parser');

const PrefetchJumplistApp = createDynamicApp(
  'prefetch-jumplist',
  'Prefetch JumpList'
);


const TimelineBuilderApp = createDynamicApp('timeline-builder', 'Timeline Builder');
>>>>>>> 58ab8eb5



const displayTerminal = createDisplay(TerminalApp);
const displayTerminalCalc = createDisplay(CalcApp);
const displayTicTacToe = createDisplay(TicTacToeApp);
const displayChess = createDisplay(ChessApp);
const displayConnectFour = createDisplay(ConnectFourApp);
const displayHangman = createDisplay(HangmanApp);
const displayFrogger = createDisplay(FroggerApp);
const displayFlappyBird = createDisplay(FlappyBirdApp);
const display2048 = createDisplay(Game2048App);
const displaySnake = createDisplay(SnakeApp);
const displayMemory = createDisplay(MemoryApp);
const displayMinesweeper = createDisplay(MinesweeperApp);
const displayPong = createDisplay(PongApp);
const displayPacman = createDisplay(PacmanApp);
const displayCarRacer = createDisplay(CarRacerApp);
const displayPlatformer = createDisplay(PlatformerApp);
const displayBattleship = createDisplay(BattleshipApp);
const displayCheckers = createDisplay(CheckersApp);
const displayReversi = createDisplay(ReversiApp);
const displaySimon = createDisplay(SimonApp);
const displaySokoban = createDisplay(SokobanApp);
const displaySolitaire = createDisplay(SolitaireApp);
const displayTowerDefense = createDisplay(TowerDefenseApp);
const displayWordSearch = createDisplay(WordSearchApp);
const displayWordle = createDisplay(WordleApp);
const displayBlackjack = createDisplay(BlackjackApp);
const displayBreakout = createDisplay(BreakoutApp);
const displayAsteroids = createDisplay(AsteroidsApp);
const displaySudoku = createDisplay(SudokuApp);
const displaySpaceInvaders = createDisplay(SpaceInvadersApp);
const displayNonogram = createDisplay(NonogramApp);
const displayTetris = createDisplay(TetrisApp);
const displayCandyCrush = createDisplay(CandyCrushApp);
const displayCtSearch = createDisplay(CtSearchApp);

const displayMailAuth = createDisplay(MailAuthApp);
const displayMailSecurityMatrix = createDisplay(MailSecurityMatrixApp);

const displayDnssecValidator = createDisplay(DnssecValidatorApp);

const displayCveDashboard = createDisplay(CveDashboardApp);

const displayGomoku = createDisplay(GomokuApp);
const displayPinball = createDisplay(PinballApp);
const displayFaviconHash = createDisplay(FaviconHashApp);

const displayPcapViewer = createDisplay(PcapViewerApp);

const displaySqliteViewer = createDisplay(SqliteViewerApp);

const displayYaraTester = createDisplay(YaraTesterApp);

const displayThreatModeler = createDisplay(ThreatModelerApp);

const displayContentFingerprint = createDisplay(ContentFingerprintApp);
const displaySshFingerprint = createDisplay(SshFingerprintApp);
const displayNmapViewer = createDisplay(NmapViewerApp);

const displayReportViewer = createDisplay(ReportViewerApp);

const displayHstsPreload = createDisplay(HstsPreloadApp);
const displayCookieJar = createDisplay(CookieJarApp);
<<<<<<< HEAD
const displayWaybackViewer = createDisplay(WaybackViewerApp);
=======
const displayRobotsAuditor = createDisplay(RobotsAuditorApp);


const displayTimelineBuilder = createDisplay(TimelineBuilderApp);

const displayEmlMsgParser = createDisplay(EmlMsgParserApp);


const displayPrefetchJumplist = createDisplay(PrefetchJumplistApp);


const displayIpDnsLeak = createDisplay(IpDnsLeakApp);

const displayIpv6Slaac = createDisplay(Ipv6SlaacApp);

const displayAsnExplorer = createDisplay(AsnExplorerApp);

const displayArgonBcryptDemo = createDisplay(ArgonBcryptDemoApp);

const displayPkceHelper = createDisplay(PkceHelperApp);

const displayCsrGenerator = createDisplay(CsrGeneratorApp);

const displayOpenRedirectLab = createDisplay(OpenRedirectLabApp);

const displaySameSiteLab = createDisplay(SameSiteLabApp);


const displayCspReporter = createDisplay(CspReporterApp);

const displaySitemapHeatmap = createDisplay(SitemapHeatmapApp);

const displayMetaInspector = createDisplay(MetaInspectorApp);


const displayRedirectVisualizer = createDisplay(RedirectVisualizerApp);

const displayHttp3Probe = createDisplay(Http3ProbeApp);


>>>>>>> 58ab8eb5
 


// Default window sizing for games to prevent oversized frames
const gameDefaults = {
  defaultWidth: 50,
  defaultHeight: 60,
};

// Games list used for the "Games" folder on the desktop
const gameList = [
  {
    id: '2048',
    title: '2048',
    icon: icon('2048.svg'),
    disabled: false,
    favourite: false,
    desktop_shortcut: false,
    screen: display2048,
    defaultWidth: 35,
    defaultHeight: 45,
  },
  {
    id: 'asteroids',
    title: 'Asteroids',
    icon: icon('asteroids.svg'),
    disabled: false,
    favourite: false,
    desktop_shortcut: false,
    screen: displayAsteroids,
  },
  {
    id: 'battleship',
    title: 'Battleship',
    icon: icon('battleship.svg'),
    disabled: false,
    favourite: false,
    desktop_shortcut: false,
    screen: displayBattleship,
  },
  {
    id: 'blackjack',
    title: 'Blackjack',
    icon: icon('blackjack.svg'),
    disabled: false,
    favourite: false,
    desktop_shortcut: false,
    screen: displayBlackjack,
  },
  {
    id: 'breakout',
    title: 'Breakout',
    icon: icon('breakout.svg'),
    disabled: false,
    favourite: false,
    desktop_shortcut: false,
    screen: displayBreakout,
  },
  {
    id: 'car-racer',
    title: 'Car Racer',
    icon: icon('car-racer.svg'),
    disabled: false,
    favourite: false,
    desktop_shortcut: false,
    screen: displayCarRacer,
  },
  {
    id: 'checkers',
    title: 'Checkers',
    icon: icon('checkers.svg'),
    disabled: false,
    favourite: false,
    desktop_shortcut: false,
    screen: displayCheckers,
  },
  {
    id: 'chess',
    title: 'Chess',
    icon: icon('chess.svg'),
    disabled: false,
    favourite: false,
    desktop_shortcut: false,
    screen: displayChess,
  },
  {
    id: 'connect-four',
    title: 'Connect Four',
    icon: icon('connect-four.svg'),
    disabled: false,
    favourite: false,
    desktop_shortcut: false,
    screen: displayConnectFour,
  },
  {
    id: 'frogger',
    title: 'Frogger',
    icon: icon('frogger.svg'),
    disabled: false,
    favourite: false,
    desktop_shortcut: false,
    screen: displayFrogger,
  },
  {
    id: 'hangman',
    title: 'Hangman',
    icon: icon('hangman.svg'),
    disabled: false,
    favourite: false,
    desktop_shortcut: false,
    screen: displayHangman,
  },
  {
    id: 'memory',
    title: 'Memory',
    icon: icon('memory.svg'),
    disabled: false,
    favourite: false,
    desktop_shortcut: false,
    screen: displayMemory,
  },
  {
    id: 'minesweeper',
    title: 'Minesweeper',
    icon: icon('minesweeper.svg'),
    disabled: false,
    favourite: false,
    desktop_shortcut: false,
    screen: displayMinesweeper,
  },
  {
    id: 'pacman',
    title: 'Pacman',
    icon: icon('pacman.svg'),
    disabled: false,
    favourite: false,
    desktop_shortcut: false,
    screen: displayPacman,
  },
  {
    id: 'platformer',
    title: 'Platformer',
    icon: icon('platformer.svg'),
    disabled: false,
    favourite: false,
    desktop_shortcut: false,
    screen: displayPlatformer,
  },
  {
    id: 'pong',
    title: 'Pong',
    icon: icon('pong.svg'),
    disabled: false,
    favourite: false,
    desktop_shortcut: false,
    screen: displayPong,
  },
  {
    id: 'reversi',
    title: 'Reversi',
    icon: icon('reversi.svg'),
    disabled: false,
    favourite: false,
    desktop_shortcut: false,
    screen: displayReversi,
  },
  {
    id: 'simon',
    title: 'Simon',
    icon: icon('simon.svg'),
    disabled: false,
    favourite: false,
    desktop_shortcut: false,
    screen: displaySimon,
  },
  {
    id: 'snake',
    title: 'Snake',
    icon: icon('snake.svg'),
    disabled: false,
    favourite: false,
    desktop_shortcut: false,
    screen: displaySnake,
  },
  {
    id: 'sokoban',
    title: 'Sokoban',
    icon: icon('sokoban.svg'),
    disabled: false,
    favourite: false,
    desktop_shortcut: false,
    screen: displaySokoban,
  },
  {
    id: 'solitaire',
    title: 'Solitaire',
    icon: icon('solitaire.svg'),
    disabled: false,
    favourite: false,
    desktop_shortcut: false,
    screen: displaySolitaire,
  },
  {
    id: 'tictactoe',
    title: 'Tic Tac Toe',
    icon: icon('tictactoe.svg'),
    disabled: false,
    favourite: false,
    desktop_shortcut: false,
    screen: displayTicTacToe,
  },
  {
    id: 'tetris',
    title: 'Tetris',
    icon: icon('tetris.svg'),
    disabled: false,
    favourite: false,
    desktop_shortcut: false,
    screen: displayTetris,
  },
  {
    id: 'tower-defense',
    title: 'Tower Defense',
    icon: icon('tower-defense.svg'),
    disabled: false,
    favourite: false,
    desktop_shortcut: false,
    screen: displayTowerDefense,
  },
  {
    id: 'word-search',
    title: 'Word Search',
    icon: icon('word-search.svg'),
    disabled: false,
    favourite: false,
    desktop_shortcut: false,
    screen: displayWordSearch,
  },
  {
    id: 'wordle',
    title: 'Wordle',
    icon: icon('wordle.svg'),
    disabled: false,
    favourite: false,
    desktop_shortcut: false,
    screen: displayWordle,
  },
  {
    id: 'nonogram',
    title: 'Nonogram',
    icon: icon('nonogram.svg'),
    disabled: false,
    favourite: false,
    desktop_shortcut: false,
    screen: displayNonogram,
  },
  {
    id: 'space-invaders',
    title: 'Space Invaders',
    icon: icon('space-invaders.svg'),
    disabled: false,
    favourite: false,
    desktop_shortcut: false,
    screen: displaySpaceInvaders,
  },
  {
    id: 'sudoku',
    title: 'Sudoku',
    icon: icon('sudoku.svg'),
    disabled: false,
    favourite: false,
    desktop_shortcut: false,
    screen: displaySudoku,
  },
  {
    id: 'flappy-bird',
    title: 'Flappy Bird',
    icon: icon('flappy-bird.svg'),
    disabled: false,
    favourite: false,
    desktop_shortcut: false,
    screen: displayFlappyBird,
  },
  {
    id: 'candy-crush',
    title: 'Candy Crush',
    icon: icon('candy-crush.svg'),
    disabled: false,
    favourite: false,
    desktop_shortcut: false,
    screen: displayCandyCrush,
  },
  {
    id: 'gomoku',
    title: 'Gomoku',
    icon: icon('gomoku.svg'),
    disabled: false,
    favourite: false,
    desktop_shortcut: false,
    screen: displayGomoku,
  },
  {
    id: 'pinball',
    title: 'Pinball',
    icon: icon('pinball.svg'),
    disabled: false,
    favourite: false,
    desktop_shortcut: false,
    screen: displayPinball,
  },
];

export const games = gameList.map((game) => ({ ...gameDefaults, ...game }));

const apps = [
  {
    id: 'chrome',
    title: 'Firefox',
    icon: icon('kali-browser.svg'),
    disabled: false,
    favourite: true,
    desktop_shortcut: true,
    screen: displayChrome,
  },
  {
    id: 'calc',
    title: 'Calc',
    icon: icon('calc.png'),
    disabled: false,
    favourite: false,
    desktop_shortcut: false,
    screen: displayTerminalCalc,
    resizable: false,
    allowMaximize: false,
    defaultWidth: 25,
    defaultHeight: 40,
  },
  {
    id: 'terminal',
    title: 'Terminal',
    icon: icon('bash.png'),
    disabled: false,
    favourite: true,
    desktop_shortcut: false,
    screen: displayTerminal,
  },
  {
    id: 'vscode',
    title: 'Visual Studio Code',
    icon: icon('vscode.png'),
    disabled: false,
    favourite: true,
    desktop_shortcut: false,
    screen: displayVsCode,
  },
  {
    id: 'x',
    title: 'X',
    icon: icon('x.png'),
    disabled: false,
    favourite: true,
    desktop_shortcut: false,
    screen: displayX,
  },
  {
    id: 'spotify',
    title: 'Spotify',
    icon: icon('spotify.svg'),
    disabled: false,
    favourite: true,
    desktop_shortcut: false,
    screen: displaySpotify,
  },
  {
    id: 'youtube',
    title: 'YouTube',
    icon: icon('youtube.svg'),
    disabled: false,
    favourite: true,
    desktop_shortcut: false,
    screen: displayYouTube,
  },
  {
    id: 'about-alex',
    title: 'About Alex',
    icon: sys('user-home.png'),
    disabled: false,
    favourite: true,
    desktop_shortcut: true,
    screen: displayAboutAlex,
  },
  {
    id: 'settings',
    title: 'Settings',
    icon: icon('gnome-control-center.png'),
    disabled: false,
    favourite: true,
    desktop_shortcut: false,
    screen: displaySettings,
  },
  {
    id: 'resource-monitor',
    title: 'Resource Monitor',
    icon: icon('resource-monitor.svg'),
    disabled: false,
    favourite: false,
    desktop_shortcut: false,
    screen: displayResourceMonitor,
  },
  {
    id: 'ip-dns-leak',
    title: 'IP/DNS Leak',
    icon: icon('resource-monitor.svg'),
    disabled: false,
    favourite: false,
    desktop_shortcut: false,
    screen: displayIpDnsLeak,
  },
  {
    id: 'project-gallery',
    title: 'Project Gallery',
    icon: icon('project-gallery.svg'),
    disabled: false,
    favourite: false,
    desktop_shortcut: false,
    screen: displayProjectGallery,
  },
  {
    id: 'todoist',
    title: 'Todoist',
    icon: icon('todoist.png'),
    disabled: false,
    favourite: false,
    desktop_shortcut: false,
    screen: displayTodoist,
  },
  {
    id: 'trash',
    title: 'Trash',
    icon: sys('user-trash-full.png'),
    disabled: false,
    favourite: false,
    desktop_shortcut: true,
    screen: displayTrash,
  },
  {
    id: 'gedit',
    title: 'Contact Me',
    icon: icon('gedit.png'),
    disabled: false,
    favourite: false,
    desktop_shortcut: true,
    screen: displayGedit,
  },
  {
    id: 'converter',
    title: 'Converter',
    icon: icon('calc.png'),
    disabled: false,
    favourite: false,
    desktop_shortcut: false,
    screen: displayConverter,
  },
  {
    id: 'key-converter',
    title: 'Key Converter',
    icon: icon('hash.svg'),
    disabled: false,
    favourite: false,
    desktop_shortcut: false,
    screen: displayKeyConverter,
  },
  {
    id: 'qr-tool',
    title: 'QR Tool',
    icon: icon('qr.svg'),
    disabled: false,
    favourite: false,
    desktop_shortcut: false,
    screen: displayQrTool,
  },
  {
    id: 'regex-redactor',
    title: 'Regex Redactor',
    icon: './themes/Yaru/apps/regex-redactor.svg',
    disabled: false,
    favourite: false,
    desktop_shortcut: false,
    screen: displayRegexRedactor,
  },
  {
    id: 'ascii-art',
    title: 'ASCII Art',
    icon: icon('gedit.png'),
    disabled: false,
    favourite: false,
    desktop_shortcut: false,
    screen: displayAsciiArt,
  },
  {
    id: 'quote-generator',
    title: 'Quote Generator',
    icon: icon('quote.svg'),
    disabled: false,
    favourite: false,
    desktop_shortcut: false,
  {
    id: 'cvss-calculator',
    title: 'CVSS Calculator',
    icon: icon('calc.png'),
    disabled: false,
    favourite: false,
    desktop_shortcut: false,
    screen: displayCvssCalculator,
    id: 'caa-checker',
    title: 'CAA Checker',
    icon: icon('mail-auth.svg'),
    disabled: false,
    favourite: false,
    desktop_shortcut: false,
    screen: displayCaaChecker,
  },
  {
    id: 'jws-jwe-workbench',
    title: 'JWS/JWE Workbench',
    icon: icon('hash.svg'),
    disabled: false,
    favourite: false,
    desktop_shortcut: false,
    screen: displayJwsJweWorkbench,
  },
  {
    id: 'pkce-helper',
    title: 'PKCE Helper',
    icon: icon('calc.png'),
    disabled: false,
    favourite: false,
    desktop_shortcut: false,
    screen: displayPkceHelper,
  },
  {
    id: 'timeline-builder',
    title: 'Timeline Builder',
    icon: icon('project-gallery.svg'),
    disabled: false,
    favourite: false,
    desktop_shortcut: false,
    screen: displayTimelineBuilder,
  },
  {
    id: 'ct-search',
    title: 'CT Search',
    icon: icon('hash.svg'),
    disabled: false,
    favourite: false,
    desktop_shortcut: false,
    screen: displayCtSearch,
  },

  {
    id: 'favicon-hash',
    title: 'Favicon Hash',
    icon: './themes/Yaru/apps/hash.svg',
    disabled: false,
    favourite: false,
    desktop_shortcut: false,
    screen: displayFaviconHash,
  },
  {
<<<<<<< HEAD
=======



    icon: icon('calc.png'),



>>>>>>> 58ab8eb5
    id: 'cve-dashboard',
    title: 'CVE Dashboard',
    icon: './themes/Yaru/apps/calc.png',
    disabled: false,
    favourite: false,
    desktop_shortcut: false,
    screen: displayCveDashboard,
  },
  {
    id: 'pcap-viewer',
    title: 'PCAP Viewer',
    icon: './themes/Yaru/apps/pcap-viewer.svg',
    disabled: false,
    favourite: false,
    desktop_shortcut: false,
<<<<<<< HEAD
=======


  },
  {
    id: 'sqlite-viewer',
    title: 'SQLite Viewer',
    icon: './themes/Yaru/apps/gedit.png',
    disabled: false,
    favourite: false,
    desktop_shortcut: false,
    screen: displaySqliteViewer,


>>>>>>> 58ab8eb5
    screen: displayPcapViewer,
  },
  {
    id: 'yara-tester',
    title: 'YARA Tester',
    icon: './themes/Yaru/apps/bash.png',
    disabled: false,
    favourite: false,
    desktop_shortcut: false,
    screen: displayYaraTester,
  },
  {
    id: 'plist-inspector',
    title: 'Plist Inspector',
    icon: icon('gedit.png'),
    disabled: false,
    favourite: false,
    desktop_shortcut: false,
    screen: displayPlistInspector,
  },
  {
    id: 'weather',
    title: 'Weather',
    icon: './themes/Yaru/apps/weather.svg',
    disabled: false,
    favourite: false,
    desktop_shortcut: false,
    screen: displayWeather,
  },
  {
    id: 'cookie-jar',
    title: 'Cookie Jar',
    icon: './themes/Yaru/apps/cookie-jar.svg',
    disabled: false,
    favourite: false,
    desktop_shortcut: false,
    screen: displayCookieJar,
  },
  {
    id: 'content-fingerprint',
    title: 'Content Fingerprint',
    icon: './themes/Yaru/apps/content-fingerprint.svg',
    disabled: false,
    favourite: false,
    desktop_shortcut: false,
    screen: displayContentFingerprint,
  },
  {
    id: 'nmap-viewer',
    title: 'Nmap Viewer',
    icon: './themes/Yaru/apps/resource-monitor.svg',
    disabled: false,
    favourite: false,
    desktop_shortcut: false,
    screen: displayNmapViewer,
  },
  {
    id: 'report-viewer',
    title: 'Report Viewer',
    icon: './themes/Yaru/apps/gedit.png',
    disabled: false,
    favourite: false,
    desktop_shortcut: false,
    screen: displayReportViewer,
  },
  {
    id: 'prefetch-jumplist',
    title: 'Prefetch JumpList',
    icon: './themes/Yaru/apps/gedit.png',
    disabled: false,
    favourite: false,
    desktop_shortcut: false,
    screen: displayPrefetchJumplist,
  },


  },
  {
    id: 'spf-flattener',
    title: 'SPF Flattener',
    icon: './themes/Yaru/apps/spf-flattener.svg',
    disabled: false,
    favourite: false,
    desktop_shortcut: false,
    screen: displaySpfFlattener,
  },



  {
    id: 'sitemap-heatmap',
    title: 'Sitemap Heatmap',
    icon: './themes/Yaru/apps/resource-monitor.svg',
    disabled: false,
    favourite: false,
    desktop_shortcut: false,
    screen: displaySitemapHeatmap,

  },
  {
    id: 'mail-auth',
    title: 'Mail Auth',
    icon: './themes/Yaru/apps/mail-auth.svg',
    disabled: false,
    favourite: false,
    desktop_shortcut: false,
    screen: displayMailAuth,
  },
  {
<<<<<<< HEAD
=======


    id: 'mail-security-matrix',
    title: 'Mail Security Matrix',
    icon: './themes/Yaru/apps/mail-auth.svg',
    disabled: false,
    favourite: false,
    desktop_shortcut: false,
    screen: displayMailSecurityMatrix,
  },
  {



>>>>>>> 58ab8eb5
    id: 'threat-modeler',
    title: 'Threat Modeler',
    icon: './themes/Yaru/apps/threat-modeler.svg',
    disabled: false,
    favourite: false,
    desktop_shortcut: false,
    screen: displayThreatModeler,
  },
  {
<<<<<<< HEAD
    id: 'wayback-viewer',
    title: 'Wayback Viewer',
    icon: './themes/Yaru/apps/kali-browser.svg',
    disabled: false,
    favourite: false,
    desktop_shortcut: false,
    screen: displayWaybackViewer,
  },
=======

    id: 'robots-auditor',
    title: 'Robots Auditor',

    id: 'eml-msg-parser',
    title: 'EML/MSG Parser',
    icon: './themes/Yaru/apps/mail-auth.svg',
    disabled: false,
    favourite: false,
    desktop_shortcut: false,
    screen: displayEmlMsgParser,


    id: 'ipv6-slaac',
    title: 'IPv6 SLAAC',
    icon: icon('calc.png'),
    disabled: false,
    favourite: false,
    desktop_shortcut: false,
    screen: displayIpv6Slaac,


    id: 'csp-reporter',
    title: 'CSP Reporter',

    id: 'cookie-jar',
    title: 'Cookie Jar',
    icon: './themes/Yaru/apps/cookie-jar.svg',
    disabled: false,
    favourite: false,
    desktop_shortcut: false,
    screen: displayCookieJar,
  },
  {
    id: 'content-fingerprint',
    title: 'Content Fingerprint',
    icon: './themes/Yaru/apps/content-fingerprint.svg',
    disabled: false,
    favourite: false,
    desktop_shortcut: false,
    screen: displayContentFingerprint,
  },
  {
    id: 'file-signature',
    title: 'File Signature',
    icon: './themes/Yaru/apps/hash.svg',
    disabled: false,
    favourite: false,
    desktop_shortcut: false,
    screen: displayFileSignature,
  },
  {

    id: 'nmap-viewer',
    title: 'Nmap Viewer',
    icon: './themes/Yaru/apps/resource-monitor.svg',
    disabled: false,
    favourite: false,
    desktop_shortcut: false,
    screen: displayNmapViewer,
  },
  {
    id: 'report-viewer',
    title: 'Report Viewer',
    icon: './themes/Yaru/apps/gedit.png',
    disabled: false,
    favourite: false,
    desktop_shortcut: false,
    screen: displayReportViewer,
  },

  {

    id: 'hibp-check',
    title: 'HIBP Check',
    icon: icon('hash.svg'),
    disabled: false,
    favourite: false,
    desktop_shortcut: false,
    screen: displayHibpCheck,

    id: 'open-redirect-lab',
    title: 'Open Redirect Lab',
    icon: icon('gedit.png'),
    disabled: false,
    favourite: false,
    desktop_shortcut: false,
    screen: displayOpenRedirectLab,

    screen: displayCspReporter,

    screen: displayReportViewer,
  },
  {
    id: 'hsts-preload',
    title: 'HSTS Preload',
    icon: './themes/Yaru/apps/hash.svg',
    disabled: false,
    favourite: false,
    desktop_shortcut: false,
    screen: displayHstsPreload,

    id: 'dnssec-validator',
    title: 'DNSSEC Validator',
    icon: './themes/Yaru/apps/bash.png',
    disabled: false,
    favourite: false,
    desktop_shortcut: false,

    screen: displayRobotsAuditor,
  },
    screen: displayDnssecValidator,

  },


>>>>>>> 58ab8eb5
  // Games are included so they appear alongside apps
  ...games,
];

<<<<<<< HEAD
=======


    {
      id: 'weather',
      title: 'Weather',
      icon: './themes/Yaru/apps/weather.svg',
      disabled: false,
      favourite: false,
      desktop_shortcut: false,
      screen: displayWeather,
    },
    {
      id: 'cookie-jar',
      title: 'Cookie Jar',
      icon: './themes/Yaru/apps/cookie-jar.svg',
      disabled: false,
      favourite: false,
      desktop_shortcut: false,
      screen: displayCookieJar,
    },
    {
      id: 'asn-explorer',
      title: 'ASN Explorer',
      icon: './themes/Yaru/apps/resource-monitor.svg',
      disabled: false,
      favourite: false,
      desktop_shortcut: false,
      screen: displayAsnExplorer,
      id: 'argon-bcrypt-demo',
      title: 'Argon/Bcrypt Demo',
      icon: './themes/Yaru/apps/hash.svg',
      disabled: false,
      favourite: false,
      desktop_shortcut: false,
      screen: displayArgonBcryptDemo,

      id: 'samesite-lab',
      title: 'SameSite Lab',
      icon: './themes/Yaru/apps/cookie-jar.svg',
      disabled: false,
      favourite: false,
      desktop_shortcut: false,
      screen: displaySameSiteLab,
    },
    {
      id: 'content-fingerprint',
      title: 'Content Fingerprint',
      icon: './themes/Yaru/apps/content-fingerprint.svg',
      disabled: false,
      favourite: false,
      desktop_shortcut: false,
      screen: displayContentFingerprint,
    },
    {
      id: 'ssh-fingerprint',
      title: 'SSH Fingerprint',

      id: 'csr-generator',
      title: 'CSR Generator',
      icon: './themes/Yaru/apps/hash.svg',
      disabled: false,
      favourite: false,
      desktop_shortcut: false,
      screen: displaySshFingerprint,

      screen: displayCsrGenerator,
    },
    {

      id: 'meta-inspector',
      title: 'Meta Inspector',
      icon: './themes/Yaru/apps/kali-browser.svg',
      disabled: false,
      favourite: false,
      desktop_shortcut: false,
      screen: displayMetaInspector,
    },
    {

      id: 'nmap-viewer',
      title: 'Nmap Viewer',
      icon: './themes/Yaru/apps/resource-monitor.svg',
      disabled: false,
      favourite: false,
      desktop_shortcut: false,
      screen: displayNmapViewer,
    },
    {
      id: 'report-viewer',
      title: 'Report Viewer',
      icon: './themes/Yaru/apps/gedit.png',
      disabled: false,
      favourite: false,
      desktop_shortcut: false,
      screen: displayReportViewer,
    },
    {
      id: 'redirect-visualizer',
      title: 'Redirect Visualizer',

      id: 'http3-probe',
      title: 'HTTP/3 Probe',
      icon: './themes/Yaru/apps/resource-monitor.svg',
      disabled: false,
      favourite: false,
      desktop_shortcut: false,
      screen: displayRedirectVisualizer,

      screen: displayHttp3Probe,
    },
    // Games are included so they appear alongside apps
    ...games,
  ];



>>>>>>> 58ab8eb5
export default apps;<|MERGE_RESOLUTION|>--- conflicted
+++ resolved
@@ -129,9 +129,8 @@
 
 const HstsPreloadApp = createDynamicApp('hsts-preload', 'HSTS Preload');
 const CookieJarApp = createDynamicApp('cookie-jar', 'Cookie Jar');
-<<<<<<< HEAD
 const WaybackViewerApp = createDynamicApp('wayback-viewer', 'Wayback Viewer');
-=======
+
 const RobotsAuditorApp = createDynamicApp('robots-auditor', 'Robots Auditor');
 
 const Ipv6SlaacApp = createDynamicApp('ipv6-slaac', 'IPv6 SLAAC');
@@ -172,7 +171,6 @@
 
 
 const TimelineBuilderApp = createDynamicApp('timeline-builder', 'Timeline Builder');
->>>>>>> 58ab8eb5
 
 
 
@@ -238,9 +236,8 @@
 
 const displayHstsPreload = createDisplay(HstsPreloadApp);
 const displayCookieJar = createDisplay(CookieJarApp);
-<<<<<<< HEAD
 const displayWaybackViewer = createDisplay(WaybackViewerApp);
-=======
+
 const displayRobotsAuditor = createDisplay(RobotsAuditorApp);
 
 
@@ -281,7 +278,6 @@
 const displayHttp3Probe = createDisplay(Http3ProbeApp);
 
 
->>>>>>> 58ab8eb5
  
 
 
@@ -851,8 +847,6 @@
     screen: displayFaviconHash,
   },
   {
-<<<<<<< HEAD
-=======
 
 
 
@@ -860,7 +854,6 @@
 
 
 
->>>>>>> 58ab8eb5
     id: 'cve-dashboard',
     title: 'CVE Dashboard',
     icon: './themes/Yaru/apps/calc.png',
@@ -876,8 +869,6 @@
     disabled: false,
     favourite: false,
     desktop_shortcut: false,
-<<<<<<< HEAD
-=======
 
 
   },
@@ -891,7 +882,7 @@
     screen: displaySqliteViewer,
 
 
->>>>>>> 58ab8eb5
+
     screen: displayPcapViewer,
   },
   {
@@ -1001,8 +992,6 @@
     screen: displayMailAuth,
   },
   {
-<<<<<<< HEAD
-=======
 
 
     id: 'mail-security-matrix',
@@ -1017,7 +1006,6 @@
 
 
 
->>>>>>> 58ab8eb5
     id: 'threat-modeler',
     title: 'Threat Modeler',
     icon: './themes/Yaru/apps/threat-modeler.svg',
@@ -1027,7 +1015,7 @@
     screen: displayThreatModeler,
   },
   {
-<<<<<<< HEAD
+
     id: 'wayback-viewer',
     title: 'Wayback Viewer',
     icon: './themes/Yaru/apps/kali-browser.svg',
@@ -1036,7 +1024,7 @@
     desktop_shortcut: false,
     screen: displayWaybackViewer,
   },
-=======
+
 
     id: 'robots-auditor',
     title: 'Robots Auditor',
@@ -1153,13 +1141,11 @@
   },
 
 
->>>>>>> 58ab8eb5
+
   // Games are included so they appear alongside apps
   ...games,
 ];
 
-<<<<<<< HEAD
-=======
 
 
     {
@@ -1275,6 +1261,4 @@
   ];
 
 
-
->>>>>>> 58ab8eb5
 export default apps;