import React from 'react';
import dynamic from 'next/dynamic';
import ReactGA from 'react-ga4';

import { displayX } from './components/apps/x';
import { displaySpotify } from './components/apps/spotify';
import { displayVsCode } from './components/apps/vscode';
import { displaySettings } from './components/apps/settings';
import { displayChrome } from './components/apps/chrome';
import { displayTrash } from './components/apps/trash';
import { displayGedit } from './components/apps/gedit';
import { displayAboutAlex } from './components/apps/alex';
import { displayTodoist } from './components/apps/todoist';
import { displayYouTube } from './components/apps/youtube';
import { displayWeather } from './components/apps/weather';
import { displayConverter } from './components/apps/converter';
import { displayQrTool } from './components/apps/qr_tool';
import { displayAsciiArt } from './components/apps/ascii_art';
import { displayResourceMonitor } from './components/apps/resource_monitor';
import { displayQuoteGenerator } from './components/apps/quote_generator';
import { displayProjectGallery } from './components/apps/project-gallery';
import { displayNikto } from './components/apps/nikto';

const createDynamicApp = (path, name) =>
  dynamic(
    () =>
      import(`./components/apps/${path}`).then((mod) => {
        ReactGA.event({ category: 'Application', action: `Loaded ${name}` });
        return mod.default;
      }),
    {
      ssr: false,
      loading: () => (
        <div className="h-full w-full flex items-center justify-center bg-ub-cool-grey text-white">
          {`Loading ${name}...`}
        </div>
      ),
    }
  );

const createDisplay = (Component) => (addFolder, openApp) => (
  <Component addFolder={addFolder} openApp={openApp} />
);

// Dynamic applications and games
const TerminalApp = createDynamicApp('terminal', 'Terminal');
const CalcApp = createDynamicApp('calc', 'Calc');
const TicTacToeApp = createDynamicApp('tictactoe', 'Tic Tac Toe');
const ChessApp = createDynamicApp('chess', 'Chess');
const ConnectFourApp = createDynamicApp('connect-four', 'Connect Four');
const HangmanApp = createDynamicApp('hangman', 'Hangman');
const FroggerApp = createDynamicApp('frogger', 'Frogger');
const FlappyBirdApp = createDynamicApp('flappy-bird', 'Flappy Bird');
const Game2048App = createDynamicApp('2048', '2048');
const SnakeApp = createDynamicApp('snake', 'Snake');
const MemoryApp = createDynamicApp('memory', 'Memory');
const MinesweeperApp = createDynamicApp('minesweeper', 'Minesweeper');
const PongApp = createDynamicApp('pong', 'Pong');
const PacmanApp = createDynamicApp('pacman', 'Pacman');
const CarRacerApp = createDynamicApp('car-racer', 'Car Racer');
const PlatformerApp = createDynamicApp('platformer', 'Platformer');
const BattleshipApp = createDynamicApp('battleship', 'Battleship');
const CheckersApp = createDynamicApp('checkers', 'Checkers');
const ReversiApp = createDynamicApp('reversi', 'Reversi');
const SimonApp = createDynamicApp('simon', 'Simon');
const SokobanApp = createDynamicApp('sokoban', 'Sokoban');
const SolitaireApp = createDynamicApp('solitaire', 'Solitaire');
const TowerDefenseApp = createDynamicApp('tower-defense', 'Tower Defense');
const WordSearchApp = createDynamicApp('word-search', 'Word Search');
const WordleApp = createDynamicApp('wordle', 'Wordle');
const BlackjackApp = createDynamicApp('blackjack', 'Blackjack');
const BreakoutApp = createDynamicApp('breakout', 'Breakout');
const AsteroidsApp = createDynamicApp('asteroids', 'Asteroids');
const SudokuApp = createDynamicApp('sudoku', 'Sudoku');
const SpaceInvadersApp = createDynamicApp('space-invaders', 'Space Invaders');
const NonogramApp = createDynamicApp('nonogram', 'Nonogram');
const TetrisApp = createDynamicApp('tetris', 'Tetris');
const CandyCrushApp = createDynamicApp('candy-crush', 'Candy Crush');
const WiresharkApp = createDynamicApp('wireshark', 'Wireshark');
const BluetoothApp = createDynamicApp('bluetooth', 'Bluetooth Tools');
const DsniffApp = createDynamicApp('dsniff', 'dsniff');
const BeefApp = createDynamicApp('beef', 'BeEF');
const MetasploitApp = createDynamicApp('metasploit', 'Metasploit');
const GomokuApp = createDynamicApp('gomoku', 'Gomoku');
const PinballApp = createDynamicApp('pinball', 'Pinball');
<<<<<<< HEAD
const EttercapApp = createDynamicApp('ettercap', 'Ettercap');
=======
const ReaverApp = createDynamicApp('reaver', 'Reaver');


const HydraApp = createDynamicApp('hydra', 'Hydra');
const JohnApp = createDynamicApp('john', 'John the Ripper');
const NessusApp = createDynamicApp('nessus', 'Nessus');
const NmapNSEApp = createDynamicApp('nmap-nse', 'Nmap NSE');
const OpenVASApp = createDynamicApp('openvas', 'OpenVAS');
const ReconNGApp = createDynamicApp('reconng', 'Recon-ng');
>>>>>>> 5aff4637


const displayTerminal = createDisplay(TerminalApp);
const displayTerminalCalc = createDisplay(CalcApp);
const displayTicTacToe = createDisplay(TicTacToeApp);
const displayChess = createDisplay(ChessApp);
const displayConnectFour = createDisplay(ConnectFourApp);
const displayHangman = createDisplay(HangmanApp);
const displayFrogger = createDisplay(FroggerApp);
const displayFlappyBird = createDisplay(FlappyBirdApp);
const display2048 = createDisplay(Game2048App);
const displaySnake = createDisplay(SnakeApp);
const displayMemory = createDisplay(MemoryApp);
const displayMinesweeper = createDisplay(MinesweeperApp);
const displayPong = createDisplay(PongApp);
const displayPacman = createDisplay(PacmanApp);
const displayCarRacer = createDisplay(CarRacerApp);
const displayPlatformer = createDisplay(PlatformerApp);
const displayBattleship = createDisplay(BattleshipApp);
const displayCheckers = createDisplay(CheckersApp);
const displayReversi = createDisplay(ReversiApp);
const displaySimon = createDisplay(SimonApp);
const displaySokoban = createDisplay(SokobanApp);
const displaySolitaire = createDisplay(SolitaireApp);
const displayTowerDefense = createDisplay(TowerDefenseApp);
const displayWordSearch = createDisplay(WordSearchApp);
const displayWordle = createDisplay(WordleApp);
const displayBlackjack = createDisplay(BlackjackApp);
const displayBreakout = createDisplay(BreakoutApp);
const displayAsteroids = createDisplay(AsteroidsApp);
const displaySudoku = createDisplay(SudokuApp);
const displaySpaceInvaders = createDisplay(SpaceInvadersApp);
const displayNonogram = createDisplay(NonogramApp);
const displayTetris = createDisplay(TetrisApp);
const displayCandyCrush = createDisplay(CandyCrushApp);
const displayWireshark = createDisplay(WiresharkApp);
const displayBluetooth = createDisplay(BluetoothApp);
const displayBeef = createDisplay(BeefApp);
const displayMetasploit = createDisplay(MetasploitApp);

const displayDsniff = createDisplay(DsniffApp);
const displayGomoku = createDisplay(GomokuApp);

const displayPinball = createDisplay(PinballApp);
<<<<<<< HEAD
const displayEttercap = createDisplay(EttercapApp);
=======
const displayReaver = createDisplay(ReaverApp);


const displayHydra = createDisplay(HydraApp);
const displayJohn = createDisplay(JohnApp);

const displayNessus = createDisplay(NessusApp);

const displayNmapNSE = createDisplay(NmapNSEApp);
const displayOpenVAS = createDisplay(OpenVASApp);

const displayReconNG = createDisplay(ReconNGApp);
>>>>>>> 5aff4637


// Default window sizing for games to prevent oversized frames
const gameDefaults = {
  defaultWidth: 50,
  defaultHeight: 60,
};

// Games list used for the "Games" folder on the desktop
const gameList = [
  {
    id: '2048',
    title: '2048',
    icon: './themes/Yaru/apps/2048.svg',
    disabled: false,
    favourite: false,
    desktop_shortcut: false,
    screen: display2048,
    defaultWidth: 35,
    defaultHeight: 45,
  },
  {
    id: 'asteroids',
    title: 'Asteroids',
    icon: './themes/Yaru/apps/asteroids.svg',
    disabled: false,
    favourite: false,
    desktop_shortcut: false,
    screen: displayAsteroids,
  },
  {
    id: 'battleship',
    title: 'Battleship',
    icon: './themes/Yaru/apps/battleship.svg',
    disabled: false,
    favourite: false,
    desktop_shortcut: false,
    screen: displayBattleship,
  },
  {
    id: 'blackjack',
    title: 'Blackjack',
    icon: './themes/Yaru/apps/blackjack.svg',
    disabled: false,
    favourite: false,
    desktop_shortcut: false,
    screen: displayBlackjack,
  },
  {
    id: 'breakout',
    title: 'Breakout',
    icon: './themes/Yaru/apps/breakout.svg',
    disabled: false,
    favourite: false,
    desktop_shortcut: false,
    screen: displayBreakout,
  },
  {
    id: 'car-racer',
    title: 'Car Racer',
    icon: './themes/Yaru/apps/car-racer.svg',
    disabled: false,
    favourite: false,
    desktop_shortcut: false,
    screen: displayCarRacer,
  },
  {
    id: 'checkers',
    title: 'Checkers',
    icon: './themes/Yaru/apps/checkers.svg',
    disabled: false,
    favourite: false,
    desktop_shortcut: false,
    screen: displayCheckers,
  },
  {
    id: 'chess',
    title: 'Chess',
    icon: './themes/Yaru/apps/chess.svg',
    disabled: false,
    favourite: false,
    desktop_shortcut: false,
    screen: displayChess,
  },
  {
    id: 'connect-four',
    title: 'Connect Four',
    icon: './themes/Yaru/apps/connect-four.svg',
    disabled: false,
    favourite: false,
    desktop_shortcut: false,
    screen: displayConnectFour,
  },
  {
    id: 'frogger',
    title: 'Frogger',
    icon: './themes/Yaru/apps/frogger.svg',
    disabled: false,
    favourite: false,
    desktop_shortcut: false,
    screen: displayFrogger,
  },
  {
    id: 'hangman',
    title: 'Hangman',
    icon: './themes/Yaru/apps/hangman.svg',
    disabled: false,
    favourite: false,
    desktop_shortcut: false,
    screen: displayHangman,
  },
  {
    id: 'memory',
    title: 'Memory',
    icon: './themes/Yaru/apps/memory.svg',
    disabled: false,
    favourite: false,
    desktop_shortcut: false,
    screen: displayMemory,
  },
  {
    id: 'minesweeper',
    title: 'Minesweeper',
    icon: './themes/Yaru/apps/minesweeper.svg',
    disabled: false,
    favourite: false,
    desktop_shortcut: false,
    screen: displayMinesweeper,
  },
  {
    id: 'pacman',
    title: 'Pacman',
    icon: './themes/Yaru/apps/pacman.svg',
    disabled: false,
    favourite: false,
    desktop_shortcut: false,
    screen: displayPacman,
  },
  {
    id: 'platformer',
    title: 'Platformer',
    icon: './themes/Yaru/apps/platformer.svg',
    disabled: false,
    favourite: false,
    desktop_shortcut: false,
    screen: displayPlatformer,
  },
  {
    id: 'pong',
    title: 'Pong',
    icon: './themes/Yaru/apps/pong.svg',
    disabled: false,
    favourite: false,
    desktop_shortcut: false,
    screen: displayPong,
  },
  {
    id: 'reversi',
    title: 'Reversi',
    icon: './themes/Yaru/apps/reversi.svg',
    disabled: false,
    favourite: false,
    desktop_shortcut: false,
    screen: displayReversi,
  },
  {
    id: 'simon',
    title: 'Simon',
    icon: './themes/Yaru/apps/simon.svg',
    disabled: false,
    favourite: false,
    desktop_shortcut: false,
    screen: displaySimon,
  },
  {
    id: 'snake',
    title: 'Snake',
    icon: './themes/Yaru/apps/snake.svg',
    disabled: false,
    favourite: false,
    desktop_shortcut: false,
    screen: displaySnake,
  },
  {
    id: 'sokoban',
    title: 'Sokoban',
    icon: './themes/Yaru/apps/sokoban.svg',
    disabled: false,
    favourite: false,
    desktop_shortcut: false,
    screen: displaySokoban,
  },
  {
    id: 'solitaire',
    title: 'Solitaire',
    icon: './themes/Yaru/apps/solitaire.svg',
    disabled: false,
    favourite: false,
    desktop_shortcut: false,
    screen: displaySolitaire,
  },
  {
    id: 'tictactoe',
    title: 'Tic Tac Toe',
    icon: './themes/Yaru/apps/tictactoe.svg',
    disabled: false,
    favourite: false,
    desktop_shortcut: false,
    screen: displayTicTacToe,
  },
  {
    id: 'tetris',
    title: 'Tetris',
    icon: './themes/Yaru/apps/tetris.svg',
    disabled: false,
    favourite: false,
    desktop_shortcut: false,
    screen: displayTetris,
  },
  {
    id: 'tower-defense',
    title: 'Tower Defense',
    icon: './themes/Yaru/apps/tower-defense.svg',
    disabled: false,
    favourite: false,
    desktop_shortcut: false,
    screen: displayTowerDefense,
  },
  {
    id: 'word-search',
    title: 'Word Search',
    icon: './themes/Yaru/apps/word-search.svg',
    disabled: false,
    favourite: false,
    desktop_shortcut: false,
    screen: displayWordSearch,
  },
  {
    id: 'wordle',
    title: 'Wordle',
    icon: './themes/Yaru/apps/wordle.svg',
    disabled: false,
    favourite: false,
    desktop_shortcut: false,
    screen: displayWordle,
  },
  {
    id: 'nonogram',
    title: 'Nonogram',
    icon: './themes/Yaru/apps/nonogram.svg',
    disabled: false,
    favourite: false,
    desktop_shortcut: false,
    screen: displayNonogram,
  },
  {
    id: 'space-invaders',
    title: 'Space Invaders',
    icon: './themes/Yaru/apps/space-invaders.svg',
    disabled: false,
    favourite: false,
    desktop_shortcut: false,
    screen: displaySpaceInvaders,
  },
  {
    id: 'sudoku',
    title: 'Sudoku',
    icon: './themes/Yaru/apps/sudoku.svg',
    disabled: false,
    favourite: false,
    desktop_shortcut: false,
    screen: displaySudoku,
  },
  {
    id: 'flappy-bird',
    title: 'Flappy Bird',
    icon: './themes/Yaru/apps/flappy-bird.svg',
    disabled: false,
    favourite: false,
    desktop_shortcut: false,
    screen: displayFlappyBird,
  },
  {
    id: 'candy-crush',
    title: 'Candy Crush',
    icon: './themes/Yaru/apps/candy-crush.svg',
    disabled: false,
    favourite: false,
    desktop_shortcut: false,
    screen: displayCandyCrush,

    id: 'gomoku',
    title: 'Gomoku',
    icon: './themes/Yaru/apps/gomoku.svg',
    disabled: false,
    favourite: false,
    desktop_shortcut: false,
    screen: displayGomoku,

    id: 'pinball',
    title: 'Pinball',
    icon: './themes/Yaru/apps/pinball.svg',
    disabled: false,
    favourite: false,
    desktop_shortcut: false,
    screen: displayPinball,
  },
];

export const games = gameList.map((game) => ({ ...gameDefaults, ...game }));

const apps = [
  {
    id: 'chrome',
    title: 'Google Chrome',
    icon: './themes/Yaru/apps/chrome.png',
    disabled: false,
    favourite: true,
    desktop_shortcut: true,
    screen: displayChrome,
  },
  {
    id: 'calc',
    title: 'Calc',
    icon: './themes/Yaru/apps/calc.png',
    disabled: false,
    favourite: false,
    desktop_shortcut: false,
    screen: displayTerminalCalc,
    resizable: false,
    allowMaximize: false,
    defaultWidth: 25,
    defaultHeight: 40,
  },
  {
    id: 'terminal',
    title: 'Terminal',
    icon: './themes/Yaru/apps/bash.png',
    disabled: false,
    favourite: true,
    desktop_shortcut: false,
    screen: displayTerminal,
  },
  {
    id: 'vscode',
    title: 'Visual Studio Code',
    icon: './themes/Yaru/apps/vscode.png',
    disabled: false,
    favourite: true,
    desktop_shortcut: false,
    screen: displayVsCode,
  },
  {
    id: 'x',
    title: 'X',
    icon: './themes/Yaru/apps/x.png',
    disabled: false,
    favourite: true,
    desktop_shortcut: false,
    screen: displayX,
  },
  {
    id: 'spotify',
    title: 'Spotify',
    icon: './themes/Yaru/apps/spotify.svg',
    disabled: false,
    favourite: true,
    desktop_shortcut: false,
    screen: displaySpotify,
  },
  {
    id: 'youtube',
    title: 'YouTube',
    icon: './themes/Yaru/apps/youtube.svg',
    disabled: false,
    favourite: true,
    desktop_shortcut: false,
    screen: displayYouTube,
  },
  {
    id: 'beef',
    title: 'BeEF',
    icon: './themes/Yaru/apps/beef.svg',
    disabled: false,
    favourite: false,
    desktop_shortcut: false,
    screen: displayBeef,
  },
  {
    id: 'about-alex',
    title: 'About Alex',
    icon: './themes/Yaru/system/user-home.png',
    disabled: false,
    favourite: true,
    desktop_shortcut: true,
    screen: displayAboutAlex,
  },
  {
    id: 'settings',
    title: 'Settings',
    icon: './themes/Yaru/apps/gnome-control-center.png',
    disabled: false,
    favourite: true,
    desktop_shortcut: false,
    screen: displaySettings,
  },
  {
    id: 'resource-monitor',
    title: 'Resource Monitor',
    icon: './themes/Yaru/apps/resource-monitor.svg',
    disabled: false,
    favourite: false,
    desktop_shortcut: false,
    screen: displayResourceMonitor,
  },
  {
<<<<<<< HEAD
    id: 'ettercap',
    title: 'Ettercap',
    icon: './themes/Yaru/apps/ettercap.svg',
    disabled: false,
    favourite: false,
    desktop_shortcut: false,
    screen: displayEttercap,
=======
    id: 'bluetooth-tools',
    title: 'Bluetooth Tools',
    icon: './themes/Yaru/apps/bluetooth.svg',
    disabled: false,
    favourite: false,
    desktop_shortcut: false,
    screen: displayBluetooth,
  },
  {
    id: 'metasploit',
    title: 'Metasploit',
    icon: './themes/Yaru/apps/metasploit.svg',
    disabled: false,
    favourite: false,
    desktop_shortcut: false,
    screen: displayMetasploit,
>>>>>>> 5aff4637
  },
  {
    id: 'project-gallery',
    title: 'Project Gallery',
    icon: './themes/Yaru/apps/project-gallery.svg',
    disabled: false,
    favourite: false,
    desktop_shortcut: false,
    screen: displayProjectGallery,
  },
  {
    id: 'wireshark',
    title: 'Wireshark',
    icon: './themes/Yaru/apps/wireshark.svg',
    disabled: false,
    favourite: false,
    desktop_shortcut: false,
    screen: displayWireshark,
  },
  {
    id: 'todoist',
    title: 'Todoist',
    icon: './themes/Yaru/apps/todoist.png',
    disabled: false,
    favourite: false,
    desktop_shortcut: false,
    screen: displayTodoist,
  },
  {
    id: 'trash',
    title: 'Trash',
    icon: './themes/Yaru/system/user-trash-full.png',
    disabled: false,
    favourite: false,
    desktop_shortcut: true,
    screen: displayTrash,
  },
  {
    id: 'gedit',
    title: 'Contact Me',
    icon: './themes/Yaru/apps/gedit.png',
    disabled: false,
    favourite: false,
    desktop_shortcut: true,
    screen: displayGedit,
  },
  {
    id: 'converter',
    title: 'Converter',
    icon: './themes/Yaru/apps/calc.png',
    disabled: false,
    favourite: false,
    desktop_shortcut: false,
    screen: displayConverter,
  },
  {
    id: 'nikto',
    title: 'Nikto',
    icon: './themes/Yaru/apps/nikto.svg',
    disabled: false,
    favourite: false,
    desktop_shortcut: false,
    screen: displayNikto,
  },
  {
    id: 'qr-tool',
    title: 'QR Tool',
    icon: './themes/Yaru/apps/qr.svg',
    disabled: false,
    favourite: false,
    desktop_shortcut: false,
    screen: displayQrTool,
  },
  {
    id: 'reaver',
    title: 'Reaver',
    icon: './themes/Yaru/apps/reaver.svg',
    disabled: false,
    favourite: false,
    desktop_shortcut: false,
    screen: displayReaver,
  },
  {
    id: 'nessus',
    title: 'Nessus',
    icon: './themes/Yaru/apps/nessus.svg',
    disabled: false,
    favourite: false,
    desktop_shortcut: false,
    screen: displayNessus,
  },
  {
    id: 'ascii-art',
    title: 'ASCII Art',
    icon: './themes/Yaru/apps/gedit.png',
    disabled: false,
    favourite: false,
    desktop_shortcut: false,
    screen: displayAsciiArt,
  },
  {
    id: 'quote-generator',
    title: 'Quote Generator',
    icon: './themes/Yaru/apps/quote.svg',
    disabled: false,
    favourite: false,
    desktop_shortcut: false,
    screen: displayQuoteGenerator,
  },
  {
    id: 'hydra',
    title: 'Hydra',
    icon: './themes/Yaru/apps/hydra.svg',
    disabled: false,
    favourite: false,
    desktop_shortcut: false,
    screen: displayHydra,
  },
  {
    id: 'nmap-nse',
    title: 'Nmap NSE',
    icon: './themes/Yaru/apps/nmap-nse.svg',
    disabled: false,
    favourite: false,
    desktop_shortcut: false,
    screen: displayNmapNSE,
  },
  {
    id: 'weather',
    title: 'Weather',
    icon: './themes/Yaru/apps/weather.svg',
    disabled: false,
    favourite: false,
    desktop_shortcut: false,
    screen: displayWeather,
  },
  {
    id: 'dsniff',
    title: 'dsniff',
    icon: './themes/Yaru/apps/dsniff.svg',
    disabled: false,
    favourite: false,
    desktop_shortcut: false,
    screen: displayDsniff,
  },
  {
    id: 'john',
    title: 'John the Ripper',
    icon: './themes/Yaru/apps/john.svg',
    disabled: false,
    favourite: false,
    desktop_shortcut: false,
    screen: displayJohn,
  },
  {
    id: 'openvas',
    title: 'OpenVAS',
    icon: './themes/Yaru/apps/openvas.svg',
    disabled: false,
    favourite: false,
    desktop_shortcut: false,
    screen: displayOpenVAS,
  },
  {
    id: 'recon-ng',
    title: 'Recon-ng',
    icon: './themes/Yaru/apps/reconng.svg',
    disabled: false,
    favourite: false,
    desktop_shortcut: false,
    screen: displayReconNG,
  },
  // Games are included so they appear alongside apps
  ...games,
];

export default apps;<|MERGE_RESOLUTION|>--- conflicted
+++ resolved
@@ -83,19 +83,14 @@
 const MetasploitApp = createDynamicApp('metasploit', 'Metasploit');
 const GomokuApp = createDynamicApp('gomoku', 'Gomoku');
 const PinballApp = createDynamicApp('pinball', 'Pinball');
-<<<<<<< HEAD
 const EttercapApp = createDynamicApp('ettercap', 'Ettercap');
-=======
 const ReaverApp = createDynamicApp('reaver', 'Reaver');
-
-
 const HydraApp = createDynamicApp('hydra', 'Hydra');
 const JohnApp = createDynamicApp('john', 'John the Ripper');
 const NessusApp = createDynamicApp('nessus', 'Nessus');
 const NmapNSEApp = createDynamicApp('nmap-nse', 'Nmap NSE');
 const OpenVASApp = createDynamicApp('openvas', 'OpenVAS');
 const ReconNGApp = createDynamicApp('reconng', 'Recon-ng');
->>>>>>> 5aff4637
 
 
 const displayTerminal = createDisplay(TerminalApp);
@@ -140,9 +135,8 @@
 const displayGomoku = createDisplay(GomokuApp);
 
 const displayPinball = createDisplay(PinballApp);
-<<<<<<< HEAD
 const displayEttercap = createDisplay(EttercapApp);
-=======
+
 const displayReaver = createDisplay(ReaverApp);
 
 
@@ -155,7 +149,6 @@
 const displayOpenVAS = createDisplay(OpenVASApp);
 
 const displayReconNG = createDisplay(ReconNGApp);
->>>>>>> 5aff4637
 
 
 // Default window sizing for games to prevent oversized frames
@@ -572,7 +565,6 @@
     screen: displayResourceMonitor,
   },
   {
-<<<<<<< HEAD
     id: 'ettercap',
     title: 'Ettercap',
     icon: './themes/Yaru/apps/ettercap.svg',
@@ -580,7 +572,8 @@
     favourite: false,
     desktop_shortcut: false,
     screen: displayEttercap,
-=======
+  },
+  {
     id: 'bluetooth-tools',
     title: 'Bluetooth Tools',
     icon: './themes/Yaru/apps/bluetooth.svg',
@@ -597,7 +590,6 @@
     favourite: false,
     desktop_shortcut: false,
     screen: displayMetasploit,
->>>>>>> 5aff4637
   },
   {
     id: 'project-gallery',
