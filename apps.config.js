--- conflicted
+++ resolved
@@ -83,8 +83,7 @@
       </div>
     ),
   }
-<<<<<<< HEAD
-=======
+
 );
 
 const HangmanApp = dynamic(
@@ -130,7 +129,7 @@
       </div>
     ),
   }
->>>>>>> 9da59eec
+
 );
 
 const displayTerminal = (addFolder, openApp) => (
@@ -145,19 +144,17 @@
   <TicTacToeApp addFolder={addFolder} openApp={openApp} />
 );
 
-<<<<<<< HEAD
-=======
+
 const displayHangman = (addFolder, openApp) => (
   <HangmanApp addFolder={addFolder} openApp={openApp} />
 );
 
->>>>>>> 9da59eec
+
 const displayChess = (addFolder, openApp) => (
   <ChessApp addFolder={addFolder} openApp={openApp} />
 );
 
-<<<<<<< HEAD
-=======
+
 
 const displayHangman = (addFolder, openApp) => (
   <HangmanApp addFolder={addFolder} openApp={openApp} />
@@ -172,7 +169,7 @@
 );
 
 // Games list used for the "Games" folder on the desktop
->>>>>>> 9da59eec
+
 const games = [
   {
     id: 'tictactoe',
@@ -184,10 +181,7 @@
     screen: displayTicTacToe,
   },
   {
-<<<<<<< HEAD
-=======
-
->>>>>>> 9da59eec
+
     id: 'chess',
     title: 'Chess',
     icon: './themes/Yaru/apps/chess.svg',
@@ -198,8 +192,6 @@
   },
 ];
 
-<<<<<<< HEAD
-=======
 
     id: 'hangman',
     title: 'Hangman',
@@ -235,7 +227,7 @@
 ];
 
 // Main application list displayed on the desktop and app launcher
->>>>>>> 9da59eec
+
 const apps = [
   {
     id: 'chrome',
@@ -260,8 +252,7 @@
     defaultHeight: 40,
   },
   ...games,
-<<<<<<< HEAD
-=======
+
 
   // Games are included so they appear alongside apps
   ...games,
@@ -320,7 +311,7 @@
     desktop_shortcut: false,
     screen: displayHangman,
   },
->>>>>>> 9da59eec
+
   {
     id: 'about-alex',
     title: 'About Alex',
@@ -454,9 +445,6 @@
   ...games,
 ];
 
-<<<<<<< HEAD
-=======
-
->>>>>>> 9da59eec
+
 export { games };
 export default apps;