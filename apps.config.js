--- conflicted
+++ resolved
@@ -109,7 +109,6 @@
 const TerminalApp = createDynamicApp('terminal', 'Terminal');
 const VsCodeApp = createDynamicApp('vscode', 'VsCode');
 const CalculatorApp = createDynamicApp('calculator', 'Calculator');
-<<<<<<< HEAD
 const ConverterApp = createDynamicApp('converter', 'Converter');
 const TicTacToeApp = createDynamicApp('tictactoe', 'Tic Tac Toe');
 const ChessApp = createDynamicApp('chess', 'Chess');
@@ -222,13 +221,11 @@
 const GigoloApp = createDynamicApp('gigolo', 'Gigolo');
 
 
-=======
->>>>>>> d3c62779
+
 
 const displayTerminal = createDisplay(TerminalApp);
 const displayVsCode = createDisplay(VsCodeApp);
 const displayCalculator = createDisplay(CalculatorApp);
-<<<<<<< HEAD
 const displayConverter = createDisplay(ConverterApp);
 const displayTicTacToe = createDisplay(TicTacToeApp);
 const displayChess = createDisplay(ChessApp);
@@ -726,8 +723,7 @@
 
 /** @type {AppMetadata[]} */
 export const games = gameList.map((game) => ({ ...gameDefaults, ...game }));
-=======
->>>>>>> d3c62779
+
 
 /** @type {AppMetadata[]} */
 const apps = [
@@ -753,7 +749,6 @@
     defaultHeight: 85,
   },
   {
-<<<<<<< HEAD
     id: 'x',
     title: 'X',
     icon: '/themes/Yaru/apps/x.png',
@@ -954,15 +949,11 @@
   {
     id: 'converter',
     title: 'Converter',
-=======
-    id: 'calculator',
-    title: 'Calculator',
->>>>>>> d3c62779
+
     icon: '/themes/Yaru/apps/calc.png',
     disabled: false,
     favourite: false,
     desktop_shortcut: false,
-<<<<<<< HEAD
     screen: displayConverter,
   },
   {
@@ -1264,13 +1255,7 @@
     favourite: false,
     desktop_shortcut: false,
     screen: displayKaliTweaks,
-=======
-    screen: displayCalculator,
-    resizable: false,
-    allowMaximize: false,
-    defaultWidth: 28,
-    defaultHeight: 50,
->>>>>>> d3c62779
+
   },
 ];
 
