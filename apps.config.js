--- conflicted
+++ resolved
@@ -69,34 +69,30 @@
   }
 );
 
-<<<<<<< HEAD
 const SolitaireApp = dynamic(
   () =>
     import('./components/apps/solitaire').then((mod) => {
       ReactGA.event({ category: 'Application', action: 'Loaded Solitaire' });
-=======
+
 const Game2048App = dynamic(
   () =>
     import('./components/apps/2048').then((mod) => {
       ReactGA.event({ category: 'Application', action: 'Loaded 2048' });
->>>>>>> 3035c232
       return mod.default;
     }),
   {
     ssr: false,
     loading: () => (
       <div className="h-full w-full flex items-center justify-center bg-ub-cool-grey text-white">
-<<<<<<< HEAD
         Loading Solitaire...
       </div>
     ),
   },
-=======
+
         Loading 2048...
       </div>
     ),
   }
->>>>>>> 3035c232
 );
 
 const displayTerminal = (addFolder, openApp) => (
