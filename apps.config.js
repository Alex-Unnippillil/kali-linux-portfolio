﻿// File cleared by nuclear merger

import React from 'react';
import dynamic from 'next/dynamic';
import ReactGA from 'react-ga4';

import { displayX } from './components/apps/x';
import { displaySpotify } from './components/apps/spotify';
import { displayVsCode } from './components/apps/vscode';
import { displaySettings } from './components/apps/settings';
import { displayChrome } from './components/apps/chrome';
import { displayTrash } from './components/apps/trash';
import { displayGedit } from './components/apps/gedit';
import { displayAboutAlex } from './components/apps/alex';
import { displayTodoist } from './components/apps/todoist';
import { displayYouTube } from './components/apps/youtube';
import { displayConverter } from './components/apps/converter';
import { displayQrTool } from './components/apps/qr_tool';
import { displayMusicPlayer } from './components/apps/music_player';
import { displayAsciiArt } from './components/apps/ascii_art';
import { displayResourceMonitor } from './components/apps/resource_monitor';
import { displayQuoteGenerator } from './components/apps/quote_generator';
import { displayShowcase } from './components/apps/showcase';
import { displayProjectGallery } from './components/apps/project-gallery';

const TerminalApp = dynamic(
  () =>
    import('./components/apps/terminal').then((mod) => {
      ReactGA.event({ category: 'Application', action: 'Loaded Terminal' });
      return mod.default;
    }),
  {
    ssr: false,
    loading: () => (
      <div className="h-full w-full flex items-center justify-center bg-ub-cool-grey text-white">
        Loading Terminal...
      </div>
    ),
  }
);

const CalcApp = dynamic(
  () =>
    import('./components/apps/calc').then((mod) => {
      ReactGA.event({ category: 'Application', action: 'Loaded Calc' });
      return mod.default;
    }),
  {
    ssr: false,
    loading: () => (
      <div className="h-full w-full flex items-center justify-center bg-ub-cool-grey text-white">
        Loading Calc...
      </div>
    ),
  }
);

const TicTacToeApp = dynamic(
  () =>
    import('./components/apps/tictactoe').then((mod) => {
      ReactGA.event({ category: 'Application', action: 'Loaded TicTacToe' });
      return mod.default;
    }),
  {
    ssr: false,
    loading: () => (
      <div className="h-full w-full flex items-center justify-center bg-ub-cool-grey text-white">
        Loading Tic Tac Toe...
      </div>
    ),
  }
);
const BattleshipApp = dynamic(
  () =>
    import('./components/apps/battleship').then((mod) => {
      ReactGA.event({ category: 'Application', action: 'Loaded Battleship' });

const BlackjackApp = dynamic(
  () =>
    import('./components/apps/blackjack').then((mod) => {
      ReactGA.event({ category: 'Application', action: 'Loaded Blackjack' });

const SimonApp = dynamic(
  () =>
    import('./components/apps/simon').then((mod) => {
      ReactGA.event({ category: 'Application', action: 'Loaded Simon' });

const SolitaireApp = dynamic(
  () =>
    import('./components/apps/solitaire').then((mod) => {
      ReactGA.event({ category: 'Application', action: 'Loaded Solitaire' });

const Game2048App = dynamic(
  () =>
    import('./components/apps/2048').then((mod) => {
      ReactGA.event({ category: 'Application', action: 'Loaded 2048' });
 
      return mod.default;
    }),
  {
    ssr: false,
    loading: () => (
      <div className="h-full w-full flex items-center justify-center bg-ub-cool-grey text-white">
        Loading Battleship...

        Loading Blackjack...
        Loading Simon...

        Loading Solitaire...
      </div>
    ),
  },

        Loading 2048...
      </div>
    ),
  }
);

const CarRacerApp = dynamic(
  () =>
    import('./components/apps/car-racer').then((mod) => {
      ReactGA.event({ category: 'Application', action: 'Loaded Car Racer' });

const AsteroidsApp = dynamic(
  () =>
    import('./components/apps/asteroids').then((mod) => {
      ReactGA.event({ category: 'Application', action: 'Loaded Asteroids' });
 
      return mod.default;
    }),
  {
    ssr: false,
    loading: () => (
      <div className="h-full w-full flex items-center justify-center bg-ub-cool-grey text-white">
        Loading Car Racer...

        Loading Asteroids...
      </div>
    ),
  }
);

const SokobanApp = dynamic(
  () =>
    import('./components/apps/sokoban').then((mod) => {
      ReactGA.event({ category: 'Application', action: 'Loaded Sokoban' });
      return mod.default;
    }),
  {
    ssr: false,
    loading: () => (
      <div className="h-full w-full flex items-center justify-center bg-ub-cool-grey text-white">
        Loading Sokoban...
      </div>
    ),
  }
);

const CheckersApp = dynamic(
  () =>
    import('./components/apps/checkers').then((mod) => {
      ReactGA.event({ category: 'Application', action: 'Loaded Checkers' });
      return mod.default;
    }),
  {
    ssr: false,
    loading: () => (
      <div className="h-full w-full flex items-center justify-center bg-ub-cool-grey text-white">
        Loading Checkers...
      </div>
    ),
  }
);

const TowerDefenseApp = dynamic(
  () =>
    import('./components/apps/tower-defense').then((mod) => {
      ReactGA.event({ category: 'Application', action: 'Loaded Tower Defense' });
      return mod.default;
    }),
  {
    ssr: false,
    loading: () => (
      <div className="h-full w-full flex items-center justify-center bg-ub-cool-grey text-white">
        Loading Tower Defense...
      </div>
    ),
  }
);

const PlatformerApp = dynamic(
  () =>
    import('./components/apps/platformer').then((mod) => {
      ReactGA.event({ category: 'Application', action: 'Loaded Platformer' });
      return mod.default;
    }),
  {
    ssr: false,
    loading: () => (
      <div className="h-full w-full flex items-center justify-center bg-ub-cool-grey text-white">
        Loading Platformer...
      </div>
    ),
  }
);

const displayTerminal = (addFolder, openApp) => (
  <TerminalApp addFolder={addFolder} openApp={openApp} />
);

const displayTerminalCalc = (addFolder, openApp) => (
  <CalcApp addFolder={addFolder} openApp={openApp} />
);

const displayTicTacToe = (addFolder, openApp) => (
  <TicTacToeApp addFolder={addFolder} openApp={openApp} />
);
const displaySolitaire = (addFolder, openApp) => (
  <SolitaireApp addFolder={addFolder} openApp={openApp} />
);

const displaySokoban = (addFolder, openApp) => (
  <SokobanApp addFolder={addFolder} openApp={openApp} />
);



const display2048 = (addFolder, openApp) => (
  <Game2048App addFolder={addFolder} openApp={openApp} />
);

const displayCarRacer = (addFolder, openApp) => (
  <CarRacerApp addFolder={addFolder} openApp={openApp} />
);


<<<<<<< HEAD
const displayPlatformer = (addFolder, openApp) => (
  <PlatformerApp addFolder={addFolder} openApp={openApp} />
);

=======

const displayAsteroids = (addFolder, openApp) => (
  <AsteroidsApp addFolder={addFolder} openApp={openApp} />
);


const displaySimon = (addFolder, openApp) => (
  <SimonApp addFolder={addFolder} openApp={openApp} />
);


const displayBlackjack = (addFolder, openApp) => (
  <BlackjackApp addFolder={addFolder} openApp={openApp} />
);

const displayCheckers = (addFolder, openApp) => (
  <CheckersApp addFolder={addFolder} openApp={openApp} />
);



// Games list used for the "Games" folder on the desktop
const games = [
  {
    id: 'tictactoe',
    title: 'Tic Tac Toe',
    icon: './themes/Yaru/apps/tictactoe.svg',
    disabled: false,
    favourite: false,
    desktop_shortcut: false,
    screen: displayTicTacToe,
  },
  {
    id: '2048',
    title: '2048',
    icon: './themes/Yaru/apps/2048.png',
    disabled: false,
    favourite: false,
    desktop_shortcut: false,
    screen: display2048,
  },
];

const displayBattleship = (addFolder, openApp) => (
  <BattleshipApp addFolder={addFolder} openApp={openApp} />
);


const displayTowerDefense = (addFolder, openApp) => (
  <TowerDefenseApp addFolder={addFolder} openApp={openApp} />
);


// Main application list displayed on the desktop and app launcher
>>>>>>> 0c0b9e41
const apps = [
  {
    id: 'chrome',
    title: 'Google Chrome',
    icon: './themes/Yaru/apps/chrome.png',
    disabled: false,
    favourite: true,
    desktop_shortcut: true,
    screen: displayChrome,
  },
  {
    id: 'calc',
    title: 'Calc',
    icon: './themes/Yaru/apps/calc.png',
    disabled: false,
    favourite: true,
    desktop_shortcut: false,
    screen: displayTerminalCalc,
    resizable: false,
    allowMaximize: false,
    defaultWidth: 25,
    defaultHeight: 40,
  },
  // Games are included so they appear alongside apps
  ...games,
  {
    id: 'converter',
    title: 'Converter',
    icon: './themes/Yaru/apps/calc.png',
    disabled: false,
    favourite: false,
    desktop_shortcut: false,
    screen: displayConverter,
  },
  {
    id: 'qr-tool',
    title: 'QR Tool',
    icon: './themes/Yaru/apps/qr.svg',
    disabled: false,
    favourite: false,
    desktop_shortcut: false,
    screen: displayQrTool,
  },
  {
    id: 'ascii-art',
    title: 'ASCII Art',
    icon: './themes/Yaru/apps/gedit.png',
    disabled: false,
    favourite: false,
    desktop_shortcut: false,
    screen: displayAsciiArt,
  },
  {
    id: 'quote-generator',
    title: 'Quote Generator',
    icon: './themes/Yaru/apps/quote.svg',
    disabled: false,
    favourite: false,
    desktop_shortcut: false,
    screen: displayQuoteGenerator,
  },
  {
    id: 'solitaire',
    title: 'Solitaire',
    icon: './themes/Yaru/apps/solitaire.svg',
    disabled: false,
    favourite: false,
    desktop_shortcut: false,
    screen: displaySolitaire,
    category: 'games',
  },
  {
    id: 'simon',
    title: 'Simon',
    icon: './themes/Yaru/apps/simon.svg',
    disabled: false,
    favourite: false,
    desktop_shortcut: false,
    screen: displaySimon,
  },
  {
    id: 'blackjack',
    title: 'Blackjack',
    icon: './themes/Yaru/apps/blackjack.svg',
    disabled: false,
    favourite: false,
    desktop_shortcut: false,
    screen: displayBlackjack,
  },
  {
    id: 'battleship',
    title: 'Battleship',
    icon: './themes/Yaru/apps/battleship.svg',
    disabled: false,
    favourite: false,
    desktop_shortcut: false,
    screen: displayBattleship,
  },
  {
    id: 'asteroids',
    title: 'Asteroids',
    icon: './themes/Yaru/apps/asteroids.svg',
    disabled: false,
    favourite: false,
    desktop_shortcut: false,
    screen: displayAsteroids,
  },
  {
    id: 'checkers',
    title: 'Checkers',
    icon: './themes/Yaru/apps/checkers.svg',
    disabled: false,
    favourite: false,
    desktop_shortcut: false,
    screen: displayCheckers,
  },
  {
    id: 'platformer',
    title: 'Platformer',
    icon: './themes/Yaru/apps/platformer.svg',
    disabled: false,
    favourite: false,
    desktop_shortcut: false,
    screen: displayPlatformer,
  },
  {
    id: 'about-alex',
    title: 'About Alex',
    icon: './themes/Yaru/system/user-home.png',
    disabled: false,
    favourite: true,
    desktop_shortcut: true,
    screen: displayAboutAlex,
  },
  {
    id: 'vscode',
    title: 'Visual Studio Code',
    icon: './themes/Yaru/apps/vscode.png',
    disabled: false,
    favourite: true,
    desktop_shortcut: false,
    screen: displayVsCode,
  },
  {
    id: 'terminal',
    title: 'Terminal',
    icon: './themes/Yaru/apps/bash.png',
    disabled: false,
    favourite: true,
    desktop_shortcut: false,
    screen: displayTerminal,
  },
  {
    id: 'x',
    title: 'X',
    icon: './themes/Yaru/apps/x.png',
    disabled: false,
    favourite: true,
    desktop_shortcut: false,
    screen: displayX,
  },
  {
    id: 'spotify',
    title: 'Spotify',
    icon: './themes/Yaru/apps/spotify.svg',
    disabled: false,
    favourite: true,
    desktop_shortcut: false,
    screen: displaySpotify,
  },
  {
    id: 'music-player',
    title: 'Music Player',
    icon: './themes/Yaru/apps/music.svg',
    disabled: false,
    favourite: true,
    desktop_shortcut: false,
    screen: displayMusicPlayer,
    resizable: false,
    allowMaximize: false,
    defaultWidth: 25,
    defaultHeight: 40,
  },
  {
    id: 'youtube',
    title: 'YouTube',
    icon: './themes/Yaru/apps/youtube.svg',
    disabled: false,
    favourite: true,
    desktop_shortcut: false,
    screen: displayYouTube,
  },
  {
    id: 'resource-monitor',
    title: 'Resource Monitor',
    icon: './themes/Yaru/apps/resource-monitor.svg',
    disabled: false,
    favourite: false,
    desktop_shortcut: false,
    screen: displayResourceMonitor,
  },
  {
    id: 'showcase',
    title: '3D Showcase',
    icon: './themes/Yaru/apps/showcase.svg',
    disabled: false,
    favourite: false,
    desktop_shortcut: true,
    screen: displayShowcase,
  },
  {
    id: 'project-gallery',
    title: 'Project Gallery',
    icon: './themes/Yaru/apps/project-gallery.svg',
    disabled: false,
    favourite: true,
    desktop_shortcut: false,
    screen: displayProjectGallery,
  },
  {
    id: 'todoist',
    title: 'Todoist',
    icon: './themes/Yaru/apps/todoist.png',
    disabled: false,
    favourite: false,
    desktop_shortcut: false,
    screen: displayTodoist,
  },
  {
    id: 'settings',
    title: 'Settings',
    icon: './themes/Yaru/apps/gnome-control-center.png',
    disabled: false,
    favourite: true,
    desktop_shortcut: false,
    screen: displaySettings,
  },
  {
    id: 'trash',
    title: 'Trash',
    icon: './themes/Yaru/system/user-trash-full.png',
    disabled: false,
    favourite: false,
    desktop_shortcut: true,
    screen: displayTrash,
  },
  {
    id: 'gedit',
    title: 'Contact Me',
    icon: './themes/Yaru/apps/gedit.png',
    disabled: false,
    favourite: false,
    desktop_shortcut: true,
    screen: displayGedit,
  },
];

const games = [
  {
    id: 'tictactoe',
    title: 'Tic Tac Toe',
    icon: './themes/Yaru/apps/tictactoe.svg',
    disabled: false,
    favourite: false,
    desktop_shortcut: false,
    screen: displayTicTacToe,
  },
  {
    id: 'tower-defense',
    title: 'Tower Defense',
    icon: './themes/Yaru/apps/tower-defense.svg',
    disabled: false,
    favourite: false,
    desktop_shortcut: false,
    screen: displayTowerDefense,

    id: 'car-racer',
    title: 'Car Racer',
    icon: './themes/Yaru/apps/car-racer.svg',
    disabled: false,
    favourite: false,
    desktop_shortcut: false,
    screen: displayCarRacer,
  },
];

    id: 'sokoban',
    title: 'Sokoban',
    icon: './themes/Yaru/apps/sokoban.svg',
    disabled: false,
    favourite: false,
    desktop_shortcut: false,
    screen: displaySokoban,
  },
];

    screen: displayTicTacToe,
  },
  {
    id: 'simon',
    title: 'Simon',
    icon: './themes/Yaru/apps/simon.svg',
    screen: displaySimon,
  },
];

export { games };
export default apps;
export { games };<|MERGE_RESOLUTION|>--- conflicted
+++ resolved
@@ -235,12 +235,10 @@
 );
 
 
-<<<<<<< HEAD
 const displayPlatformer = (addFolder, openApp) => (
   <PlatformerApp addFolder={addFolder} openApp={openApp} />
 );
 
-=======
 
 const displayAsteroids = (addFolder, openApp) => (
   <AsteroidsApp addFolder={addFolder} openApp={openApp} />
@@ -295,7 +293,6 @@
 
 
 // Main application list displayed on the desktop and app launcher
->>>>>>> 0c0b9e41
 const apps = [
   {
     id: 'chrome',
