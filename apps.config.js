--- conflicted
+++ resolved
@@ -77,15 +77,13 @@
 const TetrisApp = createDynamicApp('tetris', 'Tetris');
 const CandyCrushApp = createDynamicApp('candy-crush', 'Candy Crush');
 const GhidraApp = createDynamicApp('ghidra', 'Ghidra');
-<<<<<<< HEAD
-=======
+
 
 const WiresharkApp = createDynamicApp('wireshark', 'Wireshark');
 const BluetoothApp = createDynamicApp('bluetooth', 'Bluetooth Tools');
 const DsniffApp = createDynamicApp('dsniff', 'dsniff');
 const BeefApp = createDynamicApp('beef', 'BeEF');
 const MetasploitApp = createDynamicApp('metasploit', 'Metasploit');
->>>>>>> 31ad8a2a
 
 const GomokuApp = createDynamicApp('gomoku', 'Gomoku');
 const PinballApp = createDynamicApp('pinball', 'Pinball');
@@ -730,8 +728,6 @@
     screen: displayGhidra,
   },
   {
-<<<<<<< HEAD
-=======
     id: 'mimikatz',
     title: 'Mimikatz',
     icon: './themes/Yaru/apps/mimikatz.svg',
@@ -759,7 +755,6 @@
     screen: displayNmapNSE,
   },
   {
->>>>>>> 31ad8a2a
     id: 'weather',
     title: 'Weather',
     icon: './themes/Yaru/apps/weather.svg',
