import React from 'react';
import dynamic from 'next/dynamic';
import ReactGA from 'react-ga4';

import { displayX } from './components/apps/x';
import { displaySpotify } from './components/apps/spotify';
import { displayVsCode } from './components/apps/vscode';
import { displaySettings } from './components/apps/settings';
import { displayChrome } from './components/apps/chrome';
import { displayTrash } from './components/apps/trash';
import { displayGedit } from './components/apps/gedit';
import { displayAboutAlex } from './components/apps/alex';
import { displayTodoist } from './components/apps/todoist';
import { displayYouTube } from './components/apps/youtube';
import { displayWeather } from './components/apps/weather';
import { displayConverter } from './components/apps/converter';
import { displayKeyConverter } from './components/apps/key-converter';
import { displayQrTool } from './components/apps/qr_tool';
import { displayRegexRedactor } from './components/apps/regex-redactor';
import { displayAsciiArt } from './components/apps/ascii_art';
import { displayResourceMonitor } from './components/apps/resource_monitor';
import { displayQuoteGenerator } from './components/apps/quote_generator';
import { displayCvssCalculator } from './components/apps/cvss-calculator';
import { displayProjectGallery } from './components/apps/project-gallery';
import { displaySpfFlattener } from './components/apps/spf-flattener';

import { displayHibpCheck } from './components/apps/hibp-check';

import { displayJwsJweWorkbench } from './components/apps/jws-jwe-workbench';

import { displayCaaChecker } from './components/apps/caa-checker';

export const THEME = process.env.NEXT_PUBLIC_THEME || 'Yaru';
export const icon = (name) => `./themes/${THEME}/apps/${name}`;
export const sys = (name) => `./themes/${THEME}/system/${name}`;

const createDynamicApp = (path, name) =>
  dynamic(
    () =>
      import(`./components/apps/${path}`).then((mod) => {
        ReactGA.event({ category: 'Application', action: `Loaded ${name}` });
        return mod.default;
      }),
    {
      ssr: false,
      loading: () => (
        <div className="h-full w-full flex items-center justify-center bg-panel text-white">
          {`Loading ${name}...`}
        </div>
      ),
    }
  );

const createDisplay = (Component) => {
  const DisplayComponent = (addFolder, openApp) => (
    <Component addFolder={addFolder} openApp={openApp} />
  );
  DisplayComponent.displayName = Component.displayName || Component.name || 'Component';
  return DisplayComponent;
};

// Dynamic applications and games
const TerminalApp = createDynamicApp('terminal', 'Terminal');
const CalcApp = createDynamicApp('calc', 'Calc');
const TicTacToeApp = createDynamicApp('tictactoe', 'Tic Tac Toe');
const ChessApp = createDynamicApp('chess', 'Chess');
const ConnectFourApp = createDynamicApp('connect-four', 'Connect Four');
const HangmanApp = createDynamicApp('hangman', 'Hangman');
const FroggerApp = createDynamicApp('frogger', 'Frogger');
const FlappyBirdApp = createDynamicApp('flappy-bird', 'Flappy Bird');
const Game2048App = createDynamicApp('2048', '2048');
const SnakeApp = createDynamicApp('snake', 'Snake');
const MemoryApp = createDynamicApp('memory', 'Memory');
const MinesweeperApp = createDynamicApp('minesweeper', 'Minesweeper');
const PongApp = createDynamicApp('pong', 'Pong');
const PacmanApp = createDynamicApp('pacman', 'Pacman');
const CarRacerApp = createDynamicApp('car-racer', 'Car Racer');
const PlatformerApp = createDynamicApp('platformer', 'Platformer');
const BattleshipApp = createDynamicApp('battleship', 'Battleship');
const CheckersApp = createDynamicApp('checkers', 'Checkers');
const ReversiApp = createDynamicApp('reversi', 'Reversi');
const SimonApp = createDynamicApp('simon', 'Simon');
const SokobanApp = createDynamicApp('sokoban', 'Sokoban');
const SolitaireApp = createDynamicApp('solitaire', 'Solitaire');
const TowerDefenseApp = createDynamicApp('tower-defense', 'Tower Defense');
const WordSearchApp = createDynamicApp('word-search', 'Word Search');
const WordleApp = createDynamicApp('wordle', 'Wordle');
const BlackjackApp = createDynamicApp('blackjack', 'Blackjack');
const BreakoutApp = createDynamicApp('breakout', 'Breakout');
const AsteroidsApp = createDynamicApp('asteroids', 'Asteroids');
const SudokuApp = createDynamicApp('sudoku', 'Sudoku');
const SpaceInvadersApp = createDynamicApp('space-invaders', 'Space Invaders');
const NonogramApp = createDynamicApp('nonogram', 'Nonogram');
const TetrisApp = createDynamicApp('tetris', 'Tetris');
const CandyCrushApp = createDynamicApp('candy-crush', 'Candy Crush');
const MailAuthApp = createDynamicApp('mail-auth', 'Mail Auth');
const MailSecurityMatrixApp = createDynamicApp(
  'mail-security-matrix',
  'Mail Security Matrix'
);

const DnssecValidatorApp = createDynamicApp('dnssec-validator', 'DNSSEC Validator');

const CveDashboardApp = createDynamicApp('cve-dashboard', 'CVE Dashboard');

const GomokuApp = createDynamicApp('gomoku', 'Gomoku');
const PinballApp = createDynamicApp('pinball', 'Pinball');
const FaviconHashApp = createDynamicApp('favicon-hash', 'Favicon Hash');

const PcapViewerApp = createDynamicApp('pcap-viewer', 'PCAP Viewer');

const SqliteViewerApp = createDynamicApp('sqlite-viewer', 'SQLite Viewer');

const YaraTesterApp = createDynamicApp('yara-tester', 'YARA Tester');

const ThreatModelerApp = createDynamicApp('threat-modeler', 'Threat Modeler');

const ContentFingerprintApp = createDynamicApp('content-fingerprint', 'Content Fingerprint');
const SshFingerprintApp = createDynamicApp('ssh-fingerprint', 'SSH Fingerprint');
const NmapViewerApp = createDynamicApp('nmap-viewer', 'Nmap Viewer');

const ReportViewerApp = createDynamicApp('report-viewer', 'Report Viewer');

const HstsPreloadApp = createDynamicApp('hsts-preload', 'HSTS Preload');
const CookieJarApp = createDynamicApp('cookie-jar', 'Cookie Jar');
const Ipv6SlaacApp = createDynamicApp('ipv6-slaac', 'IPv6 SLAAC');

const AsnExplorerApp = createDynamicApp('asn-explorer', 'ASN Explorer');

const ArgonBcryptDemoApp = createDynamicApp('argon-bcrypt-demo', 'Argon/Bcrypt Demo');

const PkceHelperApp = createDynamicApp('pkce-helper', 'PKCE Helper');

const CsrGeneratorApp = createDynamicApp('csr-generator', 'CSR Generator');

const OpenRedirectLabApp = createDynamicApp('open-redirect-lab', 'Open Redirect Lab');

const SameSiteLabApp = createDynamicApp('samesite-lab', 'SameSite Lab');

const SitemapHeatmapApp = createDynamicApp('sitemap-heatmap', 'Sitemap Heatmap');

const MetaInspectorApp = createDynamicApp('meta-inspector', 'Meta Inspector');

const RedirectVisualizerApp = createDynamicApp(
  'redirect-visualizer',
  'Redirect Visualizer'
);

const Http3ProbeApp = createDynamicApp('http3-probe', 'HTTP/3 Probe');

const CspReporterApp = createDynamicApp('csp-reporter', 'CSP Reporter');

const IpDnsLeakApp = createDynamicApp('ip-dns-leak', 'IP/DNS Leak');



const displayTerminal = createDisplay(TerminalApp);
const displayTerminalCalc = createDisplay(CalcApp);
const displayTicTacToe = createDisplay(TicTacToeApp);
const displayChess = createDisplay(ChessApp);
const displayConnectFour = createDisplay(ConnectFourApp);
const displayHangman = createDisplay(HangmanApp);
const displayFrogger = createDisplay(FroggerApp);
const displayFlappyBird = createDisplay(FlappyBirdApp);
const display2048 = createDisplay(Game2048App);
const displaySnake = createDisplay(SnakeApp);
const displayMemory = createDisplay(MemoryApp);
const displayMinesweeper = createDisplay(MinesweeperApp);
const displayPong = createDisplay(PongApp);
const displayPacman = createDisplay(PacmanApp);
const displayCarRacer = createDisplay(CarRacerApp);
const displayPlatformer = createDisplay(PlatformerApp);
const displayBattleship = createDisplay(BattleshipApp);
const displayCheckers = createDisplay(CheckersApp);
const displayReversi = createDisplay(ReversiApp);
const displaySimon = createDisplay(SimonApp);
const displaySokoban = createDisplay(SokobanApp);
const displaySolitaire = createDisplay(SolitaireApp);
const displayTowerDefense = createDisplay(TowerDefenseApp);
const displayWordSearch = createDisplay(WordSearchApp);
const displayWordle = createDisplay(WordleApp);
const displayBlackjack = createDisplay(BlackjackApp);
const displayBreakout = createDisplay(BreakoutApp);
const displayAsteroids = createDisplay(AsteroidsApp);
const displaySudoku = createDisplay(SudokuApp);
const displaySpaceInvaders = createDisplay(SpaceInvadersApp);
const displayNonogram = createDisplay(NonogramApp);
const displayTetris = createDisplay(TetrisApp);
const displayCandyCrush = createDisplay(CandyCrushApp);
const displayMailAuth = createDisplay(MailAuthApp);
const displayMailSecurityMatrix = createDisplay(MailSecurityMatrixApp);

const displayDnssecValidator = createDisplay(DnssecValidatorApp);

const displayCveDashboard = createDisplay(CveDashboardApp);

const displayGomoku = createDisplay(GomokuApp);
const displayPinball = createDisplay(PinballApp);
const displayFaviconHash = createDisplay(FaviconHashApp);

const displayPcapViewer = createDisplay(PcapViewerApp);

const displaySqliteViewer = createDisplay(SqliteViewerApp);

const displayYaraTester = createDisplay(YaraTesterApp);

const displayThreatModeler = createDisplay(ThreatModelerApp);

const displayContentFingerprint = createDisplay(ContentFingerprintApp);
const displaySshFingerprint = createDisplay(SshFingerprintApp);
const displayNmapViewer = createDisplay(NmapViewerApp);

const displayReportViewer = createDisplay(ReportViewerApp);

const displayHstsPreload = createDisplay(HstsPreloadApp);
const displayCookieJar = createDisplay(CookieJarApp);
const displayIpDnsLeak = createDisplay(IpDnsLeakApp);

const displayIpv6Slaac = createDisplay(Ipv6SlaacApp);

const displayAsnExplorer = createDisplay(AsnExplorerApp);

const displayArgonBcryptDemo = createDisplay(ArgonBcryptDemoApp);

const displayPkceHelper = createDisplay(PkceHelperApp);

const displayCsrGenerator = createDisplay(CsrGeneratorApp);

const displayOpenRedirectLab = createDisplay(OpenRedirectLabApp);

const displaySameSiteLab = createDisplay(SameSiteLabApp);


const displayCspReporter = createDisplay(CspReporterApp);

const displaySitemapHeatmap = createDisplay(SitemapHeatmapApp);

const displayMetaInspector = createDisplay(MetaInspectorApp);


const displayRedirectVisualizer = createDisplay(RedirectVisualizerApp);

const displayHttp3Probe = createDisplay(Http3ProbeApp);

 


// Default window sizing for games to prevent oversized frames
const gameDefaults = {
  defaultWidth: 50,
  defaultHeight: 60,
};

// Games list used for the "Games" folder on the desktop
const gameList = [
  {
    id: '2048',
    title: '2048',
    icon: icon('2048.svg'),
    disabled: false,
    favourite: false,
    desktop_shortcut: false,
    screen: display2048,
    defaultWidth: 35,
    defaultHeight: 45,
  },
  {
    id: 'asteroids',
    title: 'Asteroids',
    icon: icon('asteroids.svg'),
    disabled: false,
    favourite: false,
    desktop_shortcut: false,
    screen: displayAsteroids,
  },
  {
    id: 'battleship',
    title: 'Battleship',
    icon: icon('battleship.svg'),
    disabled: false,
    favourite: false,
    desktop_shortcut: false,
    screen: displayBattleship,
  },
  {
    id: 'blackjack',
    title: 'Blackjack',
    icon: icon('blackjack.svg'),
    disabled: false,
    favourite: false,
    desktop_shortcut: false,
    screen: displayBlackjack,
  },
  {
    id: 'breakout',
    title: 'Breakout',
    icon: icon('breakout.svg'),
    disabled: false,
    favourite: false,
    desktop_shortcut: false,
    screen: displayBreakout,
  },
  {
    id: 'car-racer',
    title: 'Car Racer',
    icon: icon('car-racer.svg'),
    disabled: false,
    favourite: false,
    desktop_shortcut: false,
    screen: displayCarRacer,
  },
  {
    id: 'checkers',
    title: 'Checkers',
    icon: icon('checkers.svg'),
    disabled: false,
    favourite: false,
    desktop_shortcut: false,
    screen: displayCheckers,
  },
  {
    id: 'chess',
    title: 'Chess',
    icon: icon('chess.svg'),
    disabled: false,
    favourite: false,
    desktop_shortcut: false,
    screen: displayChess,
  },
  {
    id: 'connect-four',
    title: 'Connect Four',
    icon: icon('connect-four.svg'),
    disabled: false,
    favourite: false,
    desktop_shortcut: false,
    screen: displayConnectFour,
  },
  {
    id: 'frogger',
    title: 'Frogger',
    icon: icon('frogger.svg'),
    disabled: false,
    favourite: false,
    desktop_shortcut: false,
    screen: displayFrogger,
  },
  {
    id: 'hangman',
    title: 'Hangman',
    icon: icon('hangman.svg'),
    disabled: false,
    favourite: false,
    desktop_shortcut: false,
    screen: displayHangman,
  },
  {
    id: 'memory',
    title: 'Memory',
    icon: icon('memory.svg'),
    disabled: false,
    favourite: false,
    desktop_shortcut: false,
    screen: displayMemory,
  },
  {
    id: 'minesweeper',
    title: 'Minesweeper',
    icon: icon('minesweeper.svg'),
    disabled: false,
    favourite: false,
    desktop_shortcut: false,
    screen: displayMinesweeper,
  },
  {
    id: 'pacman',
    title: 'Pacman',
    icon: icon('pacman.svg'),
    disabled: false,
    favourite: false,
    desktop_shortcut: false,
    screen: displayPacman,
  },
  {
    id: 'platformer',
    title: 'Platformer',
    icon: icon('platformer.svg'),
    disabled: false,
    favourite: false,
    desktop_shortcut: false,
    screen: displayPlatformer,
  },
  {
    id: 'pong',
    title: 'Pong',
    icon: icon('pong.svg'),
    disabled: false,
    favourite: false,
    desktop_shortcut: false,
    screen: displayPong,
  },
  {
    id: 'reversi',
    title: 'Reversi',
    icon: icon('reversi.svg'),
    disabled: false,
    favourite: false,
    desktop_shortcut: false,
    screen: displayReversi,
  },
  {
    id: 'simon',
    title: 'Simon',
    icon: icon('simon.svg'),
    disabled: false,
    favourite: false,
    desktop_shortcut: false,
    screen: displaySimon,
  },
  {
    id: 'snake',
    title: 'Snake',
    icon: icon('snake.svg'),
    disabled: false,
    favourite: false,
    desktop_shortcut: false,
    screen: displaySnake,
  },
  {
    id: 'sokoban',
    title: 'Sokoban',
    icon: icon('sokoban.svg'),
    disabled: false,
    favourite: false,
    desktop_shortcut: false,
    screen: displaySokoban,
  },
  {
    id: 'solitaire',
    title: 'Solitaire',
    icon: icon('solitaire.svg'),
    disabled: false,
    favourite: false,
    desktop_shortcut: false,
    screen: displaySolitaire,
  },
  {
    id: 'tictactoe',
    title: 'Tic Tac Toe',
    icon: icon('tictactoe.svg'),
    disabled: false,
    favourite: false,
    desktop_shortcut: false,
    screen: displayTicTacToe,
  },
  {
    id: 'tetris',
    title: 'Tetris',
    icon: icon('tetris.svg'),
    disabled: false,
    favourite: false,
    desktop_shortcut: false,
    screen: displayTetris,
  },
  {
    id: 'tower-defense',
    title: 'Tower Defense',
    icon: icon('tower-defense.svg'),
    disabled: false,
    favourite: false,
    desktop_shortcut: false,
    screen: displayTowerDefense,
  },
  {
    id: 'word-search',
    title: 'Word Search',
    icon: icon('word-search.svg'),
    disabled: false,
    favourite: false,
    desktop_shortcut: false,
    screen: displayWordSearch,
  },
  {
    id: 'wordle',
    title: 'Wordle',
    icon: icon('wordle.svg'),
    disabled: false,
    favourite: false,
    desktop_shortcut: false,
    screen: displayWordle,
  },
  {
    id: 'nonogram',
    title: 'Nonogram',
    icon: icon('nonogram.svg'),
    disabled: false,
    favourite: false,
    desktop_shortcut: false,
    screen: displayNonogram,
  },
  {
    id: 'space-invaders',
    title: 'Space Invaders',
    icon: icon('space-invaders.svg'),
    disabled: false,
    favourite: false,
    desktop_shortcut: false,
    screen: displaySpaceInvaders,
  },
  {
    id: 'sudoku',
    title: 'Sudoku',
    icon: icon('sudoku.svg'),
    disabled: false,
    favourite: false,
    desktop_shortcut: false,
    screen: displaySudoku,
  },
  {
    id: 'flappy-bird',
    title: 'Flappy Bird',
    icon: icon('flappy-bird.svg'),
    disabled: false,
    favourite: false,
    desktop_shortcut: false,
    screen: displayFlappyBird,
  },
  {
    id: 'candy-crush',
    title: 'Candy Crush',
    icon: icon('candy-crush.svg'),
    disabled: false,
    favourite: false,
    desktop_shortcut: false,
    screen: displayCandyCrush,
  },
  {
    id: 'gomoku',
    title: 'Gomoku',
    icon: icon('gomoku.svg'),
    disabled: false,
    favourite: false,
    desktop_shortcut: false,
    screen: displayGomoku,
  },
  {
    id: 'pinball',
    title: 'Pinball',
    icon: icon('pinball.svg'),
    disabled: false,
    favourite: false,
    desktop_shortcut: false,
    screen: displayPinball,
  },
];

export const games = gameList.map((game) => ({ ...gameDefaults, ...game }));

const apps = [
  {
    id: 'chrome',
    title: 'Firefox',
    icon: icon('kali-browser.svg'),
    disabled: false,
    favourite: true,
    desktop_shortcut: true,
    screen: displayChrome,
  },
  {
    id: 'calc',
    title: 'Calc',
    icon: icon('calc.png'),
    disabled: false,
    favourite: false,
    desktop_shortcut: false,
    screen: displayTerminalCalc,
    resizable: false,
    allowMaximize: false,
    defaultWidth: 25,
    defaultHeight: 40,
  },
  {
    id: 'terminal',
    title: 'Terminal',
    icon: icon('bash.png'),
    disabled: false,
    favourite: true,
    desktop_shortcut: false,
    screen: displayTerminal,
  },
  {
    id: 'vscode',
    title: 'Visual Studio Code',
    icon: icon('vscode.png'),
    disabled: false,
    favourite: true,
    desktop_shortcut: false,
    screen: displayVsCode,
  },
  {
    id: 'x',
    title: 'X',
    icon: icon('x.png'),
    disabled: false,
    favourite: true,
    desktop_shortcut: false,
    screen: displayX,
  },
  {
    id: 'spotify',
    title: 'Spotify',
    icon: icon('spotify.svg'),
    disabled: false,
    favourite: true,
    desktop_shortcut: false,
    screen: displaySpotify,
  },
  {
    id: 'youtube',
    title: 'YouTube',
    icon: icon('youtube.svg'),
    disabled: false,
    favourite: true,
    desktop_shortcut: false,
    screen: displayYouTube,
  },
  {
    id: 'about-alex',
    title: 'About Alex',
    icon: sys('user-home.png'),
    disabled: false,
    favourite: true,
    desktop_shortcut: true,
    screen: displayAboutAlex,
  },
  {
    id: 'settings',
    title: 'Settings',
    icon: icon('gnome-control-center.png'),
    disabled: false,
    favourite: true,
    desktop_shortcut: false,
    screen: displaySettings,
  },
  {
    id: 'resource-monitor',
    title: 'Resource Monitor',
    icon: icon('resource-monitor.svg'),
    disabled: false,
    favourite: false,
    desktop_shortcut: false,
    screen: displayResourceMonitor,
  },
  {
    id: 'ip-dns-leak',
    title: 'IP/DNS Leak',
    icon: icon('resource-monitor.svg'),
    disabled: false,
    favourite: false,
    desktop_shortcut: false,
    screen: displayIpDnsLeak,
  },
  {
    id: 'project-gallery',
    title: 'Project Gallery',
    icon: icon('project-gallery.svg'),
    disabled: false,
    favourite: false,
    desktop_shortcut: false,
    screen: displayProjectGallery,
  },
  {
    id: 'todoist',
    title: 'Todoist',
    icon: icon('todoist.png'),
    disabled: false,
    favourite: false,
    desktop_shortcut: false,
    screen: displayTodoist,
  },
  {
    id: 'trash',
    title: 'Trash',
    icon: sys('user-trash-full.png'),
    disabled: false,
    favourite: false,
    desktop_shortcut: true,
    screen: displayTrash,
  },
  {
    id: 'gedit',
    title: 'Contact Me',
    icon: icon('gedit.png'),
    disabled: false,
    favourite: false,
    desktop_shortcut: true,
    screen: displayGedit,
  },
  {
    id: 'converter',
    title: 'Converter',
    icon: icon('calc.png'),
    disabled: false,
    favourite: false,
    desktop_shortcut: false,
    screen: displayConverter,
  },
  {
    id: 'key-converter',
    title: 'Key Converter',
    icon: icon('hash.svg'),
    disabled: false,
    favourite: false,
    desktop_shortcut: false,
    screen: displayKeyConverter,
  },
  {
    id: 'qr-tool',
    title: 'QR Tool',
    icon: icon('qr.svg'),
    disabled: false,
    favourite: false,
    desktop_shortcut: false,
    screen: displayQrTool,
  },
  {
    id: 'regex-redactor',
    title: 'Regex Redactor',
    icon: './themes/Yaru/apps/regex-redactor.svg',
    disabled: false,
    favourite: false,
    desktop_shortcut: false,
    screen: displayRegexRedactor,
  },
  {
    id: 'ascii-art',
    title: 'ASCII Art',
    icon: icon('gedit.png'),
    disabled: false,
    favourite: false,
    desktop_shortcut: false,
    screen: displayAsciiArt,
  },
  {
    id: 'quote-generator',
    title: 'Quote Generator',
    icon: icon('quote.svg'),
    disabled: false,
    favourite: false,
    desktop_shortcut: false,
  {
    id: 'cvss-calculator',
    title: 'CVSS Calculator',
    icon: icon('calc.png'),
    disabled: false,
    favourite: false,
    desktop_shortcut: false,
    screen: displayCvssCalculator,
    id: 'caa-checker',
    title: 'CAA Checker',
    icon: icon('mail-auth.svg'),
    disabled: false,
    favourite: false,
    desktop_shortcut: false,
    screen: displayCaaChecker,
  },
  {
    id: 'jws-jwe-workbench',
    title: 'JWS/JWE Workbench',
    icon: icon('hash.svg'),
    disabled: false,
    favourite: false,
    desktop_shortcut: false,
    screen: displayJwsJweWorkbench,
  },
  {
    id: 'pkce-helper',
    title: 'PKCE Helper',
    icon: icon('calc.png'),
    disabled: false,
    favourite: false,
    desktop_shortcut: false,
    screen: displayPkceHelper,
  },
  {
    id: 'favicon-hash',
    title: 'Favicon Hash',
    icon: './themes/Yaru/apps/hash.svg',
    disabled: false,
    favourite: false,
    desktop_shortcut: false,
    screen: displayFaviconHash,
  },
  {

    icon: icon('calc.png'),

    id: 'cve-dashboard',
    title: 'CVE Dashboard',
    icon: './themes/Yaru/apps/calc.png',
    disabled: false,
    favourite: false,
    desktop_shortcut: false,
    screen: displayCveDashboard,
  },
  {
    id: 'pcap-viewer',
    title: 'PCAP Viewer',
    icon: './themes/Yaru/apps/pcap-viewer.svg',
    disabled: false,
    favourite: false,
    desktop_shortcut: false,
<<<<<<< HEAD
  },
  {
    id: 'sqlite-viewer',
    title: 'SQLite Viewer',
    icon: './themes/Yaru/apps/gedit.png',
    disabled: false,
    favourite: false,
    desktop_shortcut: false,
    screen: displaySqliteViewer,

=======
    screen: displayPcapViewer,
  },
  {
>>>>>>> d59bfba9
    id: 'yara-tester',
    title: 'YARA Tester',
    icon: './themes/Yaru/apps/bash.png',
    disabled: false,
    favourite: false,
    desktop_shortcut: false,
    screen: displayYaraTester,
  },
  {
    id: 'weather',
    title: 'Weather',
    icon: './themes/Yaru/apps/weather.svg',
    disabled: false,
    favourite: false,
    desktop_shortcut: false,
    screen: displayWeather,
  },

  {
    id: 'cookie-jar',
    title: 'Cookie Jar',
    icon: './themes/Yaru/apps/cookie-jar.svg',
    disabled: false,
    favourite: false,
    desktop_shortcut: false,
    screen: displayCookieJar,
  },
  {
    id: 'content-fingerprint',
    title: 'Content Fingerprint',
    icon: './themes/Yaru/apps/content-fingerprint.svg',
    disabled: false,
    favourite: false,
    desktop_shortcut: false,
    screen: displayContentFingerprint,
  },
  {
    id: 'nmap-viewer',
    title: 'Nmap Viewer',
    icon: './themes/Yaru/apps/resource-monitor.svg',
    disabled: false,
    favourite: false,
    desktop_shortcut: false,
    screen: displayNmapViewer,
  },
  {
    id: 'report-viewer',
    title: 'Report Viewer',
    icon: './themes/Yaru/apps/gedit.png',
    disabled: false,
    favourite: false,
    desktop_shortcut: false,
    screen: displayReportViewer,

  },
  {
    id: 'spf-flattener',
    title: 'SPF Flattener',
    icon: './themes/Yaru/apps/spf-flattener.svg',
    disabled: false,
    favourite: false,
    desktop_shortcut: false,
    screen: displaySpfFlattener,
  },



  {
    id: 'sitemap-heatmap',
    title: 'Sitemap Heatmap',
    icon: './themes/Yaru/apps/resource-monitor.svg',
    disabled: false,
    favourite: false,
    desktop_shortcut: false,
    screen: displaySitemapHeatmap,
  },


  {
    id: 'mail-auth',
    title: 'Mail Auth',
    icon: './themes/Yaru/apps/mail-auth.svg',
    disabled: false,
    favourite: false,
    desktop_shortcut: false,
    screen: displayMailAuth,
  },
  {

    id: 'mail-security-matrix',
    title: 'Mail Security Matrix',
    icon: './themes/Yaru/apps/mail-auth.svg',
    disabled: false,
    favourite: false,
    desktop_shortcut: false,
    screen: displayMailSecurityMatrix,
  },
  {

    id: 'threat-modeler',
    title: 'Threat Modeler',
    icon: './themes/Yaru/apps/threat-modeler.svg',
    disabled: false,
    favourite: false,
    desktop_shortcut: false,
    screen: displayThreatModeler,
  },
  {

    id: 'ipv6-slaac',
    title: 'IPv6 SLAAC',
    icon: icon('calc.png'),
    disabled: false,
    favourite: false,
    desktop_shortcut: false,
    screen: displayIpv6Slaac,


    id: 'csp-reporter',
    title: 'CSP Reporter',

    id: 'cookie-jar',
    title: 'Cookie Jar',
    icon: './themes/Yaru/apps/cookie-jar.svg',
    disabled: false,
    favourite: false,
    desktop_shortcut: false,
    screen: displayCookieJar,
  },
  {
    id: 'content-fingerprint',
    title: 'Content Fingerprint',
    icon: './themes/Yaru/apps/content-fingerprint.svg',
    disabled: false,
    favourite: false,
    desktop_shortcut: false,
    screen: displayContentFingerprint,
  },
  {
    id: 'nmap-viewer',
    title: 'Nmap Viewer',
    icon: './themes/Yaru/apps/resource-monitor.svg',
    disabled: false,
    favourite: false,
    desktop_shortcut: false,
    screen: displayNmapViewer,
  },
  {
    id: 'report-viewer',
    title: 'Report Viewer',
    icon: './themes/Yaru/apps/gedit.png',
    disabled: false,
    favourite: false,
    desktop_shortcut: false,
    screen: displayReportViewer,
  },
  {

    id: 'hibp-check',
    title: 'HIBP Check',
    icon: icon('hash.svg'),
    disabled: false,
    favourite: false,
    desktop_shortcut: false,
    screen: displayHibpCheck,

    id: 'open-redirect-lab',
    title: 'Open Redirect Lab',
    icon: icon('gedit.png'),
    disabled: false,
    favourite: false,
    desktop_shortcut: false,
    screen: displayOpenRedirectLab,

    screen: displayCspReporter,

    screen: displayReportViewer,
  },
  {
    id: 'hsts-preload',
    title: 'HSTS Preload',
    icon: './themes/Yaru/apps/hash.svg',
    disabled: false,
    favourite: false,
    desktop_shortcut: false,
    screen: displayHstsPreload,

    id: 'dnssec-validator',
    title: 'DNSSEC Validator',
    icon: './themes/Yaru/apps/bash.png',
    disabled: false,
    favourite: false,
    desktop_shortcut: false,
    screen: displayDnssecValidator,

  },
  // Games are included so they appear alongside apps
  ...games,
];



    {
      id: 'weather',
      title: 'Weather',
      icon: './themes/Yaru/apps/weather.svg',
      disabled: false,
      favourite: false,
      desktop_shortcut: false,
      screen: displayWeather,
    },
    {
      id: 'cookie-jar',
      title: 'Cookie Jar',
      icon: './themes/Yaru/apps/cookie-jar.svg',
      disabled: false,
      favourite: false,
      desktop_shortcut: false,
      screen: displayCookieJar,
    },
    {
      id: 'asn-explorer',
      title: 'ASN Explorer',
      icon: './themes/Yaru/apps/resource-monitor.svg',
      disabled: false,
      favourite: false,
      desktop_shortcut: false,
      screen: displayAsnExplorer,
      id: 'argon-bcrypt-demo',
      title: 'Argon/Bcrypt Demo',
      icon: './themes/Yaru/apps/hash.svg',
      disabled: false,
      favourite: false,
      desktop_shortcut: false,
      screen: displayArgonBcryptDemo,

      id: 'samesite-lab',
      title: 'SameSite Lab',
      icon: './themes/Yaru/apps/cookie-jar.svg',
      disabled: false,
      favourite: false,
      desktop_shortcut: false,
      screen: displaySameSiteLab,
    },
    {
      id: 'content-fingerprint',
      title: 'Content Fingerprint',
      icon: './themes/Yaru/apps/content-fingerprint.svg',
      disabled: false,
      favourite: false,
      desktop_shortcut: false,
      screen: displayContentFingerprint,
    },
    {
      id: 'ssh-fingerprint',
      title: 'SSH Fingerprint',

      id: 'csr-generator',
      title: 'CSR Generator',
      icon: './themes/Yaru/apps/hash.svg',
      disabled: false,
      favourite: false,
      desktop_shortcut: false,
      screen: displaySshFingerprint,

      screen: displayCsrGenerator,
    },
    {

      id: 'meta-inspector',
      title: 'Meta Inspector',
      icon: './themes/Yaru/apps/kali-browser.svg',
      disabled: false,
      favourite: false,
      desktop_shortcut: false,
      screen: displayMetaInspector,
    },
    {

      id: 'nmap-viewer',
      title: 'Nmap Viewer',
      icon: './themes/Yaru/apps/resource-monitor.svg',
      disabled: false,
      favourite: false,
      desktop_shortcut: false,
      screen: displayNmapViewer,
    },
    {
      id: 'report-viewer',
      title: 'Report Viewer',
      icon: './themes/Yaru/apps/gedit.png',
      disabled: false,
      favourite: false,
      desktop_shortcut: false,
      screen: displayReportViewer,
    },
    {
      id: 'redirect-visualizer',
      title: 'Redirect Visualizer',

      id: 'http3-probe',
      title: 'HTTP/3 Probe',
      icon: './themes/Yaru/apps/resource-monitor.svg',
      disabled: false,
      favourite: false,
      desktop_shortcut: false,
      screen: displayRedirectVisualizer,

      screen: displayHttp3Probe,
    },
    // Games are included so they appear alongside apps
    ...games,
  ];




export default apps;<|MERGE_RESOLUTION|>--- conflicted
+++ resolved
@@ -810,7 +810,6 @@
     disabled: false,
     favourite: false,
     desktop_shortcut: false,
-<<<<<<< HEAD
   },
   {
     id: 'sqlite-viewer',
@@ -821,11 +820,10 @@
     desktop_shortcut: false,
     screen: displaySqliteViewer,
 
-=======
+
     screen: displayPcapViewer,
   },
   {
->>>>>>> d59bfba9
     id: 'yara-tester',
     title: 'YARA Tester',
     icon: './themes/Yaru/apps/bash.png',
