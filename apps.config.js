import React from 'react';
import dynamic from 'next/dynamic';
import ReactGA from 'react-ga4';

import { displayX } from './components/apps/x';
import { displaySpotify } from './components/apps/spotify';
import { displayVsCode } from './components/apps/vscode';
import { displaySettings } from './components/apps/settings';
import { displayChrome } from './components/apps/chrome';
import { displayTrash } from './components/apps/trash';
import { displayGedit } from './components/apps/gedit';
import { displayAboutAlex } from './components/apps/alex';
import { displayTodoist } from './components/apps/todoist';
import { displayYouTube } from './components/apps/youtube';
import { displayConverter } from './components/apps/converter';
import { displayQrTool } from './components/apps/qr_tool';
import { displayMusicPlayer } from './components/apps/music_player';
import { displayAsciiArt } from './components/apps/ascii_art';
import { displayResourceMonitor } from './components/apps/resource_monitor';
import { displayQuoteGenerator } from './components/apps/quote_generator';
import { displayShowcase } from './components/apps/showcase';
import { displayProjectGallery } from './components/apps/project-gallery';

const TerminalApp = dynamic(
  () =>
    import('./components/apps/terminal').then((mod) => {
      ReactGA.event({ category: 'Application', action: 'Loaded Terminal' });
      return mod.default;
    }),
  {
    ssr: false,
    loading: () => (
      <div className="h-full w-full flex items-center justify-center bg-ub-cool-grey text-white">
        Loading Terminal...
      </div>
    ),
  }
);

const CalcApp = dynamic(
  () =>
    import('./components/apps/calc').then((mod) => {
      ReactGA.event({ category: 'Application', action: 'Loaded Calc' });
      return mod.default;
    }),
  {
    ssr: false,
    loading: () => (
      <div className="h-full w-full flex items-center justify-center bg-ub-cool-grey text-white">
        Loading Calc...
      </div>
    ),
  }
);

const TicTacToeApp = dynamic(
  () =>
    import('./components/apps/tictactoe').then((mod) => {
      ReactGA.event({ category: 'Application', action: 'Loaded TicTacToe' });
      return mod.default;
    }),
  {
    ssr: false,
    loading: () => (
      <div className="h-full w-full flex items-center justify-center bg-ub-cool-grey text-white">
        Loading Tic Tac Toe...
      </div>
    ),
  }
  );

const ChessApp = dynamic(
  () =>
    import('./components/apps/chess').then((mod) => {
      ReactGA.event({ category: 'Application', action: 'Loaded Chess' });
      return mod.default;
    }),
  {
    ssr: false,
    loading: () => (
      <div className="h-full w-full flex items-center justify-center bg-ub-cool-grey text-white">
        Loading Chess...
      </div>
    ),
  }

);

const HangmanApp = dynamic(
  () =>
    import('./components/apps/hangman').then((mod) => {
      ReactGA.event({ category: 'Application', action: 'Loaded Hangman' });

const FroggerApp = dynamic(
  () =>
    import('./components/apps/frogger').then((mod) => {
      ReactGA.event({ category: 'Application', action: 'Loaded Frogger' });

const Game2048App = dynamic(
  () =>
    import('./components/apps/2048').then((mod) => {
      ReactGA.event({ category: 'Application', action: 'Loaded 2048' });
      return mod.default;
    }),
  {
    ssr: false,
    loading: () => (
      <div className="h-full w-full flex items-center justify-center bg-ub-cool-grey text-white">
        Loading Hangman...

        Loading Frogger...
        Loading 2048...
      </div>
    ),
  }
);

const HangmanApp = dynamic(
  () =>
    import('./components/apps/hangman').then((mod) => {
      ReactGA.event({ category: 'Application', action: 'Loaded Hangman' });
      return mod.default;
    }),
  {
    ssr: false,
    loading: () => (
      <div className="h-full w-full flex items-center justify-center bg-ub-cool-grey text-white">
        Loading Hangman...
      </div>
    ),
  }

);

const SnakeApp = dynamic(
  () =>
    import('./components/apps/snake').then((mod) => {
      ReactGA.event({ category: 'Application', action: 'Loaded Snake' });
      return mod.default;
    }),
  {
    ssr: false,
    loading: () => (
      <div className="h-full w-full flex items-center justify-center bg-ub-cool-grey text-white">
        Loading Snake...
      </div>
    ),
  }
);

const MemoryApp = dynamic(
  () =>
    import('./components/apps/memory').then((mod) => {
      ReactGA.event({ category: 'Application', action: 'Loaded Memory' });
      return mod.default;
    }),
  {
    ssr: false,
    loading: () => (
      <div className="h-full w-full flex items-center justify-center bg-ub-cool-grey text-white">
        Loading Memory...
      </div>
    ),
  }
);

const MinesweeperApp = dynamic(
  () =>
    import('./components/apps/minesweeper').then((mod) => {
      ReactGA.event({ category: 'Application', action: 'Loaded Minesweeper' });
      return mod.default;
    }),
  {
    ssr: false,
    loading: () => (
      <div className="h-full w-full flex items-center justify-center bg-ub-cool-grey text-white">
        Loading Minesweeper...
      </div>
    ),
  },
);

const PongApp = dynamic(
  () =>
    import('./components/apps/pong').then((mod) => {
      ReactGA.event({ category: 'Application', action: 'Loaded Pong' });
      return mod.default;
    }),
  {
    ssr: false,
    loading: () => (
      <div className="h-full w-full flex items-center justify-center bg-ub-cool-grey text-white">
        Loading Pong...
      </div>
    ),
  }
);

const PacmanApp = dynamic(
  () =>
    import('./components/apps/pacman').then((mod) => {
      ReactGA.event({ category: 'Application', action: 'Loaded Pacman' });
      return mod.default;
    }),
  {
    ssr: false,
    loading: () => (
      <div className="h-full w-full flex items-center justify-center bg-ub-cool-grey text-white">
        Loading Pacman...
      </div>
    ),
  }
);

const SudokuApp = dynamic(
  () =>
    import('./components/apps/sudoku').then((mod) => {
      ReactGA.event({ category: 'Application', action: 'Loaded Sudoku' });
      return mod.default;
    }),
  {
    ssr: false,
    loading: () => (
      <div className="h-full w-full flex items-center justify-center bg-ub-cool-grey text-white">
        Loading Sudoku...
      </div>
    ),
  }
);

const displayTerminal = (addFolder, openApp) => (
  <TerminalApp addFolder={addFolder} openApp={openApp} />
);

const displayTerminalCalc = (addFolder, openApp) => (
  <CalcApp addFolder={addFolder} openApp={openApp} />
);

const displayTicTacToe = (addFolder, openApp) => (
  <TicTacToeApp addFolder={addFolder} openApp={openApp} />
);

<<<<<<< HEAD
const displaySudoku = (addFolder, openApp) => (
  <SudokuApp addFolder={addFolder} openApp={openApp} />
);

=======
const displayPacman = (addFolder, openApp) => (
  <PacmanApp addFolder={addFolder} openApp={openApp} />
);


const displayPong = (addFolder, openApp) => (
  <PongApp addFolder={addFolder} openApp={openApp} />
);


const displayMinesweeper = (addFolder, openApp) => (
  <MinesweeperApp addFolder={addFolder} openApp={openApp} />
);


const displayMemory = (addFolder, openApp) => (
  <MemoryApp addFolder={addFolder} openApp={openApp} />
);


const displaySnake = (addFolder, openApp) => (
  <SnakeApp addFolder={addFolder} openApp={openApp} />
);



const displayHangman = (addFolder, openApp) => (
  <HangmanApp addFolder={addFolder} openApp={openApp} />
);


const displayChess = (addFolder, openApp) => (
  <ChessApp addFolder={addFolder} openApp={openApp} />
);



const displayHangman = (addFolder, openApp) => (
  <HangmanApp addFolder={addFolder} openApp={openApp} />
);
const displayFrogger = (addFolder, openApp) => (
  <FroggerApp addFolder={addFolder} openApp={openApp} />
);


const display2048 = (addFolder, openApp) => (
  <Game2048App addFolder={addFolder} openApp={openApp} />
);

// Games list used for the "Games" folder on the desktop


const games = [
  {
    id: 'tictactoe',
    title: 'Tic Tac Toe',
    icon: './themes/Yaru/apps/tictactoe.svg',
    disabled: false,
    favourite: false,
    desktop_shortcut: false,
    screen: displayTicTacToe,
  },
  {

    id: 'pong',
    title: 'Pong',
    icon: './themes/Yaru/apps/pong.svg',
    disabled: false,
    favourite: false,
    desktop_shortcut: false,
    screen: displayPong,
  },
];



    id: 'chess',
    title: 'Chess',
    icon: './themes/Yaru/apps/chess.svg',
    disabled: false,
    favourite: false,
    desktop_shortcut: false,
    screen: displayChess,
  },
];


    id: 'hangman',
    title: 'Hangman',
    icon: './themes/Yaru/apps/hangman.svg',
    disabled: false,
    favourite: false,
    desktop_shortcut: false,
    screen: displayHangman,
  },
];



    id: 'frogger',
    title: 'Frogger',
    icon: './themes/Yaru/apps/frogger.svg',
    disabled: false,
    favourite: false,
    desktop_shortcut: false,
    screen: displayFrogger,
  },
];


    id: '2048',
    title: '2048',
    icon: './themes/Yaru/apps/2048.png',
    disabled: false,
    favourite: false,
    desktop_shortcut: false,
    screen: display2048,
  },
];


>>>>>>> 43cce411
const apps = [
  {
    id: 'chrome',
    title: 'Google Chrome',
    icon: './themes/Yaru/apps/chrome.png',
    disabled: false,
    favourite: true,
    desktop_shortcut: true,
    screen: displayChrome,
  },
  {
    id: 'calc',
    title: 'Calc',
    icon: './themes/Yaru/apps/calc.png',
    disabled: false,
    favourite: true,
    desktop_shortcut: false,
    screen: displayTerminalCalc,
    resizable: false,
    allowMaximize: false,
    defaultWidth: 25,
    defaultHeight: 40,
  },
  ...games,



  // Games are included so they appear alongside apps
  ...games,
  {

    id: 'converter',
    title: 'Converter',
    icon: './themes/Yaru/apps/calc.png',
    disabled: false,
    favourite: false,
    desktop_shortcut: false,
    screen: displayConverter,
  },
  {
    id: 'qr-tool',
    title: 'QR Tool',
    icon: './themes/Yaru/apps/qr.svg',
    disabled: false,
    favourite: false,
    desktop_shortcut: false,
    screen: displayQrTool,
  },
  {
    id: 'memory',
    title: 'Memory',
    icon: './themes/Yaru/apps/memory.svg',
    disabled: false,
    favourite: false,
    desktop_shortcut: false,
    screen: displayMemory,
  },
  {
<<<<<<< HEAD
    id: 'sudoku',
    title: 'Sudoku',
    icon: './themes/Yaru/apps/sudoku.svg',
    disabled: false,
    favourite: false,
    desktop_shortcut: false,
    screen: displaySudoku,
  },
  {
=======

    id: 'ascii-art',
    title: 'ASCII Art',
    icon: './themes/Yaru/apps/gedit.png',
    disabled: false,
    favourite: false,
    desktop_shortcut: false,
    screen: displayAsciiArt,
  },
  {
    id: 'pacman',
    title: 'Pacman',
    icon: './themes/Yaru/apps/pacman.svg',
    disabled: false,
    favourite: false,
    desktop_shortcut: false,
    screen: displayPacman,
  },
  {

    id: 'quote-generator',
    title: 'Quote Generator',
    icon: './themes/Yaru/apps/quote.svg',
    disabled: false,
    favourite: false,
    desktop_shortcut: false,
    screen: displayQuoteGenerator,
  },
  {
    id: 'hangman',
    title: 'Hangman',
    icon: './themes/Yaru/apps/hangman.svg',
    disabled: false,
    favourite: false,
    desktop_shortcut: false,
    screen: displayHangman,
  },
  {
    id: 'hangman',
    title: 'Hangman',
    icon: './themes/Yaru/apps/hangman.svg',
    disabled: false,
    favourite: false,
    desktop_shortcut: false,
    screen: displayHangman,
  },    {
      id: 'minesweeper',
      title: 'Minesweeper',
      icon: './themes/Yaru/apps/minesweeper.svg',
      disabled: false,
      favourite: false,
      desktop_shortcut: false,
      screen: displayMinesweeper,
    },

  {
>>>>>>> 43cce411
    id: 'about-alex',
    title: 'About Alex',
    icon: './themes/Yaru/system/user-home.png',
    disabled: false,
    favourite: true,
    desktop_shortcut: true,
    screen: displayAboutAlex,
  },
  {
    id: 'vscode',
    title: 'Visual Studio Code',
    icon: './themes/Yaru/apps/vscode.png',
    disabled: false,
    favourite: true,
    desktop_shortcut: false,
    screen: displayVsCode,
  },
  {
    id: 'terminal',
    title: 'Terminal',
    icon: './themes/Yaru/apps/bash.png',
    disabled: false,
    favourite: true,
    desktop_shortcut: false,
    screen: displayTerminal,
  },
  {
    id: 'x',
    title: 'X',
    icon: './themes/Yaru/apps/x.png',
    disabled: false,
    favourite: true,
    desktop_shortcut: false,
    screen: displayX,
  },
  {
    id: 'spotify',
    title: 'Spotify',
    icon: './themes/Yaru/apps/spotify.svg',
    disabled: false,
    favourite: true,
    desktop_shortcut: false,
    screen: displaySpotify,
  },
  {
    id: 'music-player',
    title: 'Music Player',
    icon: './themes/Yaru/apps/music.svg',
    disabled: false,
    favourite: true,
    desktop_shortcut: false,
    screen: displayMusicPlayer,
    resizable: false,
    allowMaximize: false,
    defaultWidth: 25,
    defaultHeight: 40,
  },
  {
    id: 'youtube',
    title: 'YouTube',
    icon: './themes/Yaru/apps/youtube.svg',
    disabled: false,
    favourite: true,
    desktop_shortcut: false,
    screen: displayYouTube,
  },
  {
    id: 'resource-monitor',
    title: 'Resource Monitor',
    icon: './themes/Yaru/apps/resource-monitor.svg',
    disabled: false,
    favourite: false,
    desktop_shortcut: false,
    screen: displayResourceMonitor,
  },
  {
    id: 'showcase',
    title: '3D Showcase',
    icon: './themes/Yaru/apps/showcase.svg',
    disabled: false,
    favourite: false,
    desktop_shortcut: true,
    screen: displayShowcase,
  },
  {
    id: 'project-gallery',
    title: 'Project Gallery',
    icon: './themes/Yaru/apps/project-gallery.svg',
    disabled: false,
    favourite: true,
    desktop_shortcut: false,
    screen: displayProjectGallery,
  },
  {
    id: 'todoist',
    title: 'Todoist',
    icon: './themes/Yaru/apps/todoist.png',
    disabled: false,
    favourite: false,
    desktop_shortcut: false,
    screen: displayTodoist,
  },
  {
    id: 'settings',
    title: 'Settings',
    icon: './themes/Yaru/apps/gnome-control-center.png',
    disabled: false,
    favourite: true,
    desktop_shortcut: false,
    screen: displaySettings,
  },
  {
    id: 'trash',
    title: 'Trash',
    icon: './themes/Yaru/system/user-trash-full.png',
    disabled: false,
    favourite: false,
    desktop_shortcut: true,
    screen: displayTrash,
  },
  {
    id: 'gedit',
    title: 'Contact Me',
    icon: './themes/Yaru/apps/gedit.png',
    disabled: false,
    favourite: false,
    desktop_shortcut: true,
    screen: displayGedit,
  },
  ...games,
];

export const games = [
  {
    id: 'tictactoe',
    title: 'Tic Tac Toe',
    icon: './themes/Yaru/apps/tictactoe.svg',
    screen: displayTicTacToe,
  },
  {
    id: 'snake',
    title: 'Snake',
    icon: './themes/Yaru/apps/snake.svg',
    screen: displaySnake,
  },
];
const games = apps.filter((app) => ['tictactoe', 'memory'].includes(app.id));

export { games };




export { games };
export default apps;<|MERGE_RESOLUTION|>--- conflicted
+++ resolved
@@ -240,12 +240,11 @@
   <TicTacToeApp addFolder={addFolder} openApp={openApp} />
 );
 
-<<<<<<< HEAD
 const displaySudoku = (addFolder, openApp) => (
   <SudokuApp addFolder={addFolder} openApp={openApp} />
 );
 
-=======
+
 const displayPacman = (addFolder, openApp) => (
   <PacmanApp addFolder={addFolder} openApp={openApp} />
 );
@@ -367,7 +366,6 @@
 ];
 
 
->>>>>>> 43cce411
 const apps = [
   {
     id: 'chrome',
@@ -426,7 +424,6 @@
     screen: displayMemory,
   },
   {
-<<<<<<< HEAD
     id: 'sudoku',
     title: 'Sudoku',
     icon: './themes/Yaru/apps/sudoku.svg',
@@ -436,7 +433,7 @@
     screen: displaySudoku,
   },
   {
-=======
+
 
     id: 'ascii-art',
     title: 'ASCII Art',
@@ -493,7 +490,6 @@
     },
 
   {
->>>>>>> 43cce411
     id: 'about-alex',
     title: 'About Alex',
     icon: './themes/Yaru/system/user-home.png',
