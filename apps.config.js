import React from 'react';
import dynamic from 'next/dynamic';
import ReactGA from 'react-ga4';

import { displayX } from './components/apps/x';
import { displaySpotify } from './components/apps/spotify';
import { displayVsCode } from './components/apps/vscode';
import { displaySettings } from './components/apps/settings';
import { displayChrome } from './components/apps/chrome';
import { displayTrash } from './components/apps/trash';
import { displayGedit } from './components/apps/gedit';
import { displayAboutAlex } from './components/apps/alex';
import { displayTodoist } from './components/apps/todoist';
import { displayYouTube } from './components/apps/youtube';
import { displayWeather } from './components/apps/weather';
import { displayConverter } from './components/apps/converter';
import { displayKeyConverter } from './components/apps/key-converter';
import { displayQrTool } from './components/apps/qr_tool';
import { displayRegexRedactor } from './components/apps/regex-redactor';
import { displayAsciiArt } from './components/apps/ascii_art';
import { displayResourceMonitor } from './components/apps/resource_monitor';
import { displayQuoteGenerator } from './components/apps/quote_generator';
import { displayCvssCalculator } from './components/apps/cvss-calculator';
import { displayProjectGallery } from './components/apps/project-gallery';
import { displayJwsJweWorkbench } from './components/apps/jws-jwe-workbench';

import { displayCaaChecker } from './components/apps/caa-checker';

export const THEME = process.env.NEXT_PUBLIC_THEME || 'Yaru';
export const icon = (name) => `./themes/${THEME}/apps/${name}`;
export const sys = (name) => `./themes/${THEME}/system/${name}`;

const createDynamicApp = (path, name) =>
  dynamic(
    () =>
      import(`./components/apps/${path}`).then((mod) => {
        ReactGA.event({ category: 'Application', action: `Loaded ${name}` });
        return mod.default;
      }),
    {
      ssr: false,
      loading: () => (
        <div className="h-full w-full flex items-center justify-center bg-panel text-white">
          {`Loading ${name}...`}
        </div>
      ),
    }
  );

const createDisplay = (Component) => {
  const DisplayComponent = (addFolder, openApp) => (
    <Component addFolder={addFolder} openApp={openApp} />
  );
  DisplayComponent.displayName = Component.displayName || Component.name || 'Component';
  return DisplayComponent;
};

// Dynamic applications and games
const TerminalApp = createDynamicApp('terminal', 'Terminal');
const CalcApp = createDynamicApp('calc', 'Calc');
const TicTacToeApp = createDynamicApp('tictactoe', 'Tic Tac Toe');
const ChessApp = createDynamicApp('chess', 'Chess');
const ConnectFourApp = createDynamicApp('connect-four', 'Connect Four');
const HangmanApp = createDynamicApp('hangman', 'Hangman');
const FroggerApp = createDynamicApp('frogger', 'Frogger');
const FlappyBirdApp = createDynamicApp('flappy-bird', 'Flappy Bird');
const Game2048App = createDynamicApp('2048', '2048');
const SnakeApp = createDynamicApp('snake', 'Snake');
const MemoryApp = createDynamicApp('memory', 'Memory');
const MinesweeperApp = createDynamicApp('minesweeper', 'Minesweeper');
const PongApp = createDynamicApp('pong', 'Pong');
const PacmanApp = createDynamicApp('pacman', 'Pacman');
const CarRacerApp = createDynamicApp('car-racer', 'Car Racer');
const PlatformerApp = createDynamicApp('platformer', 'Platformer');
const BattleshipApp = createDynamicApp('battleship', 'Battleship');
const CheckersApp = createDynamicApp('checkers', 'Checkers');
const ReversiApp = createDynamicApp('reversi', 'Reversi');
const SimonApp = createDynamicApp('simon', 'Simon');
const SokobanApp = createDynamicApp('sokoban', 'Sokoban');
const SolitaireApp = createDynamicApp('solitaire', 'Solitaire');
const TowerDefenseApp = createDynamicApp('tower-defense', 'Tower Defense');
const WordSearchApp = createDynamicApp('word-search', 'Word Search');
const WordleApp = createDynamicApp('wordle', 'Wordle');
const BlackjackApp = createDynamicApp('blackjack', 'Blackjack');
const BreakoutApp = createDynamicApp('breakout', 'Breakout');
const AsteroidsApp = createDynamicApp('asteroids', 'Asteroids');
const SudokuApp = createDynamicApp('sudoku', 'Sudoku');
const SpaceInvadersApp = createDynamicApp('space-invaders', 'Space Invaders');
const NonogramApp = createDynamicApp('nonogram', 'Nonogram');
const TetrisApp = createDynamicApp('tetris', 'Tetris');
const CandyCrushApp = createDynamicApp('candy-crush', 'Candy Crush');
const MailAuthApp = createDynamicApp('mail-auth', 'Mail Auth');
const DnssecValidatorApp = createDynamicApp('dnssec-validator', 'DNSSEC Validator');

const CveDashboardApp = createDynamicApp('cve-dashboard', 'CVE Dashboard');

const GomokuApp = createDynamicApp('gomoku', 'Gomoku');
const PinballApp = createDynamicApp('pinball', 'Pinball');
const FaviconHashApp = createDynamicApp('favicon-hash', 'Favicon Hash');

const PcapViewerApp = createDynamicApp('pcap-viewer', 'PCAP Viewer');

const YaraTesterApp = createDynamicApp('yara-tester', 'YARA Tester');

const ThreatModelerApp = createDynamicApp('threat-modeler', 'Threat Modeler');

const ContentFingerprintApp = createDynamicApp('content-fingerprint', 'Content Fingerprint');
const SshFingerprintApp = createDynamicApp('ssh-fingerprint', 'SSH Fingerprint');
const NmapViewerApp = createDynamicApp('nmap-viewer', 'Nmap Viewer');

const ReportViewerApp = createDynamicApp('report-viewer', 'Report Viewer');

const HstsPreloadApp = createDynamicApp('hsts-preload', 'HSTS Preload');
const CookieJarApp = createDynamicApp('cookie-jar', 'Cookie Jar');
const ArgonBcryptDemoApp = createDynamicApp('argon-bcrypt-demo', 'Argon/Bcrypt Demo');

const PkceHelperApp = createDynamicApp('pkce-helper', 'PKCE Helper');

const CsrGeneratorApp = createDynamicApp('csr-generator', 'CSR Generator');

const OpenRedirectLabApp = createDynamicApp('open-redirect-lab', 'Open Redirect Lab');

const SameSiteLabApp = createDynamicApp('samesite-lab', 'SameSite Lab');

const SitemapHeatmapApp = createDynamicApp('sitemap-heatmap', 'Sitemap Heatmap');

const MetaInspectorApp = createDynamicApp('meta-inspector', 'Meta Inspector');

const RedirectVisualizerApp = createDynamicApp(
  'redirect-visualizer',
  'Redirect Visualizer'
);

const Http3ProbeApp = createDynamicApp('http3-probe', 'HTTP/3 Probe');

const CspReporterApp = createDynamicApp('csp-reporter', 'CSP Reporter');



const displayTerminal = createDisplay(TerminalApp);
const displayTerminalCalc = createDisplay(CalcApp);
const displayTicTacToe = createDisplay(TicTacToeApp);
const displayChess = createDisplay(ChessApp);
const displayConnectFour = createDisplay(ConnectFourApp);
const displayHangman = createDisplay(HangmanApp);
const displayFrogger = createDisplay(FroggerApp);
const displayFlappyBird = createDisplay(FlappyBirdApp);
const display2048 = createDisplay(Game2048App);
const displaySnake = createDisplay(SnakeApp);
const displayMemory = createDisplay(MemoryApp);
const displayMinesweeper = createDisplay(MinesweeperApp);
const displayPong = createDisplay(PongApp);
const displayPacman = createDisplay(PacmanApp);
const displayCarRacer = createDisplay(CarRacerApp);
const displayPlatformer = createDisplay(PlatformerApp);
const displayBattleship = createDisplay(BattleshipApp);
const displayCheckers = createDisplay(CheckersApp);
const displayReversi = createDisplay(ReversiApp);
const displaySimon = createDisplay(SimonApp);
const displaySokoban = createDisplay(SokobanApp);
const displaySolitaire = createDisplay(SolitaireApp);
const displayTowerDefense = createDisplay(TowerDefenseApp);
const displayWordSearch = createDisplay(WordSearchApp);
const displayWordle = createDisplay(WordleApp);
const displayBlackjack = createDisplay(BlackjackApp);
const displayBreakout = createDisplay(BreakoutApp);
const displayAsteroids = createDisplay(AsteroidsApp);
const displaySudoku = createDisplay(SudokuApp);
const displaySpaceInvaders = createDisplay(SpaceInvadersApp);
const displayNonogram = createDisplay(NonogramApp);
const displayTetris = createDisplay(TetrisApp);
const displayCandyCrush = createDisplay(CandyCrushApp);
const displayMailAuth = createDisplay(MailAuthApp);
const displayDnssecValidator = createDisplay(DnssecValidatorApp);

const displayCveDashboard = createDisplay(CveDashboardApp);

const displayGomoku = createDisplay(GomokuApp);
const displayPinball = createDisplay(PinballApp);
const displayFaviconHash = createDisplay(FaviconHashApp);

const displayPcapViewer = createDisplay(PcapViewerApp);

const displayYaraTester = createDisplay(YaraTesterApp);

const displayThreatModeler = createDisplay(ThreatModelerApp);

const displayContentFingerprint = createDisplay(ContentFingerprintApp);
const displaySshFingerprint = createDisplay(SshFingerprintApp);
const displayNmapViewer = createDisplay(NmapViewerApp);

const displayReportViewer = createDisplay(ReportViewerApp);

const displayHstsPreload = createDisplay(HstsPreloadApp);
const displayCookieJar = createDisplay(CookieJarApp);
const displayArgonBcryptDemo = createDisplay(ArgonBcryptDemoApp);

const displayPkceHelper = createDisplay(PkceHelperApp);

const displayCsrGenerator = createDisplay(CsrGeneratorApp);

const displayOpenRedirectLab = createDisplay(OpenRedirectLabApp);

const displaySameSiteLab = createDisplay(SameSiteLabApp);


const displayCspReporter = createDisplay(CspReporterApp);

const displaySitemapHeatmap = createDisplay(SitemapHeatmapApp);

const displayMetaInspector = createDisplay(MetaInspectorApp);


const displayRedirectVisualizer = createDisplay(RedirectVisualizerApp);

const displayHttp3Probe = createDisplay(Http3ProbeApp);

 


// Default window sizing for games to prevent oversized frames
const gameDefaults = {
  defaultWidth: 50,
  defaultHeight: 60,
};

// Games list used for the "Games" folder on the desktop
const gameList = [
  {
    id: '2048',
    title: '2048',
    icon: icon('2048.svg'),
    disabled: false,
    favourite: false,
    desktop_shortcut: false,
    screen: display2048,
    defaultWidth: 35,
    defaultHeight: 45,
  },
  {
    id: 'asteroids',
    title: 'Asteroids',
    icon: icon('asteroids.svg'),
    disabled: false,
    favourite: false,
    desktop_shortcut: false,
    screen: displayAsteroids,
  },
  {
    id: 'battleship',
    title: 'Battleship',
    icon: icon('battleship.svg'),
    disabled: false,
    favourite: false,
    desktop_shortcut: false,
    screen: displayBattleship,
  },
  {
    id: 'blackjack',
    title: 'Blackjack',
    icon: icon('blackjack.svg'),
    disabled: false,
    favourite: false,
    desktop_shortcut: false,
    screen: displayBlackjack,
  },
  {
    id: 'breakout',
    title: 'Breakout',
    icon: icon('breakout.svg'),
    disabled: false,
    favourite: false,
    desktop_shortcut: false,
    screen: displayBreakout,
  },
  {
    id: 'car-racer',
    title: 'Car Racer',
    icon: icon('car-racer.svg'),
    disabled: false,
    favourite: false,
    desktop_shortcut: false,
    screen: displayCarRacer,
  },
  {
    id: 'checkers',
    title: 'Checkers',
    icon: icon('checkers.svg'),
    disabled: false,
    favourite: false,
    desktop_shortcut: false,
    screen: displayCheckers,
  },
  {
    id: 'chess',
    title: 'Chess',
    icon: icon('chess.svg'),
    disabled: false,
    favourite: false,
    desktop_shortcut: false,
    screen: displayChess,
  },
  {
    id: 'connect-four',
    title: 'Connect Four',
    icon: icon('connect-four.svg'),
    disabled: false,
    favourite: false,
    desktop_shortcut: false,
    screen: displayConnectFour,
  },
  {
    id: 'frogger',
    title: 'Frogger',
    icon: icon('frogger.svg'),
    disabled: false,
    favourite: false,
    desktop_shortcut: false,
    screen: displayFrogger,
  },
  {
    id: 'hangman',
    title: 'Hangman',
    icon: icon('hangman.svg'),
    disabled: false,
    favourite: false,
    desktop_shortcut: false,
    screen: displayHangman,
  },
  {
    id: 'memory',
    title: 'Memory',
    icon: icon('memory.svg'),
    disabled: false,
    favourite: false,
    desktop_shortcut: false,
    screen: displayMemory,
  },
  {
    id: 'minesweeper',
    title: 'Minesweeper',
    icon: icon('minesweeper.svg'),
    disabled: false,
    favourite: false,
    desktop_shortcut: false,
    screen: displayMinesweeper,
  },
  {
    id: 'pacman',
    title: 'Pacman',
    icon: icon('pacman.svg'),
    disabled: false,
    favourite: false,
    desktop_shortcut: false,
    screen: displayPacman,
  },
  {
    id: 'platformer',
    title: 'Platformer',
    icon: icon('platformer.svg'),
    disabled: false,
    favourite: false,
    desktop_shortcut: false,
    screen: displayPlatformer,
  },
  {
    id: 'pong',
    title: 'Pong',
    icon: icon('pong.svg'),
    disabled: false,
    favourite: false,
    desktop_shortcut: false,
    screen: displayPong,
  },
  {
    id: 'reversi',
    title: 'Reversi',
    icon: icon('reversi.svg'),
    disabled: false,
    favourite: false,
    desktop_shortcut: false,
    screen: displayReversi,
  },
  {
    id: 'simon',
    title: 'Simon',
    icon: icon('simon.svg'),
    disabled: false,
    favourite: false,
    desktop_shortcut: false,
    screen: displaySimon,
  },
  {
    id: 'snake',
    title: 'Snake',
    icon: icon('snake.svg'),
    disabled: false,
    favourite: false,
    desktop_shortcut: false,
    screen: displaySnake,
  },
  {
    id: 'sokoban',
    title: 'Sokoban',
    icon: icon('sokoban.svg'),
    disabled: false,
    favourite: false,
    desktop_shortcut: false,
    screen: displaySokoban,
  },
  {
    id: 'solitaire',
    title: 'Solitaire',
    icon: icon('solitaire.svg'),
    disabled: false,
    favourite: false,
    desktop_shortcut: false,
    screen: displaySolitaire,
  },
  {
    id: 'tictactoe',
    title: 'Tic Tac Toe',
    icon: icon('tictactoe.svg'),
    disabled: false,
    favourite: false,
    desktop_shortcut: false,
    screen: displayTicTacToe,
  },
  {
    id: 'tetris',
    title: 'Tetris',
    icon: icon('tetris.svg'),
    disabled: false,
    favourite: false,
    desktop_shortcut: false,
    screen: displayTetris,
  },
  {
    id: 'tower-defense',
    title: 'Tower Defense',
    icon: icon('tower-defense.svg'),
    disabled: false,
    favourite: false,
    desktop_shortcut: false,
    screen: displayTowerDefense,
  },
  {
    id: 'word-search',
    title: 'Word Search',
    icon: icon('word-search.svg'),
    disabled: false,
    favourite: false,
    desktop_shortcut: false,
    screen: displayWordSearch,
  },
  {
    id: 'wordle',
    title: 'Wordle',
    icon: icon('wordle.svg'),
    disabled: false,
    favourite: false,
    desktop_shortcut: false,
    screen: displayWordle,
  },
  {
    id: 'nonogram',
    title: 'Nonogram',
    icon: icon('nonogram.svg'),
    disabled: false,
    favourite: false,
    desktop_shortcut: false,
    screen: displayNonogram,
  },
  {
    id: 'space-invaders',
    title: 'Space Invaders',
    icon: icon('space-invaders.svg'),
    disabled: false,
    favourite: false,
    desktop_shortcut: false,
    screen: displaySpaceInvaders,
  },
  {
    id: 'sudoku',
    title: 'Sudoku',
    icon: icon('sudoku.svg'),
    disabled: false,
    favourite: false,
    desktop_shortcut: false,
    screen: displaySudoku,
  },
  {
    id: 'flappy-bird',
    title: 'Flappy Bird',
    icon: icon('flappy-bird.svg'),
    disabled: false,
    favourite: false,
    desktop_shortcut: false,
    screen: displayFlappyBird,
  },
  {
    id: 'candy-crush',
    title: 'Candy Crush',
    icon: icon('candy-crush.svg'),
    disabled: false,
    favourite: false,
    desktop_shortcut: false,
    screen: displayCandyCrush,
  },
  {
    id: 'gomoku',
    title: 'Gomoku',
    icon: icon('gomoku.svg'),
    disabled: false,
    favourite: false,
    desktop_shortcut: false,
    screen: displayGomoku,
  },
  {
    id: 'pinball',
    title: 'Pinball',
    icon: icon('pinball.svg'),
    disabled: false,
    favourite: false,
    desktop_shortcut: false,
    screen: displayPinball,
  },
];

export const games = gameList.map((game) => ({ ...gameDefaults, ...game }));

const apps = [
  {
    id: 'chrome',
    title: 'Firefox',
    icon: icon('kali-browser.svg'),
    disabled: false,
    favourite: true,
    desktop_shortcut: true,
    screen: displayChrome,
  },
  {
    id: 'calc',
    title: 'Calc',
    icon: icon('calc.png'),
    disabled: false,
    favourite: false,
    desktop_shortcut: false,
    screen: displayTerminalCalc,
    resizable: false,
    allowMaximize: false,
    defaultWidth: 25,
    defaultHeight: 40,
  },
  {
    id: 'terminal',
    title: 'Terminal',
    icon: icon('bash.png'),
    disabled: false,
    favourite: true,
    desktop_shortcut: false,
    screen: displayTerminal,
  },
  {
    id: 'vscode',
    title: 'Visual Studio Code',
    icon: icon('vscode.png'),
    disabled: false,
    favourite: true,
    desktop_shortcut: false,
    screen: displayVsCode,
  },
  {
    id: 'x',
    title: 'X',
    icon: icon('x.png'),
    disabled: false,
    favourite: true,
    desktop_shortcut: false,
    screen: displayX,
  },
  {
    id: 'spotify',
    title: 'Spotify',
    icon: icon('spotify.svg'),
    disabled: false,
    favourite: true,
    desktop_shortcut: false,
    screen: displaySpotify,
  },
  {
    id: 'youtube',
    title: 'YouTube',
    icon: icon('youtube.svg'),
    disabled: false,
    favourite: true,
    desktop_shortcut: false,
    screen: displayYouTube,
  },
  {
    id: 'about-alex',
    title: 'About Alex',
    icon: sys('user-home.png'),
    disabled: false,
    favourite: true,
    desktop_shortcut: true,
    screen: displayAboutAlex,
  },
  {
    id: 'settings',
    title: 'Settings',
    icon: icon('gnome-control-center.png'),
    disabled: false,
    favourite: true,
    desktop_shortcut: false,
    screen: displaySettings,
  },
  {
    id: 'resource-monitor',
    title: 'Resource Monitor',
    icon: icon('resource-monitor.svg'),
    disabled: false,
    favourite: false,
    desktop_shortcut: false,
    screen: displayResourceMonitor,
  },
  {
    id: 'project-gallery',
    title: 'Project Gallery',
    icon: icon('project-gallery.svg'),
    disabled: false,
    favourite: false,
    desktop_shortcut: false,
    screen: displayProjectGallery,
  },
  {
    id: 'todoist',
    title: 'Todoist',
    icon: icon('todoist.png'),
    disabled: false,
    favourite: false,
    desktop_shortcut: false,
    screen: displayTodoist,
  },
  {
    id: 'trash',
    title: 'Trash',
    icon: sys('user-trash-full.png'),
    disabled: false,
    favourite: false,
    desktop_shortcut: true,
    screen: displayTrash,
  },
  {
    id: 'gedit',
    title: 'Contact Me',
    icon: icon('gedit.png'),
    disabled: false,
    favourite: false,
    desktop_shortcut: true,
    screen: displayGedit,
  },
  {
    id: 'converter',
    title: 'Converter',
    icon: icon('calc.png'),
    disabled: false,
    favourite: false,
    desktop_shortcut: false,
    screen: displayConverter,
  },
  {
    id: 'key-converter',
    title: 'Key Converter',
    icon: icon('hash.svg'),
    disabled: false,
    favourite: false,
    desktop_shortcut: false,
    screen: displayKeyConverter,
  },
  {
    id: 'qr-tool',
    title: 'QR Tool',
    icon: icon('qr.svg'),
    disabled: false,
    favourite: false,
    desktop_shortcut: false,
    screen: displayQrTool,
  },
  {
    id: 'regex-redactor',
    title: 'Regex Redactor',
    icon: './themes/Yaru/apps/regex-redactor.svg',
    disabled: false,
    favourite: false,
    desktop_shortcut: false,
    screen: displayRegexRedactor,
  },
  {
    id: 'ascii-art',
    title: 'ASCII Art',
    icon: icon('gedit.png'),
    disabled: false,
    favourite: false,
    desktop_shortcut: false,
    screen: displayAsciiArt,
  },
  {
    id: 'quote-generator',
    title: 'Quote Generator',
    icon: icon('quote.svg'),
    disabled: false,
    favourite: false,
    desktop_shortcut: false,
  {
    id: 'cvss-calculator',
    title: 'CVSS Calculator',
    icon: icon('calc.png'),
    disabled: false,
    favourite: false,
    desktop_shortcut: false,
    screen: displayCvssCalculator,
    id: 'caa-checker',
    title: 'CAA Checker',
    icon: icon('mail-auth.svg'),
    disabled: false,
    favourite: false,
    desktop_shortcut: false,
    screen: displayCaaChecker,
  },
  {
    id: 'jws-jwe-workbench',
    title: 'JWS/JWE Workbench',
    icon: icon('hash.svg'),
    disabled: false,
    favourite: false,
    desktop_shortcut: false,
    screen: displayJwsJweWorkbench,
  },
  {
    id: 'pkce-helper',
    title: 'PKCE Helper',
    icon: icon('calc.png'),
    disabled: false,
    favourite: false,
    desktop_shortcut: false,
    screen: displayPkceHelper,
  },
  {
    id: 'favicon-hash',
    title: 'Favicon Hash',
    icon: './themes/Yaru/apps/hash.svg',
    disabled: false,
    favourite: false,
    desktop_shortcut: false,
    screen: displayFaviconHash,
  },
  {
    id: 'cve-dashboard',
    title: 'CVE Dashboard',
    icon: './themes/Yaru/apps/calc.png',
    disabled: false,
    favourite: false,
    desktop_shortcut: false,
    screen: displayCveDashboard,
  },
  {
    id: 'pcap-viewer',
    title: 'PCAP Viewer',
    icon: './themes/Yaru/apps/pcap-viewer.svg',
    disabled: false,
    favourite: false,
    desktop_shortcut: false,
    screen: displayPcapViewer,
  },
  {
    id: 'yara-tester',
    title: 'YARA Tester',
    icon: './themes/Yaru/apps/bash.png',
    disabled: false,
    favourite: false,
    desktop_shortcut: false,
    screen: displayYaraTester,
  },
  {
    id: 'weather',
    title: 'Weather',
    icon: icon('weather.svg'),
    disabled: false,
    favourite: false,
    desktop_shortcut: false,
    screen: displayWeather,
  },
  {
    id: 'cookie-jar',
    title: 'Cookie Jar',
    icon: './themes/Yaru/apps/cookie-jar.svg',
    disabled: false,
    favourite: false,
    desktop_shortcut: false,
    screen: displayCookieJar,
  },
  {
    id: 'content-fingerprint',
    title: 'Content Fingerprint',
    icon: './themes/Yaru/apps/content-fingerprint.svg',
    disabled: false,
    favourite: false,
    desktop_shortcut: false,
    screen: displayContentFingerprint,
  },
  {
    id: 'nmap-viewer',
    title: 'Nmap Viewer',
    icon: './themes/Yaru/apps/resource-monitor.svg',
    disabled: false,
    favourite: false,
    desktop_shortcut: false,
    screen: displayNmapViewer,
  },
  {
    id: 'report-viewer',
    title: 'Report Viewer',
    icon: './themes/Yaru/apps/gedit.png',
    disabled: false,
    favourite: false,
    desktop_shortcut: false,
    screen: displayReportViewer,

  },


  {
    id: 'sitemap-heatmap',
    title: 'Sitemap Heatmap',
    icon: './themes/Yaru/apps/resource-monitor.svg',
    disabled: false,
    favourite: false,
    desktop_shortcut: false,
    screen: displaySitemapHeatmap,
  },



  {
    id: 'mail-auth',
    title: 'Mail Auth',
    icon: './themes/Yaru/apps/mail-auth.svg',
    disabled: false,
    favourite: false,
    desktop_shortcut: false,
    screen: displayMailAuth,
  },
  {
    id: 'threat-modeler',
    title: 'Threat Modeler',
    icon: './themes/Yaru/apps/threat-modeler.svg',
    disabled: false,
    favourite: false,
    desktop_shortcut: false,
    screen: displayThreatModeler,
  },
  {

    id: 'csp-reporter',
    title: 'CSP Reporter',

    id: 'cookie-jar',
    title: 'Cookie Jar',
    icon: './themes/Yaru/apps/cookie-jar.svg',
    disabled: false,
    favourite: false,
    desktop_shortcut: false,
    screen: displayCookieJar,
  },
  {
    id: 'content-fingerprint',
    title: 'Content Fingerprint',
    icon: './themes/Yaru/apps/content-fingerprint.svg',
    disabled: false,
    favourite: false,
    desktop_shortcut: false,
    screen: displayContentFingerprint,
  },
  {
    id: 'nmap-viewer',
    title: 'Nmap Viewer',
    icon: './themes/Yaru/apps/resource-monitor.svg',
    disabled: false,
    favourite: false,
    desktop_shortcut: false,
    screen: displayNmapViewer,
  },
  {
    id: 'report-viewer',
    title: 'Report Viewer',
    icon: './themes/Yaru/apps/gedit.png',
    disabled: false,
    favourite: false,
    desktop_shortcut: false,
    screen: displayReportViewer,
  },
  {
    id: 'open-redirect-lab',
    title: 'Open Redirect Lab',
    icon: icon('gedit.png'),
    disabled: false,
    favourite: false,
    desktop_shortcut: false,
    screen: displayOpenRedirectLab,

    screen: displayCspReporter,

    screen: displayReportViewer,
  },
  {
    id: 'hsts-preload',
    title: 'HSTS Preload',
    icon: './themes/Yaru/apps/hash.svg',
    disabled: false,
    favourite: false,
    desktop_shortcut: false,
    screen: displayHstsPreload,

    id: 'dnssec-validator',
    title: 'DNSSEC Validator',
    icon: './themes/Yaru/apps/bash.png',
    disabled: false,
    favourite: false,
    desktop_shortcut: false,
    screen: displayDnssecValidator,
  },
  // Games are included so they appear alongside apps
  ...games,
];

    {
      id: 'weather',
      title: 'Weather',
      icon: './themes/Yaru/apps/weather.svg',
      disabled: false,
      favourite: false,
      desktop_shortcut: false,
      screen: displayWeather,
    },
    {
      id: 'cookie-jar',
      title: 'Cookie Jar',
      icon: './themes/Yaru/apps/cookie-jar.svg',
      disabled: false,
      favourite: false,
      desktop_shortcut: false,
      screen: displayCookieJar,
    },
    {
      id: 'argon-bcrypt-demo',
      title: 'Argon/Bcrypt Demo',
      icon: './themes/Yaru/apps/hash.svg',
      disabled: false,
      favourite: false,
      desktop_shortcut: false,
      screen: displayArgonBcryptDemo,

      id: 'samesite-lab',
      title: 'SameSite Lab',
      icon: './themes/Yaru/apps/cookie-jar.svg',
      disabled: false,
      favourite: false,
      desktop_shortcut: false,
      screen: displaySameSiteLab,
    },
    {
      id: 'content-fingerprint',
      title: 'Content Fingerprint',
      icon: './themes/Yaru/apps/content-fingerprint.svg',
      disabled: false,
      favourite: false,
      desktop_shortcut: false,
      screen: displayContentFingerprint,
    },
    {
<<<<<<< HEAD
      id: 'ssh-fingerprint',
      title: 'SSH Fingerprint',
=======
      id: 'csr-generator',
      title: 'CSR Generator',
>>>>>>> 70f099a7
      icon: './themes/Yaru/apps/hash.svg',
      disabled: false,
      favourite: false,
      desktop_shortcut: false,
<<<<<<< HEAD
      screen: displaySshFingerprint,
=======
      screen: displayCsrGenerator,
    },
    {

      id: 'meta-inspector',
      title: 'Meta Inspector',
      icon: './themes/Yaru/apps/kali-browser.svg',
      disabled: false,
      favourite: false,
      desktop_shortcut: false,
      screen: displayMetaInspector,
>>>>>>> 70f099a7
    },
    {

      id: 'nmap-viewer',
      title: 'Nmap Viewer',
      icon: './themes/Yaru/apps/resource-monitor.svg',
      disabled: false,
      favourite: false,
      desktop_shortcut: false,
      screen: displayNmapViewer,
    },
    {
      id: 'report-viewer',
      title: 'Report Viewer',
      icon: './themes/Yaru/apps/gedit.png',
      disabled: false,
      favourite: false,
      desktop_shortcut: false,
      screen: displayReportViewer,
    },
    {
      id: 'redirect-visualizer',
      title: 'Redirect Visualizer',

      id: 'http3-probe',
      title: 'HTTP/3 Probe',
      icon: './themes/Yaru/apps/resource-monitor.svg',
      disabled: false,
      favourite: false,
      desktop_shortcut: false,
      screen: displayRedirectVisualizer,

      screen: displayHttp3Probe,
    },
    // Games are included so they appear alongside apps
    ...games,
  ];



export default apps;<|MERGE_RESOLUTION|>--- conflicted
+++ resolved
@@ -979,20 +979,17 @@
       screen: displayContentFingerprint,
     },
     {
-<<<<<<< HEAD
       id: 'ssh-fingerprint',
       title: 'SSH Fingerprint',
-=======
+
       id: 'csr-generator',
       title: 'CSR Generator',
->>>>>>> 70f099a7
       icon: './themes/Yaru/apps/hash.svg',
       disabled: false,
       favourite: false,
       desktop_shortcut: false,
-<<<<<<< HEAD
       screen: displaySshFingerprint,
-=======
+
       screen: displayCsrGenerator,
     },
     {
@@ -1004,7 +1001,6 @@
       favourite: false,
       desktop_shortcut: false,
       screen: displayMetaInspector,
->>>>>>> 70f099a7
     },
     {
 
