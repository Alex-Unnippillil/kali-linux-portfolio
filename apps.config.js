import React from 'react';
import dynamic from 'next/dynamic';
import ReactGA from 'react-ga4';

import { displayX } from './components/apps/x';
import { displaySpotify } from './components/apps/spotify';
import { displayVsCode } from './components/apps/vscode';
import { displaySettings } from './components/apps/settings';
import { displayChrome } from './components/apps/chrome';
import { displayTrash } from './components/apps/trash';
import { displayGedit } from './components/apps/gedit';
import { displayAboutAlex } from './components/apps/alex';
import { displayTodoist } from './components/apps/todoist';
import { displayYouTube } from './components/apps/youtube';
import { displayWeather } from './components/apps/weather';
import { displayConverter } from './components/apps/converter';
import { displayKeyConverter } from './components/apps/key-converter';
import { displayQrTool } from './components/apps/qr_tool';
import { displayRegexRedactor } from './components/apps/regex-redactor';
import { displayGitSecretsTester } from './components/apps/git-secrets-tester';
import { displayAsciiArt } from './components/apps/ascii_art';
import { displayResourceMonitor } from './components/apps/resource_monitor';
import { displayQuoteGenerator } from './components/apps/quote_generator';
import { displayImportGraph } from './components/apps/import-graph';

import { displayCvssCalculator } from './components/apps/cvss-calculator';
import { displayProjectGallery } from './components/apps/project-gallery';
import { displayDgaDemo } from './components/apps/dga-demo';

import { displayEvidenceNotebook } from './components/apps/evidence-notebook';

import { displayExploitExplainer } from './components/apps/exploit-explainer';

import { displayMitreSelector } from './components/apps/mitre-selector';

import { displayFileSignature } from './components/apps/file-signature';

import { displayPlistInspector } from './components/apps/plist-inspector';

import { displaySpfFlattener } from './components/apps/spf-flattener';

import { displayHibpCheck } from './components/apps/hibp-check';

import { displayJwsJweWorkbench } from './components/apps/jws-jwe-workbench';

import { displayCaaChecker } from './components/apps/caa-checker';


export const THEME = process.env.NEXT_PUBLIC_THEME || 'Yaru';
export const icon = (name) => `./themes/${THEME}/apps/${name}`;
export const sys = (name) => `./themes/${THEME}/system/${name}`;

const createDynamicApp = (path, name) =>
  dynamic(
    () =>
      import(`./components/apps/${path}`).then((mod) => {
        ReactGA.event({ category: 'Application', action: `Loaded ${name}` });
        return mod.default;
      }),
    {
      ssr: false,
      loading: () => (
        <div className="h-full w-full flex items-center justify-center bg-panel text-white">
          {`Loading ${name}...`}
        </div>
      ),
    }
  );

const createDisplay = (Component) => {
  const DisplayComponent = (addFolder, openApp) => (
    <Component addFolder={addFolder} openApp={openApp} />
  );
  DisplayComponent.displayName = Component.displayName || Component.name || 'Component';
  return DisplayComponent;
};

// Dynamic applications and games
const TerminalApp = createDynamicApp('terminal', 'Terminal');
const CalcApp = createDynamicApp('calc', 'Calc');
const TicTacToeApp = createDynamicApp('tictactoe', 'Tic Tac Toe');
const ChessApp = createDynamicApp('chess', 'Chess');
const ConnectFourApp = createDynamicApp('connect-four', 'Connect Four');
const HangmanApp = createDynamicApp('hangman', 'Hangman');
const FroggerApp = createDynamicApp('frogger', 'Frogger');
const FlappyBirdApp = createDynamicApp('flappy-bird', 'Flappy Bird');
const Game2048App = createDynamicApp('2048', '2048');
const SnakeApp = createDynamicApp('snake', 'Snake');
const MemoryApp = createDynamicApp('memory', 'Memory');
const MinesweeperApp = createDynamicApp('minesweeper', 'Minesweeper');
const PongApp = createDynamicApp('pong', 'Pong');
const PacmanApp = createDynamicApp('pacman', 'Pacman');
const CarRacerApp = createDynamicApp('car-racer', 'Car Racer');
const PlatformerApp = createDynamicApp('platformer', 'Platformer');
const BattleshipApp = createDynamicApp('battleship', 'Battleship');
const CheckersApp = createDynamicApp('checkers', 'Checkers');
const ReversiApp = createDynamicApp('reversi', 'Reversi');
const SimonApp = createDynamicApp('simon', 'Simon');
const SokobanApp = createDynamicApp('sokoban', 'Sokoban');
const SolitaireApp = createDynamicApp('solitaire', 'Solitaire');
const TowerDefenseApp = createDynamicApp('tower-defense', 'Tower Defense');
const WordSearchApp = createDynamicApp('word-search', 'Word Search');
const WordleApp = createDynamicApp('wordle', 'Wordle');
const BlackjackApp = createDynamicApp('blackjack', 'Blackjack');
const BreakoutApp = createDynamicApp('breakout', 'Breakout');
const AsteroidsApp = createDynamicApp('asteroids', 'Asteroids');
const SudokuApp = createDynamicApp('sudoku', 'Sudoku');
const SpaceInvadersApp = createDynamicApp('space-invaders', 'Space Invaders');
const NonogramApp = createDynamicApp('nonogram', 'Nonogram');
const TetrisApp = createDynamicApp('tetris', 'Tetris');
const CandyCrushApp = createDynamicApp('candy-crush', 'Candy Crush');
const MailAuthApp = createDynamicApp('mail-auth', 'Mail Auth');

const MailSecurityMatrixApp = createDynamicApp(
  'mail-security-matrix',
  'Mail Security Matrix'
);

const DnssecValidatorApp = createDynamicApp('dnssec-validator', 'DNSSEC Validator');

const CveDashboardApp = createDynamicApp('cve-dashboard', 'CVE Dashboard');

const GomokuApp = createDynamicApp('gomoku', 'Gomoku');
const PinballApp = createDynamicApp('pinball', 'Pinball');
const FaviconHashApp = createDynamicApp('favicon-hash', 'Favicon Hash');
const PcreRe2LabApp = createDynamicApp('pcre-re2-lab', 'PCRE RE2 Lab');

const PcapViewerApp = createDynamicApp('pcap-viewer', 'PCAP Viewer');

const SqliteViewerApp = createDynamicApp('sqlite-viewer', 'SQLite Viewer');

const YaraTesterApp = createDynamicApp('yara-tester', 'YARA Tester');

const GitSecretsTesterApp = createDynamicApp(
  'git-secrets-tester',
  'Git Secrets Tester'
);

const ThreatModelerApp = createDynamicApp('threat-modeler', 'Threat Modeler');
const KillchainDiagramApp = createDynamicApp(
  'killchain-diagram',
  'Killchain Diagram'
);

const ContentFingerprintApp = createDynamicApp('content-fingerprint', 'Content Fingerprint');
const SshFingerprintApp = createDynamicApp('ssh-fingerprint', 'SSH Fingerprint');
const NmapViewerApp = createDynamicApp('nmap-viewer', 'Nmap Viewer');

const ReportViewerApp = createDynamicApp('report-viewer', 'Report Viewer');

const LicenseClassifierApp = createDynamicApp('license-classifier', 'License Classifier');

const HstsPreloadApp = createDynamicApp('hsts-preload', 'HSTS Preload');

const CookieJarApp = createDynamicApp('cookie-jar', 'Cookie Jar');
const TlsExplainerApp = createDynamicApp('tls-explainer', 'TLS Explainer');

const TorExitCheckApp = createDynamicApp('tor-exit-check', 'Tor Exit Check');

const WaybackViewerApp = createDynamicApp('wayback-viewer', 'Wayback Viewer');

const RobotsAuditorApp = createDynamicApp('robots-auditor', 'Robots Auditor');

const Ipv6SlaacApp = createDynamicApp('ipv6-slaac', 'IPv6 SLAAC');

const AsnExplorerApp = createDynamicApp('asn-explorer', 'ASN Explorer');

const ArgonBcryptDemoApp = createDynamicApp('argon-bcrypt-demo', 'Argon/Bcrypt Demo');

const PkceHelperApp = createDynamicApp('pkce-helper', 'PKCE Helper');

const CsrGeneratorApp = createDynamicApp('csr-generator', 'CSR Generator');

const OpenRedirectLabApp = createDynamicApp('open-redirect-lab', 'Open Redirect Lab');

const CachePolicyApp = createDynamicApp('cache-policy', 'Cache Policy');

const SameSiteLabApp = createDynamicApp('samesite-lab', 'SameSite Lab');

const SitemapHeatmapApp = createDynamicApp('sitemap-heatmap', 'Sitemap Heatmap');

const MetaInspectorApp = createDynamicApp('meta-inspector', 'Meta Inspector');

const RedirectVisualizerApp = createDynamicApp(
  'redirect-visualizer',
  'Redirect Visualizer'
);

const Http3ProbeApp = createDynamicApp('http3-probe', 'HTTP/3 Probe');

const CspReporterApp = createDynamicApp('csp-reporter', 'CSP Reporter');

const IpDnsLeakApp = createDynamicApp('ip-dns-leak', 'IP/DNS Leak');

const EmlMsgParserApp = createDynamicApp('eml-msg-parser', 'EML/MSG Parser');

const PrefetchJumplistApp = createDynamicApp(
  'prefetch-jumplist',
  'Prefetch JumpList'
);


const TimelineBuilderApp = createDynamicApp('timeline-builder', 'Timeline Builder');

const SbomViewerApp = createDynamicApp('sbom-viewer', 'SBOM Viewer');
const displayTerminal = createDisplay(TerminalApp);
const displayTerminalCalc = createDisplay(CalcApp);
const displayTicTacToe = createDisplay(TicTacToeApp);
const displayChess = createDisplay(ChessApp);
const displayConnectFour = createDisplay(ConnectFourApp);
const displayHangman = createDisplay(HangmanApp);
const displayFrogger = createDisplay(FroggerApp);
const displayFlappyBird = createDisplay(FlappyBirdApp);
const display2048 = createDisplay(Game2048App);
const displaySnake = createDisplay(SnakeApp);
const displayMemory = createDisplay(MemoryApp);
const displayMinesweeper = createDisplay(MinesweeperApp);
const displayPong = createDisplay(PongApp);
const displayPacman = createDisplay(PacmanApp);
const displayCarRacer = createDisplay(CarRacerApp);
const displayPlatformer = createDisplay(PlatformerApp);
const displayBattleship = createDisplay(BattleshipApp);
const displayCheckers = createDisplay(CheckersApp);
const displayReversi = createDisplay(ReversiApp);
const displaySimon = createDisplay(SimonApp);
const displaySokoban = createDisplay(SokobanApp);
const displaySolitaire = createDisplay(SolitaireApp);
const displayTowerDefense = createDisplay(TowerDefenseApp);
const displayWordSearch = createDisplay(WordSearchApp);
const displayWordle = createDisplay(WordleApp);
const displayBlackjack = createDisplay(BlackjackApp);
const displayBreakout = createDisplay(BreakoutApp);
const displayAsteroids = createDisplay(AsteroidsApp);
const displaySudoku = createDisplay(SudokuApp);
const displaySpaceInvaders = createDisplay(SpaceInvadersApp);
const displayNonogram = createDisplay(NonogramApp);
const displayTetris = createDisplay(TetrisApp);
const displayCandyCrush = createDisplay(CandyCrushApp);
const displayCtSearch = createDisplay(CtSearchApp);

const displayMailAuth = createDisplay(MailAuthApp);
const displayMailSecurityMatrix = createDisplay(MailSecurityMatrixApp);

const displayDnssecValidator = createDisplay(DnssecValidatorApp);

const displayCveDashboard = createDisplay(CveDashboardApp);

const displayGomoku = createDisplay(GomokuApp);
const displayPinball = createDisplay(PinballApp);
const displayFaviconHash = createDisplay(FaviconHashApp);
const displayPcreRe2Lab = createDisplay(PcreRe2LabApp);

const displayPcapViewer = createDisplay(PcapViewerApp);

const displaySqliteViewer = createDisplay(SqliteViewerApp);

const displayYaraTester = createDisplay(YaraTesterApp);

const displayGitSecretsTester = createDisplay(GitSecretsTesterApp);

const displayThreatModeler = createDisplay(ThreatModelerApp);
const displayKillchainDiagram = createDisplay(KillchainDiagramApp);

const displayContentFingerprint = createDisplay(ContentFingerprintApp);
const displaySshFingerprint = createDisplay(SshFingerprintApp);
const displayNmapViewer = createDisplay(NmapViewerApp);

const displayReportViewer = createDisplay(ReportViewerApp);

const displayLicenseClassifier = createDisplay(LicenseClassifierApp);

const displayHstsPreload = createDisplay(HstsPreloadApp);

const displayCookieJar = createDisplay(CookieJarApp);
const displayTlsExplainer = createDisplay(TlsExplainerApp);


const displayCachePolicy = createDisplay(CachePolicyApp);

const displayTorExitCheck = createDisplay(TorExitCheckApp);

const displayWaybackViewer = createDisplay(WaybackViewerApp);

const displayRobotsAuditor = createDisplay(RobotsAuditorApp);


const displayTimelineBuilder = createDisplay(TimelineBuilderApp);

const displayEmlMsgParser = createDisplay(EmlMsgParserApp);


const displayPrefetchJumplist = createDisplay(PrefetchJumplistApp);


const displayIpDnsLeak = createDisplay(IpDnsLeakApp);

const displayIpv6Slaac = createDisplay(Ipv6SlaacApp);

const displayAsnExplorer = createDisplay(AsnExplorerApp);

const displayArgonBcryptDemo = createDisplay(ArgonBcryptDemoApp);

const displayPkceHelper = createDisplay(PkceHelperApp);

const displayCsrGenerator = createDisplay(CsrGeneratorApp);

const displayOpenRedirectLab = createDisplay(OpenRedirectLabApp);

const displaySameSiteLab = createDisplay(SameSiteLabApp);


const displayCspReporter = createDisplay(CspReporterApp);

const displaySitemapHeatmap = createDisplay(SitemapHeatmapApp);

const displayMetaInspector = createDisplay(MetaInspectorApp);


const displayRedirectVisualizer = createDisplay(RedirectVisualizerApp);

const displayHttp3Probe = createDisplay(Http3ProbeApp);


 

const displaySbomViewer = createDisplay(SbomViewerApp);

// Default window sizing for games to prevent oversized frames
const gameDefaults = {
  defaultWidth: 50,
  defaultHeight: 60,
};

// Games list used for the "Games" folder on the desktop
const gameList = [
  {
    id: '2048',
    title: '2048',
    icon: icon('2048.svg'),
    disabled: false,
    favourite: false,
    desktop_shortcut: false,
    screen: display2048,
    defaultWidth: 35,
    defaultHeight: 45,
  },
  {
    id: 'asteroids',
    title: 'Asteroids',
    icon: icon('asteroids.svg'),
    disabled: false,
    favourite: false,
    desktop_shortcut: false,
    screen: displayAsteroids,
  },
  {
    id: 'battleship',
    title: 'Battleship',
    icon: icon('battleship.svg'),
    disabled: false,
    favourite: false,
    desktop_shortcut: false,
    screen: displayBattleship,
  },
  {
    id: 'blackjack',
    title: 'Blackjack',
    icon: icon('blackjack.svg'),
    disabled: false,
    favourite: false,
    desktop_shortcut: false,
    screen: displayBlackjack,
  },
  {
    id: 'breakout',
    title: 'Breakout',
    icon: icon('breakout.svg'),
    disabled: false,
    favourite: false,
    desktop_shortcut: false,
    screen: displayBreakout,
  },
  {
    id: 'car-racer',
    title: 'Car Racer',
    icon: icon('car-racer.svg'),
    disabled: false,
    favourite: false,
    desktop_shortcut: false,
    screen: displayCarRacer,
  },
  {
    id: 'checkers',
    title: 'Checkers',
    icon: icon('checkers.svg'),
    disabled: false,
    favourite: false,
    desktop_shortcut: false,
    screen: displayCheckers,
  },
  {
    id: 'chess',
    title: 'Chess',
    icon: icon('chess.svg'),
    disabled: false,
    favourite: false,
    desktop_shortcut: false,
    screen: displayChess,
  },
  {
    id: 'connect-four',
    title: 'Connect Four',
    icon: icon('connect-four.svg'),
    disabled: false,
    favourite: false,
    desktop_shortcut: false,
    screen: displayConnectFour,
  },
  {
    id: 'frogger',
    title: 'Frogger',
    icon: icon('frogger.svg'),
    disabled: false,
    favourite: false,
    desktop_shortcut: false,
    screen: displayFrogger,
  },
  {
    id: 'hangman',
    title: 'Hangman',
    icon: icon('hangman.svg'),
    disabled: false,
    favourite: false,
    desktop_shortcut: false,
    screen: displayHangman,
  },
  {
    id: 'memory',
    title: 'Memory',
    icon: icon('memory.svg'),
    disabled: false,
    favourite: false,
    desktop_shortcut: false,
    screen: displayMemory,
  },
  {
    id: 'minesweeper',
    title: 'Minesweeper',
    icon: icon('minesweeper.svg'),
    disabled: false,
    favourite: false,
    desktop_shortcut: false,
    screen: displayMinesweeper,
  },
  {
    id: 'pacman',
    title: 'Pacman',
    icon: icon('pacman.svg'),
    disabled: false,
    favourite: false,
    desktop_shortcut: false,
    screen: displayPacman,
  },
  {
    id: 'platformer',
    title: 'Platformer',
    icon: icon('platformer.svg'),
    disabled: false,
    favourite: false,
    desktop_shortcut: false,
    screen: displayPlatformer,
  },
  {
    id: 'pong',
    title: 'Pong',
    icon: icon('pong.svg'),
    disabled: false,
    favourite: false,
    desktop_shortcut: false,
    screen: displayPong,
  },
  {
    id: 'reversi',
    title: 'Reversi',
    icon: icon('reversi.svg'),
    disabled: false,
    favourite: false,
    desktop_shortcut: false,
    screen: displayReversi,
  },
  {
    id: 'simon',
    title: 'Simon',
    icon: icon('simon.svg'),
    disabled: false,
    favourite: false,
    desktop_shortcut: false,
    screen: displaySimon,
  },
  {
    id: 'snake',
    title: 'Snake',
    icon: icon('snake.svg'),
    disabled: false,
    favourite: false,
    desktop_shortcut: false,
    screen: displaySnake,
  },
  {
    id: 'sokoban',
    title: 'Sokoban',
    icon: icon('sokoban.svg'),
    disabled: false,
    favourite: false,
    desktop_shortcut: false,
    screen: displaySokoban,
  },
  {
    id: 'solitaire',
    title: 'Solitaire',
    icon: icon('solitaire.svg'),
    disabled: false,
    favourite: false,
    desktop_shortcut: false,
    screen: displaySolitaire,
  },
  {
    id: 'tictactoe',
    title: 'Tic Tac Toe',
    icon: icon('tictactoe.svg'),
    disabled: false,
    favourite: false,
    desktop_shortcut: false,
    screen: displayTicTacToe,
  },
  {
    id: 'tetris',
    title: 'Tetris',
    icon: icon('tetris.svg'),
    disabled: false,
    favourite: false,
    desktop_shortcut: false,
    screen: displayTetris,
  },
  {
    id: 'tower-defense',
    title: 'Tower Defense',
    icon: icon('tower-defense.svg'),
    disabled: false,
    favourite: false,
    desktop_shortcut: false,
    screen: displayTowerDefense,
  },
  {
    id: 'word-search',
    title: 'Word Search',
    icon: icon('word-search.svg'),
    disabled: false,
    favourite: false,
    desktop_shortcut: false,
    screen: displayWordSearch,
  },
  {
    id: 'wordle',
    title: 'Wordle',
    icon: icon('wordle.svg'),
    disabled: false,
    favourite: false,
    desktop_shortcut: false,
    screen: displayWordle,
  },
  {
    id: 'nonogram',
    title: 'Nonogram',
    icon: icon('nonogram.svg'),
    disabled: false,
    favourite: false,
    desktop_shortcut: false,
    screen: displayNonogram,
  },
  {
    id: 'space-invaders',
    title: 'Space Invaders',
    icon: icon('space-invaders.svg'),
    disabled: false,
    favourite: false,
    desktop_shortcut: false,
    screen: displaySpaceInvaders,
  },
  {
    id: 'sudoku',
    title: 'Sudoku',
    icon: icon('sudoku.svg'),
    disabled: false,
    favourite: false,
    desktop_shortcut: false,
    screen: displaySudoku,
  },
  {
    id: 'flappy-bird',
    title: 'Flappy Bird',
    icon: icon('flappy-bird.svg'),
    disabled: false,
    favourite: false,
    desktop_shortcut: false,
    screen: displayFlappyBird,
  },
  {
    id: 'candy-crush',
    title: 'Candy Crush',
    icon: icon('candy-crush.svg'),
    disabled: false,
    favourite: false,
    desktop_shortcut: false,
    screen: displayCandyCrush,
  },
  {
    id: 'gomoku',
    title: 'Gomoku',
    icon: icon('gomoku.svg'),
    disabled: false,
    favourite: false,
    desktop_shortcut: false,
    screen: displayGomoku,
  },
  {
    id: 'pinball',
    title: 'Pinball',
    icon: icon('pinball.svg'),
    disabled: false,
    favourite: false,
    desktop_shortcut: false,
    screen: displayPinball,
  },
];

export const games = gameList.map((game) => ({ ...gameDefaults, ...game }));

const apps = [
  {
    id: 'chrome',
    title: 'Firefox',
    icon: icon('kali-browser.svg'),
    disabled: false,
    favourite: true,
    desktop_shortcut: true,
    screen: displayChrome,
  },
  {
    id: 'calc',
    title: 'Calc',
    icon: icon('calc.png'),
    disabled: false,
    favourite: false,
    desktop_shortcut: false,
    screen: displayTerminalCalc,
    resizable: false,
    allowMaximize: false,
    defaultWidth: 25,
    defaultHeight: 40,
  },
  {
    id: 'terminal',
    title: 'Terminal',
    icon: icon('bash.png'),
    disabled: false,
    favourite: true,
    desktop_shortcut: false,
    screen: displayTerminal,
  },
  {
    id: 'vscode',
    title: 'Visual Studio Code',
    icon: icon('vscode.png'),
    disabled: false,
    favourite: true,
    desktop_shortcut: false,
    screen: displayVsCode,
  },
  {
    id: 'x',
    title: 'X',
    icon: icon('x.png'),
    disabled: false,
    favourite: true,
    desktop_shortcut: false,
    screen: displayX,
  },
  {
    id: 'spotify',
    title: 'Spotify',
    icon: icon('spotify.svg'),
    disabled: false,
    favourite: true,
    desktop_shortcut: false,
    screen: displaySpotify,
  },
  {
    id: 'youtube',
    title: 'YouTube',
    icon: icon('youtube.svg'),
    disabled: false,
    favourite: true,
    desktop_shortcut: false,
    screen: displayYouTube,
  },
  {
    id: 'about-alex',
    title: 'About Alex',
    icon: sys('user-home.png'),
    disabled: false,
    favourite: true,
    desktop_shortcut: true,
    screen: displayAboutAlex,
  },
  {
    id: 'settings',
    title: 'Settings',
    icon: icon('gnome-control-center.png'),
    disabled: false,
    favourite: true,
    desktop_shortcut: false,
    screen: displaySettings,
  },
  {
    id: 'resource-monitor',
    title: 'Resource Monitor',
    icon: icon('resource-monitor.svg'),
    disabled: false,
    favourite: false,
    desktop_shortcut: false,
    screen: displayResourceMonitor,
  },
  {
    id: 'ip-dns-leak',
    title: 'IP/DNS Leak',
    icon: icon('resource-monitor.svg'),
    disabled: false,
    favourite: false,
    desktop_shortcut: false,
    screen: displayIpDnsLeak,
  },
  {
    id: 'project-gallery',
    title: 'Project Gallery',
    icon: icon('project-gallery.svg'),
    disabled: false,
    favourite: false,
    desktop_shortcut: false,
    screen: displayProjectGallery,
  },
  {
    id: 'todoist',
    title: 'Todoist',
    icon: icon('todoist.png'),
    disabled: false,
    favourite: false,
    desktop_shortcut: false,
    screen: displayTodoist,
  },
  {
    id: 'trash',
    title: 'Trash',
    icon: sys('user-trash-full.png'),
    disabled: false,
    favourite: false,
    desktop_shortcut: true,
    screen: displayTrash,
  },
  {
    id: 'gedit',
    title: 'Contact Me',
    icon: icon('gedit.png'),
    disabled: false,
    favourite: false,
    desktop_shortcut: true,
    screen: displayGedit,
  },
  {
    id: 'converter',
    title: 'Converter',
    icon: icon('calc.png'),
    disabled: false,
    favourite: false,
    desktop_shortcut: false,
    screen: displayConverter,
  },
  {
    id: 'key-converter',
    title: 'Key Converter',
    icon: icon('hash.svg'),
    disabled: false,
    favourite: false,
    desktop_shortcut: false,
    screen: displayKeyConverter,
  },
  {
    id: 'qr-tool',
    title: 'QR Tool',
    icon: icon('qr.svg'),
    disabled: false,
    favourite: false,
    desktop_shortcut: false,
    screen: displayQrTool,
  },
  {
    id: 'regex-redactor',
    title: 'Regex Redactor',
    icon: './themes/Yaru/apps/regex-redactor.svg',
    disabled: false,
    favourite: false,
    desktop_shortcut: false,
    screen: displayRegexRedactor,
  },
  {
    id: 'ascii-art',
    title: 'ASCII Art',
    icon: icon('gedit.png'),
    disabled: false,
    favourite: false,
    desktop_shortcut: false,
    screen: displayAsciiArt,
  },
  {
    id: 'license-classifier',
    title: 'License Classifier',
    icon: icon('gedit.png'),
    disabled: false,
    favourite: false,
    desktop_shortcut: false,
    screen: displayLicenseClassifier,
  },
  {
    id: 'quote-generator',
    title: 'Quote Generator',
    icon: icon('quote.svg'),
    disabled: false,
    favourite: false,
    desktop_shortcut: false,
  {
    id: 'cvss-calculator',
    title: 'CVSS Calculator',
    icon: icon('calc.png'),
    disabled: false,
    favourite: false,
    desktop_shortcut: false,
    screen: displayCvssCalculator,
    id: 'caa-checker',
    title: 'CAA Checker',
    icon: icon('mail-auth.svg'),
    disabled: false,
    favourite: false,
    desktop_shortcut: false,
    screen: displayCaaChecker,
  },
  {
    id: 'jws-jwe-workbench',
    title: 'JWS/JWE Workbench',
    icon: icon('hash.svg'),
    disabled: false,
    favourite: false,
    desktop_shortcut: false,
    screen: displayJwsJweWorkbench,
  },
  {
    id: 'pkce-helper',
    title: 'PKCE Helper',
    icon: icon('calc.png'),
    disabled: false,
    favourite: false,
    desktop_shortcut: false,
    screen: displayPkceHelper,
  },
  {
    id: 'timeline-builder',
    title: 'Timeline Builder',
    icon: icon('project-gallery.svg'),
    disabled: false,
    favourite: false,
    desktop_shortcut: false,
    screen: displayTimelineBuilder,
  },
  {
    id: 'ct-search',
    title: 'CT Search',
    icon: icon('hash.svg'),
    disabled: false,
    favourite: false,
    desktop_shortcut: false,
    screen: displayCtSearch,
  },

  {
    id: 'evidence-notebook',
    title: 'Evidence Notebook',
    icon: './themes/Yaru/apps/gedit.png',
    disabled: false,
    favourite: false,
    desktop_shortcut: false,
    screen: displayEvidenceNotebook,
  },
  {
    id: 'tls-explainer',
    title: 'TLS Explainer',
    icon: './themes/Yaru/apps/hash.svg',
    disabled: false,
    favourite: false,
    desktop_shortcut: false,
    screen: displayTlsExplainer,
  },
  {
    id: 'import-graph',
    title: 'Import Graph',
    icon: './themes/Yaru/apps/gedit.png',
    disabled: false,
    favourite: false,
    desktop_shortcut: false,
    screen: displayImportGraph,
  },
  {
    id: 'pcre-re2-lab',
    title: 'PCRE RE2 Lab',
    icon: './themes/Yaru/apps/regex-redactor.svg',
    disabled: false,
    favourite: false,
    desktop_shortcut: false,
    screen: displayPcreRe2Lab,
  },
  {
    id: 'favicon-hash',
    title: 'Favicon Hash',
    icon: './themes/Yaru/apps/hash.svg',
    disabled: false,
    favourite: false,
    desktop_shortcut: false,
    screen: displayFaviconHash,
  },
  {
<<<<<<< HEAD
=======



    icon: icon('calc.png'),


>>>>>>> 5d7d6a11
    id: 'cve-dashboard',
    title: 'CVE Dashboard',
    icon: './themes/Yaru/apps/calc.png',
    disabled: false,
    favourite: false,
    desktop_shortcut: false,
    screen: displayCveDashboard,
  },
  {
    id: 'pcap-viewer',
    title: 'PCAP Viewer',
    icon: './themes/Yaru/apps/pcap-viewer.svg',
    disabled: false,
    favourite: false,
    desktop_shortcut: false,
<<<<<<< HEAD
=======


  },
  {
    id: 'sqlite-viewer',
    title: 'SQLite Viewer',
    icon: './themes/Yaru/apps/gedit.png',
    disabled: false,
    favourite: false,
    desktop_shortcut: false,
    screen: displaySqliteViewer,




>>>>>>> 5d7d6a11
    screen: displayPcapViewer,
  },
  {
    id: 'yara-tester',
    title: 'YARA Tester',
    icon: './themes/Yaru/apps/bash.png',
    disabled: false,
    favourite: false,
    desktop_shortcut: false,
    screen: displayYaraTester,
  },
  {
    id: 'dga-demo',
    title: 'DGA Demo',
    icon: './themes/Yaru/apps/hash.svg',
    disabled: false,
    favourite: false,
    desktop_shortcut: false,
    screen: displayDgaDemo,

    id: 'git-secrets-tester',
    title: 'Git Secrets Tester',
    icon: './themes/Yaru/apps/git-secrets-tester.svg',
    disabled: false,
    favourite: false,
    desktop_shortcut: false,
    screen: displayGitSecretsTester,

    id: 'plist-inspector',
    title: 'Plist Inspector',
    icon: icon('gedit.png'),
    disabled: false,
    favourite: false,
    desktop_shortcut: false,
    screen: displayPlistInspector,

  },
  {
    id: 'weather',
    title: 'Weather',
    icon: './themes/Yaru/apps/weather.svg',
    disabled: false,
    favourite: false,
    desktop_shortcut: false,
    screen: displayWeather,
  },
  {
    id: 'cookie-jar',
    title: 'Cookie Jar',
    icon: './themes/Yaru/apps/cookie-jar.svg',
    disabled: false,
    favourite: false,
    desktop_shortcut: false,
    screen: displayCookieJar,
  },
  {
    id: 'content-fingerprint',
    title: 'Content Fingerprint',
    icon: './themes/Yaru/apps/content-fingerprint.svg',
    disabled: false,
    favourite: false,
    desktop_shortcut: false,
    screen: displayContentFingerprint,
  },
  {
    id: 'nmap-viewer',
    title: 'Nmap Viewer',
    icon: './themes/Yaru/apps/resource-monitor.svg',
    disabled: false,
    favourite: false,
    desktop_shortcut: false,
    screen: displayNmapViewer,
<<<<<<< HEAD
  },
  {
    id: 'report-viewer',
    title: 'Report Viewer',
    icon: './themes/Yaru/apps/gedit.png',
    disabled: false,
    favourite: false,
    desktop_shortcut: false,
    screen: displayReportViewer,
  },
=======
  },
  {
    id: 'report-viewer',
    title: 'Report Viewer',
    icon: './themes/Yaru/apps/gedit.png',
    disabled: false,
    favourite: false,
    desktop_shortcut: false,
    screen: displayReportViewer,
  },

  },
  {
    id: 'report-viewer',
    title: 'Report Viewer',
    icon: './themes/Yaru/apps/gedit.png',
    disabled: false,
    favourite: false,
    desktop_shortcut: false,
    screen: displayReportViewer,

  },
  {
    id: 'prefetch-jumplist',
    title: 'Prefetch JumpList',
    icon: './themes/Yaru/apps/gedit.png',
    disabled: false,
    favourite: false,
    desktop_shortcut: false,
    screen: displayPrefetchJumplist,
  },


  },
  {
    id: 'spf-flattener',
    title: 'SPF Flattener',
    icon: './themes/Yaru/apps/spf-flattener.svg',
    disabled: false,
    favourite: false,
    desktop_shortcut: false,
    screen: displaySpfFlattener,
  },



  {
    id: 'sitemap-heatmap',
    title: 'Sitemap Heatmap',
    icon: './themes/Yaru/apps/resource-monitor.svg',
    disabled: false,
    favourite: false,
    desktop_shortcut: false,
    screen: displaySitemapHeatmap,

  },

>>>>>>> 5d7d6a11
  {
    id: 'mail-auth',
    title: 'Mail Auth',
    icon: './themes/Yaru/apps/mail-auth.svg',
    disabled: false,
    favourite: false,
    desktop_shortcut: false,
    screen: displayMailAuth,
  },
  {
<<<<<<< HEAD
=======



    id: 'mail-security-matrix',
    title: 'Mail Security Matrix',
    icon: './themes/Yaru/apps/mail-auth.svg',
    disabled: false,
    favourite: false,
    desktop_shortcut: false,
    screen: displayMailSecurityMatrix,
  },
  {




>>>>>>> 5d7d6a11
    id: 'threat-modeler',
    title: 'Threat Modeler',
    icon: './themes/Yaru/apps/threat-modeler.svg',
    disabled: false,
    favourite: false,
    desktop_shortcut: false,
    screen: displayThreatModeler,
  },
  {
    id: 'exploit-explainer',
    title: 'Exploit Explainer',
    id: 'killchain-diagram',
    title: 'Killchain Diagram',

    id: 'mitre-selector',
    title: 'MITRE Selector',
    icon: './themes/Yaru/apps/threat-modeler.svg',
    disabled: false,
    favourite: false,
    desktop_shortcut: false,
    screen: displayExploitExplainer,
  },

    screen: displayKillchainDiagram,
  },
    screen: displayMitreSelector,
  },

    id: 'tor-exit-check',
    title: 'Tor Exit Check',


    id: 'wayback-viewer',
    title: 'Wayback Viewer',
    icon: './themes/Yaru/apps/kali-browser.svg',
    disabled: false,
    favourite: false,
    desktop_shortcut: false,
    screen: displayWaybackViewer,
  },


    id: 'robots-auditor',
    title: 'Robots Auditor',

    id: 'eml-msg-parser',
    title: 'EML/MSG Parser',
    icon: './themes/Yaru/apps/mail-auth.svg',
    disabled: false,
    favourite: false,
    desktop_shortcut: false,
    screen: displayEmlMsgParser,


    id: 'ipv6-slaac',
    title: 'IPv6 SLAAC',
    icon: icon('calc.png'),
    disabled: false,
    favourite: false,
    desktop_shortcut: false,
    screen: displayIpv6Slaac,


    id: 'csp-reporter',
    title: 'CSP Reporter',

    id: 'cookie-jar',
    title: 'Cookie Jar',
    icon: './themes/Yaru/apps/cookie-jar.svg',
    disabled: false,
    favourite: false,
    desktop_shortcut: false,
    screen: displayCookieJar,
  },
  {
    id: 'content-fingerprint',
    title: 'Content Fingerprint',
    icon: './themes/Yaru/apps/content-fingerprint.svg',
    disabled: false,
    favourite: false,
    desktop_shortcut: false,
    screen: displayContentFingerprint,
  },
  {
    id: 'file-signature',
    title: 'File Signature',
    icon: './themes/Yaru/apps/hash.svg',
    disabled: false,
    favourite: false,
    desktop_shortcut: false,
    screen: displayFileSignature,
  },
  {

    id: 'nmap-viewer',
    title: 'Nmap Viewer',
    icon: './themes/Yaru/apps/resource-monitor.svg',
    disabled: false,
    favourite: false,
    desktop_shortcut: false,
    screen: displayNmapViewer,
  },
  {
    id: 'report-viewer',
    title: 'Report Viewer',
    icon: './themes/Yaru/apps/gedit.png',
    disabled: false,
    favourite: false,
    desktop_shortcut: false,
    screen: displayReportViewer,
  },

  {

    id: 'hibp-check',
    title: 'HIBP Check',
    icon: icon('hash.svg'),
    disabled: false,
    favourite: false,
    desktop_shortcut: false,
    screen: displayHibpCheck,

    id: 'open-redirect-lab',
    title: 'Open Redirect Lab',
    icon: icon('gedit.png'),
    disabled: false,
    favourite: false,
    desktop_shortcut: false,
    screen: displayOpenRedirectLab,

    screen: displayCspReporter,

    screen: displayReportViewer,
  },
  {
    id: 'hsts-preload',
    title: 'HSTS Preload',
    icon: './themes/Yaru/apps/hash.svg',
    disabled: false,
    favourite: false,
    desktop_shortcut: false,
    screen: displayTorExitCheck,
  },

    screen: displayHstsPreload,

    id: 'dnssec-validator',
    title: 'DNSSEC Validator',
    icon: './themes/Yaru/apps/bash.png',
    disabled: false,
    favourite: false,
    desktop_shortcut: false,

    screen: displayRobotsAuditor,
  },
    screen: displayDnssecValidator,

  },



  // Games are included so they appear alongside apps
  ...games,
];

<<<<<<< HEAD
=======

    {
      id: 'weather',
      title: 'Weather',
      icon: './themes/Yaru/apps/weather.svg',
      disabled: false,
      favourite: false,
      desktop_shortcut: false,
      screen: displayWeather,
    },
    {
      id: 'cookie-jar',
      title: 'Cookie Jar',
      icon: './themes/Yaru/apps/cookie-jar.svg',
      disabled: false,
      favourite: false,
      desktop_shortcut: false,
      screen: displayCookieJar,
    },
    {
      id: 'cache-policy',
      title: 'Cache Policy',
      icon: './themes/Yaru/apps/gedit.png',
      disabled: false,
      favourite: false,
      desktop_shortcut: false,
      screen: displayCachePolicy,

      id: 'asn-explorer',
      title: 'ASN Explorer',
      icon: './themes/Yaru/apps/resource-monitor.svg',
      disabled: false,
      favourite: false,
      desktop_shortcut: false,
      screen: displayAsnExplorer,
      id: 'argon-bcrypt-demo',
      title: 'Argon/Bcrypt Demo',
      icon: './themes/Yaru/apps/hash.svg',
      disabled: false,
      favourite: false,
      desktop_shortcut: false,
      screen: displayArgonBcryptDemo,

      id: 'samesite-lab',
      title: 'SameSite Lab',
      icon: './themes/Yaru/apps/cookie-jar.svg',
      disabled: false,
      favourite: false,
      desktop_shortcut: false,
      screen: displaySameSiteLab,
    },
    {
      id: 'content-fingerprint',
      title: 'Content Fingerprint',
      icon: './themes/Yaru/apps/content-fingerprint.svg',
      disabled: false,
      favourite: false,
      desktop_shortcut: false,
      screen: displayContentFingerprint,
    },
    {

      id: 'ssh-fingerprint',
      title: 'SSH Fingerprint',

      id: 'csr-generator',
      title: 'CSR Generator',
      icon: './themes/Yaru/apps/hash.svg',
      disabled: false,
      favourite: false,
      desktop_shortcut: false,
      screen: displaySshFingerprint,

      screen: displayCsrGenerator,
    },
    {

      id: 'meta-inspector',
      title: 'Meta Inspector',
      icon: './themes/Yaru/apps/kali-browser.svg',
      disabled: false,
      favourite: false,
      desktop_shortcut: false,
      screen: displayMetaInspector,
    },
    {

      id: 'nmap-viewer',
      title: 'Nmap Viewer',
      icon: './themes/Yaru/apps/resource-monitor.svg',
      disabled: false,
      favourite: false,
      desktop_shortcut: false,
      screen: displayNmapViewer,
    },
    {
      id: 'report-viewer',
      title: 'Report Viewer',
      icon: './themes/Yaru/apps/gedit.png',
      disabled: false,
      favourite: false,
      desktop_shortcut: false,
      screen: displayReportViewer,
    },
    {
      id: 'sbom-viewer',
      title: 'SBOM Viewer',
      icon: './themes/Yaru/apps/gedit.png',
      disabled: false,
      favourite: false,
      desktop_shortcut: false,
      screen: displaySbomViewer,

      id: 'redirect-visualizer',
      title: 'Redirect Visualizer',

      id: 'http3-probe',
      title: 'HTTP/3 Probe',
      icon: './themes/Yaru/apps/resource-monitor.svg',
      disabled: false,
      favourite: false,
      desktop_shortcut: false,
      screen: displayRedirectVisualizer,

      screen: displayHttp3Probe,
    },
    // Games are included so they appear alongside apps
    ...games,
  ];



>>>>>>> 5d7d6a11
export default apps;<|MERGE_RESOLUTION|>--- conflicted
+++ resolved
@@ -24,6 +24,7 @@
 import { displayImportGraph } from './components/apps/import-graph';
 
 import { displayCvssCalculator } from './components/apps/cvss-calculator';
+
 import { displayProjectGallery } from './components/apps/project-gallery';
 import { displayDgaDemo } from './components/apps/dga-demo';
 
@@ -936,15 +937,14 @@
     screen: displayFaviconHash,
   },
   {
-<<<<<<< HEAD
-=======
+
 
 
 
     icon: icon('calc.png'),
 
 
->>>>>>> 5d7d6a11
+
     id: 'cve-dashboard',
     title: 'CVE Dashboard',
     icon: './themes/Yaru/apps/calc.png',
@@ -960,8 +960,6 @@
     disabled: false,
     favourite: false,
     desktop_shortcut: false,
-<<<<<<< HEAD
-=======
 
 
   },
@@ -974,10 +972,6 @@
     desktop_shortcut: false,
     screen: displaySqliteViewer,
 
-
-
-
->>>>>>> 5d7d6a11
     screen: displayPcapViewer,
   },
   {
@@ -1050,7 +1044,7 @@
     favourite: false,
     desktop_shortcut: false,
     screen: displayNmapViewer,
-<<<<<<< HEAD
+
   },
   {
     id: 'report-viewer',
@@ -1061,7 +1055,7 @@
     desktop_shortcut: false,
     screen: displayReportViewer,
   },
-=======
+
   },
   {
     id: 'report-viewer',
@@ -1119,7 +1113,6 @@
 
   },
 
->>>>>>> 5d7d6a11
   {
     id: 'mail-auth',
     title: 'Mail Auth',
@@ -1130,8 +1123,7 @@
     screen: displayMailAuth,
   },
   {
-<<<<<<< HEAD
-=======
+
 
 
 
@@ -1148,7 +1140,6 @@
 
 
 
->>>>>>> 5d7d6a11
     id: 'threat-modeler',
     title: 'Threat Modeler',
     icon: './themes/Yaru/apps/threat-modeler.svg',
@@ -1314,8 +1305,7 @@
   ...games,
 ];
 
-<<<<<<< HEAD
-=======
+
 
     {
       id: 'weather',
@@ -1448,5 +1438,4 @@
 
 
 
->>>>>>> 5d7d6a11
 export default apps;