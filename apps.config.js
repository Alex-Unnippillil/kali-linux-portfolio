import React from 'react';
import dynamic from 'next/dynamic';
import ReactGA from 'react-ga4';

import { displayX } from './components/apps/x';
import { displaySpotify } from './components/apps/spotify';
import { displayVsCode } from './components/apps/vscode';
import { displaySettings } from './components/apps/settings';
import { displayChrome } from './components/apps/chrome';
import { displayTrash } from './components/apps/trash';
import { displayGedit } from './components/apps/gedit';
import { displayAboutAlex } from './components/apps/alex';
import { displayTodoist } from './components/apps/todoist';
import { displayYouTube } from './components/apps/youtube';
import { displayWeather } from './components/apps/weather';
import { displayConverter } from './components/apps/converter';
import { displayKeyConverter } from './components/apps/key-converter';
import { displayQrTool } from './components/apps/qr_tool';
import { displayTotp } from './components/apps/totp';
import { displayRegexRedactor } from './components/apps/regex-redactor';
import { displayGitSecretsTester } from './components/apps/git-secrets-tester';
import { displayAsciiArt } from './components/apps/ascii_art';
import { displayResourceMonitor } from './components/apps/resource_monitor';
import { displayQuoteGenerator } from './components/apps/quote_generator';
import { displayImportGraph } from './components/apps/import-graph';

import { displayCvssCalculator } from './components/apps/cvss-calculator';

import { displayProjectGallery } from './components/apps/project-gallery';
import { displayBaseEncoders } from './components/apps/base-encoders';

import { displayDgaDemo } from './components/apps/dga-demo';

import { displayEvidenceNotebook } from './components/apps/evidence-notebook';

import { displayExploitExplainer } from './components/apps/exploit-explainer';

import { displayMitreSelector } from './components/apps/mitre-selector';

import { displayFileSignature } from './components/apps/file-signature';

import { displayPlistInspector } from './components/apps/plist-inspector';

import { displaySpfFlattener } from './components/apps/spf-flattener';

import { displayHibpCheck } from './components/apps/hibp-check';

import { displayJwsJweWorkbench } from './components/apps/jws-jwe-workbench';

import { displayCaaChecker } from './components/apps/caa-checker';


export const THEME = process.env.NEXT_PUBLIC_THEME || 'Yaru';
export const icon = (name) => `./themes/${THEME}/apps/${name}`;
export const sys = (name) => `./themes/${THEME}/system/${name}`;

const createDynamicApp = (path, name) =>
  dynamic(
    () =>
      import(`./components/apps/${path}`).then((mod) => {
        ReactGA.event({ category: 'Application', action: `Loaded ${name}` });
        return mod.default;
      }),
    {
      ssr: false,
      loading: () => (
        <div className="h-full w-full flex items-center justify-center bg-panel text-white">
          {`Loading ${name}...`}
        </div>
      ),
    }
  );

const createDisplay = (Component) => {
  const DisplayComponent = (addFolder, openApp) => (
    <Component addFolder={addFolder} openApp={openApp} />
  );
  DisplayComponent.displayName = Component.displayName || Component.name || 'Component';
  return DisplayComponent;
};

// Dynamic applications and games
const TerminalApp = createDynamicApp('terminal', 'Terminal');
const CalcApp = createDynamicApp('calc', 'Calc');
const TicTacToeApp = createDynamicApp('tictactoe', 'Tic Tac Toe');
const ChessApp = createDynamicApp('chess', 'Chess');
const ConnectFourApp = createDynamicApp('connect-four', 'Connect Four');
const HangmanApp = createDynamicApp('hangman', 'Hangman');
const FroggerApp = createDynamicApp('frogger', 'Frogger');
const FlappyBirdApp = createDynamicApp('flappy-bird', 'Flappy Bird');
const Game2048App = createDynamicApp('2048', '2048');
const SnakeApp = createDynamicApp('snake', 'Snake');
const MemoryApp = createDynamicApp('memory', 'Memory');
const MinesweeperApp = createDynamicApp('minesweeper', 'Minesweeper');
const PongApp = createDynamicApp('pong', 'Pong');
const PacmanApp = createDynamicApp('pacman', 'Pacman');
const CarRacerApp = createDynamicApp('car-racer', 'Car Racer');
const PlatformerApp = createDynamicApp('platformer', 'Platformer');
const BattleshipApp = createDynamicApp('battleship', 'Battleship');
const CheckersApp = createDynamicApp('checkers', 'Checkers');
const ReversiApp = createDynamicApp('reversi', 'Reversi');
const SimonApp = createDynamicApp('simon', 'Simon');
const SokobanApp = createDynamicApp('sokoban', 'Sokoban');
const SolitaireApp = createDynamicApp('solitaire', 'Solitaire');
const TowerDefenseApp = createDynamicApp('tower-defense', 'Tower Defense');
const WordSearchApp = createDynamicApp('word-search', 'Word Search');
const WordleApp = createDynamicApp('wordle', 'Wordle');
const BlackjackApp = createDynamicApp('blackjack', 'Blackjack');
const BreakoutApp = createDynamicApp('breakout', 'Breakout');
const AsteroidsApp = createDynamicApp('asteroids', 'Asteroids');
const SudokuApp = createDynamicApp('sudoku', 'Sudoku');
const SpaceInvadersApp = createDynamicApp('space-invaders', 'Space Invaders');
const NonogramApp = createDynamicApp('nonogram', 'Nonogram');
const TetrisApp = createDynamicApp('tetris', 'Tetris');
const CandyCrushApp = createDynamicApp('candy-crush', 'Candy Crush');
const MailAuthApp = createDynamicApp('mail-auth', 'Mail Auth');

const MailSecurityMatrixApp = createDynamicApp(
  'mail-security-matrix',
  'Mail Security Matrix'
);

const DnssecValidatorApp = createDynamicApp('dnssec-validator', 'DNSSEC Validator');

const CveDashboardApp = createDynamicApp('cve-dashboard', 'CVE Dashboard');

const GomokuApp = createDynamicApp('gomoku', 'Gomoku');
const PinballApp = createDynamicApp('pinball', 'Pinball');
const FaviconHashApp = createDynamicApp('favicon-hash', 'Favicon Hash');
const PcreRe2LabApp = createDynamicApp('pcre-re2-lab', 'PCRE RE2 Lab');

const PcapViewerApp = createDynamicApp('pcap-viewer', 'PCAP Viewer');

const SqliteViewerApp = createDynamicApp('sqlite-viewer', 'SQLite Viewer');

const YaraTesterApp = createDynamicApp('yara-tester', 'YARA Tester');

const GitSecretsTesterApp = createDynamicApp(
  'git-secrets-tester',
  'Git Secrets Tester'
);

const ThreatModelerApp = createDynamicApp('threat-modeler', 'Threat Modeler');
const KillchainDiagramApp = createDynamicApp(
  'killchain-diagram',
  'Killchain Diagram'
);

const ContentFingerprintApp = createDynamicApp('content-fingerprint', 'Content Fingerprint');
const SshFingerprintApp = createDynamicApp('ssh-fingerprint', 'SSH Fingerprint');
const NmapViewerApp = createDynamicApp('nmap-viewer', 'Nmap Viewer');

const ReportViewerApp = createDynamicApp('report-viewer', 'Report Viewer');

<<<<<<< HEAD
const JwksFetcherApp = createDynamicApp('jwks-fetcher', 'JWKS Fetcher');
=======
const LicenseClassifierApp = createDynamicApp('license-classifier', 'License Classifier');

const HstsPreloadApp = createDynamicApp('hsts-preload', 'HSTS Preload');

const CookieJarApp = createDynamicApp('cookie-jar', 'Cookie Jar');
const TlsExplainerApp = createDynamicApp('tls-explainer', 'TLS Explainer');

const TorExitCheckApp = createDynamicApp('tor-exit-check', 'Tor Exit Check');

const WaybackViewerApp = createDynamicApp('wayback-viewer', 'Wayback Viewer');

const RobotsAuditorApp = createDynamicApp('robots-auditor', 'Robots Auditor');

const Ipv6SlaacApp = createDynamicApp('ipv6-slaac', 'IPv6 SLAAC');

const AsnExplorerApp = createDynamicApp('asn-explorer', 'ASN Explorer');

const ArgonBcryptDemoApp = createDynamicApp('argon-bcrypt-demo', 'Argon/Bcrypt Demo');

const PkceHelperApp = createDynamicApp('pkce-helper', 'PKCE Helper');

const CsrGeneratorApp = createDynamicApp('csr-generator', 'CSR Generator');
>>>>>>> 533d2d80

const OpenRedirectLabApp = createDynamicApp('open-redirect-lab', 'Open Redirect Lab');

const CachePolicyApp = createDynamicApp('cache-policy', 'Cache Policy');

const SameSiteLabApp = createDynamicApp('samesite-lab', 'SameSite Lab');

const SitemapHeatmapApp = createDynamicApp('sitemap-heatmap', 'Sitemap Heatmap');

const MetaInspectorApp = createDynamicApp('meta-inspector', 'Meta Inspector');

const RedirectVisualizerApp = createDynamicApp(
  'redirect-visualizer',
  'Redirect Visualizer'
);

const Http3ProbeApp = createDynamicApp('http3-probe', 'HTTP/3 Probe');

const CspReporterApp = createDynamicApp('csp-reporter', 'CSP Reporter');

const IpDnsLeakApp = createDynamicApp('ip-dns-leak', 'IP/DNS Leak');

const EmlMsgParserApp = createDynamicApp('eml-msg-parser', 'EML/MSG Parser');

const PrefetchJumplistApp = createDynamicApp(
  'prefetch-jumplist',
  'Prefetch JumpList'
);


const TimelineBuilderApp = createDynamicApp('timeline-builder', 'Timeline Builder');

const SbomViewerApp = createDynamicApp('sbom-viewer', 'SBOM Viewer');
const displayTerminal = createDisplay(TerminalApp);
const displayTerminalCalc = createDisplay(CalcApp);
const displayTicTacToe = createDisplay(TicTacToeApp);
const displayChess = createDisplay(ChessApp);
const displayConnectFour = createDisplay(ConnectFourApp);
const displayHangman = createDisplay(HangmanApp);
const displayFrogger = createDisplay(FroggerApp);
const displayFlappyBird = createDisplay(FlappyBirdApp);
const display2048 = createDisplay(Game2048App);
const displaySnake = createDisplay(SnakeApp);
const displayMemory = createDisplay(MemoryApp);
const displayMinesweeper = createDisplay(MinesweeperApp);
const displayPong = createDisplay(PongApp);
const displayPacman = createDisplay(PacmanApp);
const displayCarRacer = createDisplay(CarRacerApp);
const displayPlatformer = createDisplay(PlatformerApp);
const displayBattleship = createDisplay(BattleshipApp);
const displayCheckers = createDisplay(CheckersApp);
const displayReversi = createDisplay(ReversiApp);
const displaySimon = createDisplay(SimonApp);
const displaySokoban = createDisplay(SokobanApp);
const displaySolitaire = createDisplay(SolitaireApp);
const displayTowerDefense = createDisplay(TowerDefenseApp);
const displayWordSearch = createDisplay(WordSearchApp);
const displayWordle = createDisplay(WordleApp);
const displayBlackjack = createDisplay(BlackjackApp);
const displayBreakout = createDisplay(BreakoutApp);
const displayAsteroids = createDisplay(AsteroidsApp);
const displaySudoku = createDisplay(SudokuApp);
const displaySpaceInvaders = createDisplay(SpaceInvadersApp);
const displayNonogram = createDisplay(NonogramApp);
const displayTetris = createDisplay(TetrisApp);
const displayCandyCrush = createDisplay(CandyCrushApp);
const displayCtSearch = createDisplay(CtSearchApp);

const displayMailAuth = createDisplay(MailAuthApp);
const displayMailSecurityMatrix = createDisplay(MailSecurityMatrixApp);

const displayDnssecValidator = createDisplay(DnssecValidatorApp);

const displayCveDashboard = createDisplay(CveDashboardApp);

const displayGomoku = createDisplay(GomokuApp);
const displayPinball = createDisplay(PinballApp);
const displayFaviconHash = createDisplay(FaviconHashApp);
const displayPcreRe2Lab = createDisplay(PcreRe2LabApp);

const displayPcapViewer = createDisplay(PcapViewerApp);

const displaySqliteViewer = createDisplay(SqliteViewerApp);

const displayYaraTester = createDisplay(YaraTesterApp);

const displayGitSecretsTester = createDisplay(GitSecretsTesterApp);

const displayThreatModeler = createDisplay(ThreatModelerApp);
const displayKillchainDiagram = createDisplay(KillchainDiagramApp);

const displayContentFingerprint = createDisplay(ContentFingerprintApp);
const displaySshFingerprint = createDisplay(SshFingerprintApp);
const displayNmapViewer = createDisplay(NmapViewerApp);

const displayReportViewer = createDisplay(ReportViewerApp);

<<<<<<< HEAD
const displayJwksFetcher = createDisplay(JwksFetcherApp);
=======
const displayLicenseClassifier = createDisplay(LicenseClassifierApp);

const displayHstsPreload = createDisplay(HstsPreloadApp);

const displayCookieJar = createDisplay(CookieJarApp);
const displayTlsExplainer = createDisplay(TlsExplainerApp);


const displayCachePolicy = createDisplay(CachePolicyApp);

const displayTorExitCheck = createDisplay(TorExitCheckApp);

const displayWaybackViewer = createDisplay(WaybackViewerApp);

const displayRobotsAuditor = createDisplay(RobotsAuditorApp);


const displayTimelineBuilder = createDisplay(TimelineBuilderApp);

const displayEmlMsgParser = createDisplay(EmlMsgParserApp);


const displayPrefetchJumplist = createDisplay(PrefetchJumplistApp);


const displayIpDnsLeak = createDisplay(IpDnsLeakApp);

const displayIpv6Slaac = createDisplay(Ipv6SlaacApp);

const displayAsnExplorer = createDisplay(AsnExplorerApp);

const displayArgonBcryptDemo = createDisplay(ArgonBcryptDemoApp);

const displayPkceHelper = createDisplay(PkceHelperApp);

const displayCsrGenerator = createDisplay(CsrGeneratorApp);

const displayOpenRedirectLab = createDisplay(OpenRedirectLabApp);

const displaySameSiteLab = createDisplay(SameSiteLabApp);


const displayCspReporter = createDisplay(CspReporterApp);

const displaySitemapHeatmap = createDisplay(SitemapHeatmapApp);

const displayMetaInspector = createDisplay(MetaInspectorApp);


const displayRedirectVisualizer = createDisplay(RedirectVisualizerApp);

const displayHttp3Probe = createDisplay(Http3ProbeApp);


>>>>>>> 533d2d80
 

const displaySbomViewer = createDisplay(SbomViewerApp);

// Default window sizing for games to prevent oversized frames
const gameDefaults = {
  defaultWidth: 50,
  defaultHeight: 60,
};

// Games list used for the "Games" folder on the desktop
const gameList = [
  {
    id: '2048',
    title: '2048',
    icon: icon('2048.svg'),
    disabled: false,
    favourite: false,
    desktop_shortcut: false,
    screen: display2048,
    defaultWidth: 35,
    defaultHeight: 45,
  },
  {
    id: 'asteroids',
    title: 'Asteroids',
    icon: icon('asteroids.svg'),
    disabled: false,
    favourite: false,
    desktop_shortcut: false,
    screen: displayAsteroids,
  },
  {
    id: 'battleship',
    title: 'Battleship',
    icon: icon('battleship.svg'),
    disabled: false,
    favourite: false,
    desktop_shortcut: false,
    screen: displayBattleship,
  },
  {
    id: 'blackjack',
    title: 'Blackjack',
    icon: icon('blackjack.svg'),
    disabled: false,
    favourite: false,
    desktop_shortcut: false,
    screen: displayBlackjack,
  },
  {
    id: 'breakout',
    title: 'Breakout',
    icon: icon('breakout.svg'),
    disabled: false,
    favourite: false,
    desktop_shortcut: false,
    screen: displayBreakout,
  },
  {
    id: 'car-racer',
    title: 'Car Racer',
    icon: icon('car-racer.svg'),
    disabled: false,
    favourite: false,
    desktop_shortcut: false,
    screen: displayCarRacer,
  },
  {
    id: 'checkers',
    title: 'Checkers',
    icon: icon('checkers.svg'),
    disabled: false,
    favourite: false,
    desktop_shortcut: false,
    screen: displayCheckers,
  },
  {
    id: 'chess',
    title: 'Chess',
    icon: icon('chess.svg'),
    disabled: false,
    favourite: false,
    desktop_shortcut: false,
    screen: displayChess,
  },
  {
    id: 'connect-four',
    title: 'Connect Four',
    icon: icon('connect-four.svg'),
    disabled: false,
    favourite: false,
    desktop_shortcut: false,
    screen: displayConnectFour,
  },
  {
    id: 'frogger',
    title: 'Frogger',
    icon: icon('frogger.svg'),
    disabled: false,
    favourite: false,
    desktop_shortcut: false,
    screen: displayFrogger,
  },
  {
    id: 'hangman',
    title: 'Hangman',
    icon: icon('hangman.svg'),
    disabled: false,
    favourite: false,
    desktop_shortcut: false,
    screen: displayHangman,
  },
  {
    id: 'memory',
    title: 'Memory',
    icon: icon('memory.svg'),
    disabled: false,
    favourite: false,
    desktop_shortcut: false,
    screen: displayMemory,
  },
  {
    id: 'minesweeper',
    title: 'Minesweeper',
    icon: icon('minesweeper.svg'),
    disabled: false,
    favourite: false,
    desktop_shortcut: false,
    screen: displayMinesweeper,
  },
  {
    id: 'pacman',
    title: 'Pacman',
    icon: icon('pacman.svg'),
    disabled: false,
    favourite: false,
    desktop_shortcut: false,
    screen: displayPacman,
  },
  {
    id: 'platformer',
    title: 'Platformer',
    icon: icon('platformer.svg'),
    disabled: false,
    favourite: false,
    desktop_shortcut: false,
    screen: displayPlatformer,
  },
  {
    id: 'pong',
    title: 'Pong',
    icon: icon('pong.svg'),
    disabled: false,
    favourite: false,
    desktop_shortcut: false,
    screen: displayPong,
  },
  {
    id: 'reversi',
    title: 'Reversi',
    icon: icon('reversi.svg'),
    disabled: false,
    favourite: false,
    desktop_shortcut: false,
    screen: displayReversi,
  },
  {
    id: 'simon',
    title: 'Simon',
    icon: icon('simon.svg'),
    disabled: false,
    favourite: false,
    desktop_shortcut: false,
    screen: displaySimon,
  },
  {
    id: 'snake',
    title: 'Snake',
    icon: icon('snake.svg'),
    disabled: false,
    favourite: false,
    desktop_shortcut: false,
    screen: displaySnake,
  },
  {
    id: 'sokoban',
    title: 'Sokoban',
    icon: icon('sokoban.svg'),
    disabled: false,
    favourite: false,
    desktop_shortcut: false,
    screen: displaySokoban,
  },
  {
    id: 'solitaire',
    title: 'Solitaire',
    icon: icon('solitaire.svg'),
    disabled: false,
    favourite: false,
    desktop_shortcut: false,
    screen: displaySolitaire,
  },
  {
    id: 'tictactoe',
    title: 'Tic Tac Toe',
    icon: icon('tictactoe.svg'),
    disabled: false,
    favourite: false,
    desktop_shortcut: false,
    screen: displayTicTacToe,
  },
  {
    id: 'tetris',
    title: 'Tetris',
    icon: icon('tetris.svg'),
    disabled: false,
    favourite: false,
    desktop_shortcut: false,
    screen: displayTetris,
  },
  {
    id: 'tower-defense',
    title: 'Tower Defense',
    icon: icon('tower-defense.svg'),
    disabled: false,
    favourite: false,
    desktop_shortcut: false,
    screen: displayTowerDefense,
  },
  {
    id: 'word-search',
    title: 'Word Search',
    icon: icon('word-search.svg'),
    disabled: false,
    favourite: false,
    desktop_shortcut: false,
    screen: displayWordSearch,
  },
  {
    id: 'wordle',
    title: 'Wordle',
    icon: icon('wordle.svg'),
    disabled: false,
    favourite: false,
    desktop_shortcut: false,
    screen: displayWordle,
  },
  {
    id: 'nonogram',
    title: 'Nonogram',
    icon: icon('nonogram.svg'),
    disabled: false,
    favourite: false,
    desktop_shortcut: false,
    screen: displayNonogram,
  },
  {
    id: 'space-invaders',
    title: 'Space Invaders',
    icon: icon('space-invaders.svg'),
    disabled: false,
    favourite: false,
    desktop_shortcut: false,
    screen: displaySpaceInvaders,
  },
  {
    id: 'sudoku',
    title: 'Sudoku',
    icon: icon('sudoku.svg'),
    disabled: false,
    favourite: false,
    desktop_shortcut: false,
    screen: displaySudoku,
  },
  {
    id: 'flappy-bird',
    title: 'Flappy Bird',
    icon: icon('flappy-bird.svg'),
    disabled: false,
    favourite: false,
    desktop_shortcut: false,
    screen: displayFlappyBird,
  },
  {
    id: 'candy-crush',
    title: 'Candy Crush',
    icon: icon('candy-crush.svg'),
    disabled: false,
    favourite: false,
    desktop_shortcut: false,
    screen: displayCandyCrush,
  },
  {
    id: 'gomoku',
    title: 'Gomoku',
    icon: icon('gomoku.svg'),
    disabled: false,
    favourite: false,
    desktop_shortcut: false,
    screen: displayGomoku,
  },
  {
    id: 'pinball',
    title: 'Pinball',
    icon: icon('pinball.svg'),
    disabled: false,
    favourite: false,
    desktop_shortcut: false,
    screen: displayPinball,
  },
];

export const games = gameList.map((game) => ({ ...gameDefaults, ...game }));

const apps = [
  {
    id: 'chrome',
    title: 'Firefox',
    icon: icon('kali-browser.svg'),
    disabled: false,
    favourite: true,
    desktop_shortcut: true,
    screen: displayChrome,
  },
  {
    id: 'calc',
    title: 'Calc',
    icon: icon('calc.png'),
    disabled: false,
    favourite: false,
    desktop_shortcut: false,
    screen: displayTerminalCalc,
    resizable: false,
    allowMaximize: false,
    defaultWidth: 25,
    defaultHeight: 40,
  },
  {
    id: 'terminal',
    title: 'Terminal',
    icon: icon('bash.png'),
    disabled: false,
    favourite: true,
    desktop_shortcut: false,
    screen: displayTerminal,
  },
  {
    id: 'vscode',
    title: 'Visual Studio Code',
    icon: icon('vscode.png'),
    disabled: false,
    favourite: true,
    desktop_shortcut: false,
    screen: displayVsCode,
  },
  {
    id: 'x',
    title: 'X',
    icon: icon('x.png'),
    disabled: false,
    favourite: true,
    desktop_shortcut: false,
    screen: displayX,
  },
  {
    id: 'spotify',
    title: 'Spotify',
    icon: icon('spotify.svg'),
    disabled: false,
    favourite: true,
    desktop_shortcut: false,
    screen: displaySpotify,
  },
  {
    id: 'youtube',
    title: 'YouTube',
    icon: icon('youtube.svg'),
    disabled: false,
    favourite: true,
    desktop_shortcut: false,
    screen: displayYouTube,
  },
  {
    id: 'about-alex',
    title: 'About Alex',
    icon: sys('user-home.png'),
    disabled: false,
    favourite: true,
    desktop_shortcut: true,
    screen: displayAboutAlex,
  },
  {
    id: 'settings',
    title: 'Settings',
    icon: icon('gnome-control-center.png'),
    disabled: false,
    favourite: true,
    desktop_shortcut: false,
    screen: displaySettings,
  },
  {
    id: 'resource-monitor',
    title: 'Resource Monitor',
    icon: icon('resource-monitor.svg'),
    disabled: false,
    favourite: false,
    desktop_shortcut: false,
    screen: displayResourceMonitor,
  },
  {
    id: 'ip-dns-leak',
    title: 'IP/DNS Leak',
    icon: icon('resource-monitor.svg'),
    disabled: false,
    favourite: false,
    desktop_shortcut: false,
    screen: displayIpDnsLeak,
  },
  {
    id: 'project-gallery',
    title: 'Project Gallery',
    icon: icon('project-gallery.svg'),
    disabled: false,
    favourite: false,
    desktop_shortcut: false,
    screen: displayProjectGallery,
  },
  {
    id: 'todoist',
    title: 'Todoist',
    icon: icon('todoist.png'),
    disabled: false,
    favourite: false,
    desktop_shortcut: false,
    screen: displayTodoist,
  },
  {
    id: 'trash',
    title: 'Trash',
    icon: sys('user-trash-full.png'),
    disabled: false,
    favourite: false,
    desktop_shortcut: true,
    screen: displayTrash,
  },
  {
    id: 'gedit',
    title: 'Contact Me',
    icon: icon('gedit.png'),
    disabled: false,
    favourite: false,
    desktop_shortcut: true,
    screen: displayGedit,
  },
  {
    id: 'converter',
    title: 'Converter',
    icon: icon('calc.png'),
    disabled: false,
    favourite: false,
    desktop_shortcut: false,
    screen: displayConverter,
  },
  {
    id: 'key-converter',
    title: 'Key Converter',
    icon: icon('hash.svg'),
    disabled: false,
    favourite: false,
    desktop_shortcut: false,
    screen: displayKeyConverter,
  },
  {
    id: 'qr-tool',
    title: 'QR Tool',
    icon: icon('qr.svg'),
    disabled: false,
    favourite: false,
    desktop_shortcut: false,
    screen: displayQrTool,
  },
  {
    id: 'totp',
    title: 'TOTP',
    icon: icon('calc.png'),
    disabled: false,
    favourite: false,
    desktop_shortcut: false,
    screen: displayTotp,
  },
  {
    id: 'regex-redactor',
    title: 'Regex Redactor',
    icon: './themes/Yaru/apps/regex-redactor.svg',
    disabled: false,
    favourite: false,
    desktop_shortcut: false,
    screen: displayRegexRedactor,
  },
  {
    id: 'ascii-art',
    title: 'ASCII Art',
    icon: icon('gedit.png'),
    disabled: false,
    favourite: false,
    desktop_shortcut: false,
    screen: displayAsciiArt,
  },
  {
    id: 'license-classifier',
    title: 'License Classifier',
    icon: icon('gedit.png'),
    disabled: false,
    favourite: false,
    desktop_shortcut: false,
    screen: displayLicenseClassifier,
  },
  {
    id: 'quote-generator',
    title: 'Quote Generator',
    icon: icon('quote.svg'),
    disabled: false,
    favourite: false,
    desktop_shortcut: false,
  {
    id: 'cvss-calculator',
    title: 'CVSS Calculator',
    icon: icon('calc.png'),
    disabled: false,
    favourite: false,
    desktop_shortcut: false,
    screen: displayCvssCalculator,
    id: 'caa-checker',
    title: 'CAA Checker',
    icon: icon('mail-auth.svg'),
    disabled: false,
    favourite: false,
    desktop_shortcut: false,
    screen: displayCaaChecker,
  },
  {
    id: 'jws-jwe-workbench',
    title: 'JWS/JWE Workbench',
    icon: icon('hash.svg'),
    disabled: false,
    favourite: false,
    desktop_shortcut: false,
    screen: displayJwsJweWorkbench,
  },
  {
    id: 'pkce-helper',
    title: 'PKCE Helper',
    icon: icon('calc.png'),
    disabled: false,
    favourite: false,
    desktop_shortcut: false,
    screen: displayPkceHelper,
  },
  {
    id: 'timeline-builder',
    title: 'Timeline Builder',
    icon: icon('project-gallery.svg'),
    disabled: false,
    favourite: false,
    desktop_shortcut: false,
    screen: displayTimelineBuilder,
  },
  {
    id: 'ct-search',
    title: 'CT Search',
    icon: icon('hash.svg'),
    disabled: false,
    favourite: false,
    desktop_shortcut: false,
    screen: displayCtSearch,
  },

  {
    id: 'evidence-notebook',
    title: 'Evidence Notebook',
    icon: './themes/Yaru/apps/gedit.png',
    disabled: false,
    favourite: false,
    desktop_shortcut: false,
    screen: displayEvidenceNotebook,
  },
  {
    id: 'tls-explainer',
    title: 'TLS Explainer',
    icon: './themes/Yaru/apps/hash.svg',
    disabled: false,
    favourite: false,
    desktop_shortcut: false,
    screen: displayTlsExplainer,
  },
  {
    id: 'import-graph',
    title: 'Import Graph',
    icon: './themes/Yaru/apps/gedit.png',
    disabled: false,
    favourite: false,
    desktop_shortcut: false,
    screen: displayImportGraph,
  },
  {
    id: 'pcre-re2-lab',
    title: 'PCRE RE2 Lab',
    icon: './themes/Yaru/apps/regex-redactor.svg',
    disabled: false,
    favourite: false,
    desktop_shortcut: false,
    screen: displayPcreRe2Lab,
  },
  {
    id: 'base-encoders',
    title: 'Base Encoders',
    icon: icon('hash.svg'),
    disabled: false,
    favourite: false,
    desktop_shortcut: false,
    screen: displayBaseEncoders,
  },
  {
    id: 'favicon-hash',
    title: 'Favicon Hash',
    icon: './themes/Yaru/apps/hash.svg',
    disabled: false,
    favourite: false,
    desktop_shortcut: false,
    screen: displayFaviconHash,
  },
  {





    icon: icon('calc.png'),



    id: 'cve-dashboard',
    title: 'CVE Dashboard',
    icon: './themes/Yaru/apps/calc.png',
    disabled: false,
    favourite: false,
    desktop_shortcut: false,
    screen: displayCveDashboard,
  },
  {
    id: 'pcap-viewer',
    title: 'PCAP Viewer',
    icon: './themes/Yaru/apps/pcap-viewer.svg',
    disabled: false,
    favourite: false,
    desktop_shortcut: false,



  },
  {
    id: 'sqlite-viewer',
    title: 'SQLite Viewer',
    icon: './themes/Yaru/apps/gedit.png',
    disabled: false,
    favourite: false,
    desktop_shortcut: false,
    screen: displaySqliteViewer,

    screen: displayPcapViewer,
  },
  {
    id: 'yara-tester',
    title: 'YARA Tester',
    icon: './themes/Yaru/apps/bash.png',
    disabled: false,
    favourite: false,
    desktop_shortcut: false,
    screen: displayYaraTester,
  },
  {
    id: 'dga-demo',
    title: 'DGA Demo',
    icon: './themes/Yaru/apps/hash.svg',
    disabled: false,
    favourite: false,
    desktop_shortcut: false,
    screen: displayDgaDemo,

    id: 'git-secrets-tester',
    title: 'Git Secrets Tester',
    icon: './themes/Yaru/apps/git-secrets-tester.svg',
    disabled: false,
    favourite: false,
    desktop_shortcut: false,
    screen: displayGitSecretsTester,

    id: 'plist-inspector',
    title: 'Plist Inspector',
    icon: icon('gedit.png'),
    disabled: false,
    favourite: false,
    desktop_shortcut: false,
    screen: displayPlistInspector,

  },
  {
    id: 'weather',
    title: 'Weather',
    icon: './themes/Yaru/apps/weather.svg',
    disabled: false,
    favourite: false,
    desktop_shortcut: false,
    screen: displayWeather,
  },

  {
    id: 'cookie-jar',
    title: 'Cookie Jar',
    icon: './themes/Yaru/apps/cookie-jar.svg',
    disabled: false,
    favourite: false,
    desktop_shortcut: false,
    screen: displayCookieJar,
  },
  {
    id: 'content-fingerprint',
    title: 'Content Fingerprint',
    icon: './themes/Yaru/apps/content-fingerprint.svg',
    disabled: false,
    favourite: false,
    desktop_shortcut: false,
    screen: displayContentFingerprint,
  },
  {
    id: 'nmap-viewer',
    title: 'Nmap Viewer',
    icon: './themes/Yaru/apps/resource-monitor.svg',
    disabled: false,
    favourite: false,
    desktop_shortcut: false,
    screen: displayNmapViewer,

  },
  {
    id: 'report-viewer',
    title: 'Report Viewer',
    icon: './themes/Yaru/apps/gedit.png',
    disabled: false,
    favourite: false,
    desktop_shortcut: false,
    screen: displayReportViewer,
  },

  },
  {
    id: 'report-viewer',
    title: 'Report Viewer',
    icon: './themes/Yaru/apps/gedit.png',
    disabled: false,
    favourite: false,
    desktop_shortcut: false,
    screen: displayReportViewer,
  },

  },
  {
    id: 'report-viewer',
    title: 'Report Viewer',
    icon: './themes/Yaru/apps/gedit.png',
    disabled: false,
    favourite: false,
    desktop_shortcut: false,
    screen: displayReportViewer,

  },
  {
    id: 'prefetch-jumplist',
    title: 'Prefetch JumpList',
    icon: './themes/Yaru/apps/gedit.png',
    disabled: false,
    favourite: false,
    desktop_shortcut: false,
    screen: displayPrefetchJumplist,
  },


  },
  {
    id: 'spf-flattener',
    title: 'SPF Flattener',
    icon: './themes/Yaru/apps/spf-flattener.svg',
    disabled: false,
    favourite: false,
    desktop_shortcut: false,
    screen: displaySpfFlattener,
  },



  {
    id: 'sitemap-heatmap',
    title: 'Sitemap Heatmap',
    icon: './themes/Yaru/apps/resource-monitor.svg',
    disabled: false,
    favourite: false,
    desktop_shortcut: false,
    screen: displaySitemapHeatmap,

  },

  {
    id: 'mail-auth',
    title: 'Mail Auth',
    icon: './themes/Yaru/apps/mail-auth.svg',
    disabled: false,
    favourite: false,
    desktop_shortcut: false,
    screen: displayMailAuth,
  },
  {




    id: 'mail-security-matrix',
    title: 'Mail Security Matrix',
    icon: './themes/Yaru/apps/mail-auth.svg',
    disabled: false,
    favourite: false,
    desktop_shortcut: false,
    screen: displayMailSecurityMatrix,
  },
  {




    id: 'threat-modeler',
    title: 'Threat Modeler',
    icon: './themes/Yaru/apps/threat-modeler.svg',
    disabled: false,
    favourite: false,
    desktop_shortcut: false,
    screen: displayThreatModeler,
  },
  {
<<<<<<< HEAD
    id: 'jwks-fetcher',
    title: 'JWKS Fetcher',
    icon: './themes/Yaru/apps/bash.png',
    disabled: false,
    favourite: false,
    desktop_shortcut: false,
    screen: displayJwksFetcher,
  },
=======

    id: 'exploit-explainer',
    title: 'Exploit Explainer',
    id: 'killchain-diagram',
    title: 'Killchain Diagram',

    id: 'mitre-selector',
    title: 'MITRE Selector',
    icon: './themes/Yaru/apps/threat-modeler.svg',
    disabled: false,
    favourite: false,
    desktop_shortcut: false,
    screen: displayExploitExplainer,
  },

    screen: displayKillchainDiagram,
  },
    screen: displayMitreSelector,
  },

    id: 'tor-exit-check',
    title: 'Tor Exit Check',


    id: 'wayback-viewer',
    title: 'Wayback Viewer',
    icon: './themes/Yaru/apps/kali-browser.svg',
    disabled: false,
    favourite: false,
    desktop_shortcut: false,
    screen: displayWaybackViewer,
  },


    id: 'robots-auditor',
    title: 'Robots Auditor',

    id: 'eml-msg-parser',
    title: 'EML/MSG Parser',
    icon: './themes/Yaru/apps/mail-auth.svg',
    disabled: false,
    favourite: false,
    desktop_shortcut: false,
    screen: displayEmlMsgParser,


    id: 'ipv6-slaac',
    title: 'IPv6 SLAAC',
    icon: icon('calc.png'),
    disabled: false,
    favourite: false,
    desktop_shortcut: false,
    screen: displayIpv6Slaac,


    id: 'csp-reporter',
    title: 'CSP Reporter',

    id: 'cookie-jar',
    title: 'Cookie Jar',
    icon: './themes/Yaru/apps/cookie-jar.svg',
    disabled: false,
    favourite: false,
    desktop_shortcut: false,
    screen: displayCookieJar,
  },
  {
    id: 'content-fingerprint',
    title: 'Content Fingerprint',
    icon: './themes/Yaru/apps/content-fingerprint.svg',
    disabled: false,
    favourite: false,
    desktop_shortcut: false,
    screen: displayContentFingerprint,
  },
  {

    id: 'file-signature',
    title: 'File Signature',
    icon: './themes/Yaru/apps/hash.svg',
    disabled: false,
    favourite: false,
    desktop_shortcut: false,
    screen: displayFileSignature,
  },
  {

    id: 'nmap-viewer',
    title: 'Nmap Viewer',
    icon: './themes/Yaru/apps/resource-monitor.svg',
    disabled: false,
    favourite: false,
    desktop_shortcut: false,
    screen: displayNmapViewer,
  },
  {
    id: 'report-viewer',
    title: 'Report Viewer',
    icon: './themes/Yaru/apps/gedit.png',
    disabled: false,
    favourite: false,
    desktop_shortcut: false,
    screen: displayReportViewer,
  },
  // Games are included so they appear alongside apps
>>>>>>> 533d2d80
  ...games,
];


  {

    id: 'hibp-check',
    title: 'HIBP Check',
    icon: icon('hash.svg'),
    disabled: false,
    favourite: false,
    desktop_shortcut: false,
    screen: displayHibpCheck,

    id: 'open-redirect-lab',
    title: 'Open Redirect Lab',
    icon: icon('gedit.png'),
    disabled: false,
    favourite: false,
    desktop_shortcut: false,
    screen: displayOpenRedirectLab,

    screen: displayCspReporter,

    screen: displayReportViewer,
  },
  {
    id: 'hsts-preload',
    title: 'HSTS Preload',
    icon: './themes/Yaru/apps/hash.svg',
    disabled: false,
    favourite: false,
    desktop_shortcut: false,
    screen: displayTorExitCheck,
  },

    screen: displayHstsPreload,

    id: 'dnssec-validator',
    title: 'DNSSEC Validator',
    icon: './themes/Yaru/apps/bash.png',
    disabled: false,
    favourite: false,
    desktop_shortcut: false,

    screen: displayRobotsAuditor,
  },
    screen: displayDnssecValidator,

  },



  // Games are included so they appear alongside apps
  ...games,
];



    {
      id: 'weather',
      title: 'Weather',
      icon: './themes/Yaru/apps/weather.svg',
      disabled: false,
      favourite: false,
      desktop_shortcut: false,
      screen: displayWeather,
    },
    {
      id: 'cookie-jar',
      title: 'Cookie Jar',
      icon: './themes/Yaru/apps/cookie-jar.svg',
      disabled: false,
      favourite: false,
      desktop_shortcut: false,
      screen: displayCookieJar,
    },
    {
      id: 'cache-policy',
      title: 'Cache Policy',
      icon: './themes/Yaru/apps/gedit.png',
      disabled: false,
      favourite: false,
      desktop_shortcut: false,
      screen: displayCachePolicy,

      id: 'asn-explorer',
      title: 'ASN Explorer',
      icon: './themes/Yaru/apps/resource-monitor.svg',
      disabled: false,
      favourite: false,
      desktop_shortcut: false,
      screen: displayAsnExplorer,
      id: 'argon-bcrypt-demo',
      title: 'Argon/Bcrypt Demo',
      icon: './themes/Yaru/apps/hash.svg',
      disabled: false,
      favourite: false,
      desktop_shortcut: false,
      screen: displayArgonBcryptDemo,

      id: 'samesite-lab',
      title: 'SameSite Lab',
      icon: './themes/Yaru/apps/cookie-jar.svg',
      disabled: false,
      favourite: false,
      desktop_shortcut: false,
      screen: displaySameSiteLab,
    },
    {
      id: 'content-fingerprint',
      title: 'Content Fingerprint',
      icon: './themes/Yaru/apps/content-fingerprint.svg',
      disabled: false,
      favourite: false,
      desktop_shortcut: false,
      screen: displayContentFingerprint,
    },
    {

      id: 'ssh-fingerprint',
      title: 'SSH Fingerprint',

      id: 'csr-generator',
      title: 'CSR Generator',
      icon: './themes/Yaru/apps/hash.svg',
      disabled: false,
      favourite: false,
      desktop_shortcut: false,
      screen: displaySshFingerprint,

      screen: displayCsrGenerator,
    },
    {

      id: 'meta-inspector',
      title: 'Meta Inspector',
      icon: './themes/Yaru/apps/kali-browser.svg',
      disabled: false,
      favourite: false,
      desktop_shortcut: false,
      screen: displayMetaInspector,
    },
    {

      id: 'nmap-viewer',
      title: 'Nmap Viewer',
      icon: './themes/Yaru/apps/resource-monitor.svg',
      disabled: false,
      favourite: false,
      desktop_shortcut: false,
      screen: displayNmapViewer,
    },
    {
      id: 'report-viewer',
      title: 'Report Viewer',
      icon: './themes/Yaru/apps/gedit.png',
      disabled: false,
      favourite: false,
      desktop_shortcut: false,
      screen: displayReportViewer,
    },
    {
      id: 'sbom-viewer',
      title: 'SBOM Viewer',
      icon: './themes/Yaru/apps/gedit.png',
      disabled: false,
      favourite: false,
      desktop_shortcut: false,
      screen: displaySbomViewer,

      id: 'redirect-visualizer',
      title: 'Redirect Visualizer',

      id: 'http3-probe',
      title: 'HTTP/3 Probe',
      icon: './themes/Yaru/apps/resource-monitor.svg',
      disabled: false,
      favourite: false,
      desktop_shortcut: false,
      screen: displayRedirectVisualizer,

      screen: displayHttp3Probe,
    },
    // Games are included so they appear alongside apps
    ...games,
  ];



export default apps;<|MERGE_RESOLUTION|>--- conflicted
+++ resolved
@@ -152,9 +152,8 @@
 
 const ReportViewerApp = createDynamicApp('report-viewer', 'Report Viewer');
 
-<<<<<<< HEAD
 const JwksFetcherApp = createDynamicApp('jwks-fetcher', 'JWKS Fetcher');
-=======
+
 const LicenseClassifierApp = createDynamicApp('license-classifier', 'License Classifier');
 
 const HstsPreloadApp = createDynamicApp('hsts-preload', 'HSTS Preload');
@@ -177,7 +176,6 @@
 const PkceHelperApp = createDynamicApp('pkce-helper', 'PKCE Helper');
 
 const CsrGeneratorApp = createDynamicApp('csr-generator', 'CSR Generator');
->>>>>>> 533d2d80
 
 const OpenRedirectLabApp = createDynamicApp('open-redirect-lab', 'Open Redirect Lab');
 
@@ -275,9 +273,8 @@
 
 const displayReportViewer = createDisplay(ReportViewerApp);
 
-<<<<<<< HEAD
 const displayJwksFetcher = createDisplay(JwksFetcherApp);
-=======
+
 const displayLicenseClassifier = createDisplay(LicenseClassifierApp);
 
 const displayHstsPreload = createDisplay(HstsPreloadApp);
@@ -332,7 +329,6 @@
 const displayHttp3Probe = createDisplay(Http3ProbeApp);
 
 
->>>>>>> 533d2d80
  
 
 const displaySbomViewer = createDisplay(SbomViewerApp);
@@ -1181,7 +1177,6 @@
     screen: displayThreatModeler,
   },
   {
-<<<<<<< HEAD
     id: 'jwks-fetcher',
     title: 'JWKS Fetcher',
     icon: './themes/Yaru/apps/bash.png',
@@ -1190,7 +1185,7 @@
     desktop_shortcut: false,
     screen: displayJwksFetcher,
   },
-=======
+
 
     id: 'exploit-explainer',
     title: 'Exploit Explainer',
@@ -1296,7 +1291,6 @@
     screen: displayReportViewer,
   },
   // Games are included so they appear alongside apps
->>>>>>> 533d2d80
   ...games,
 ];
 
