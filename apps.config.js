--- conflicted
+++ resolved
@@ -93,7 +93,6 @@
   }
 );
 
-<<<<<<< HEAD
 const ChessApp = dynamic(
   () =>
     import('./components/apps/chess').then((mod) => {
@@ -141,7 +140,7 @@
     ),
   }
 );
-=======
+
 const createDisplay = (Component) => (addFolder, openApp) => (
   <Component addFolder={addFolder} openApp={openApp} />
 );
@@ -196,7 +195,6 @@
 const displayWordSearch = createDisplay(WordSearchApp);
 const displayBlackjack = createDisplay(BlackjackApp);
 const displayAsteroids = createDisplay(AsteroidsApp);
->>>>>>> 28b428a7
 
 const Game2048App = dynamic(
   () =>
@@ -356,10 +354,9 @@
   <TicTacToeApp addFolder={addFolder} openApp={openApp} />
 );
 
-<<<<<<< HEAD
 const displayChess = (addFolder, openApp) => (
   <ChessApp addFolder={addFolder} openApp={openApp} />
-=======
+
 const displayNonogram = (addFolder, openApp) => (
   <NonogramApp addFolder={addFolder} openApp={openApp} />
 );
@@ -376,7 +373,6 @@
 
 const displayPacman = (addFolder, openApp) => (
   <PacmanApp addFolder={addFolder} openApp={openApp} />
->>>>>>> 28b428a7
 );
 
 const displayHangman = (addFolder, openApp) => (
@@ -411,10 +407,8 @@
   <PacmanApp addFolder={addFolder} openApp={openApp} />
 );
 
-<<<<<<< HEAD
-=======
+
 // Games list used for the "Games" folder on the desktop
->>>>>>> 28b428a7
 export const games = [
   {
     id: '2048',
@@ -426,8 +420,6 @@
     screen: display2048,
   },
   {
-<<<<<<< HEAD
-=======
     id: 'asteroids',
     title: 'Asteroids',
     icon: './themes/Yaru/apps/asteroids.svg',
@@ -473,7 +465,6 @@
     screen: displayCheckers,
   },
   {
->>>>>>> 28b428a7
     id: 'chess',
     title: 'Chess',
     icon: './themes/Yaru/apps/chess.svg',
@@ -483,8 +474,7 @@
     screen: displayChess,
   },
   {
-<<<<<<< HEAD
-=======
+
     id: 'frogger',
     title: 'Frogger',
     icon: './themes/Yaru/apps/frogger.svg',
@@ -494,7 +484,6 @@
     screen: displayFrogger,
   },
   {
->>>>>>> 28b428a7
     id: 'hangman',
     title: 'Hangman',
     icon: './themes/Yaru/apps/hangman.svg',
@@ -504,7 +493,6 @@
     screen: displayHangman,
   },
   {
-<<<<<<< HEAD
     id: 'snake',
     title: 'Snake',
     icon: './themes/Yaru/apps/snake.svg',
@@ -553,37 +541,32 @@
     id: 'frogger',
     title: 'Frogger',
     icon: './themes/Yaru/apps/frogger.svg',
-=======
+
     id: 'memory',
     title: 'Memory',
     icon: './themes/Yaru/apps/memory.svg',
->>>>>>> 28b428a7
     disabled: false,
     favourite: false,
     desktop_shortcut: false,
     screen: displayMemory,
   },
   {
-<<<<<<< HEAD
     id: '2048',
     title: '2048',
     icon: './themes/Yaru/apps/2048.png',
-=======
+
     id: 'minesweeper',
     title: 'Minesweeper',
     icon: './themes/Yaru/apps/minesweeper.svg',
->>>>>>> 28b428a7
     disabled: false,
     favourite: false,
     desktop_shortcut: false,
     screen: displayMinesweeper,
   },
-<<<<<<< HEAD
 ];
 
 const apps = [
-=======
->>>>>>> 28b428a7
+
   {
     id: 'pacman',
     title: 'Pacman',
@@ -603,15 +586,13 @@
     screen: displayPlatformer,
   },
   {
-<<<<<<< HEAD
     id: 'converter',
     title: 'Converter',
     icon: './themes/Yaru/apps/calc.png',
-=======
+
     id: 'pong',
     title: 'Pong',
     icon: './themes/Yaru/apps/pong.svg',
->>>>>>> 28b428a7
     disabled: false,
     favourite: false,
     desktop_shortcut: false,
@@ -627,8 +608,7 @@
     screen: displayReversi,
   },
   {
-<<<<<<< HEAD
-=======
+
     id: 'simon',
     title: 'Simon',
     icon: './themes/Yaru/apps/simon.svg',
@@ -667,7 +647,6 @@
   {
 
 
->>>>>>> 28b428a7
     id: 'ascii-art',
     title: 'ASCII Art',
     icon: './themes/Yaru/apps/gedit.png',
@@ -677,11 +656,10 @@
     screen: displaySnake,
   },
   {
-<<<<<<< HEAD
     id: 'quote-generator',
     title: 'Quote Generator',
     icon: './themes/Yaru/apps/quote.svg',
-=======
+
     id: 'sokoban',
     title: 'Sokoban',
     icon: './themes/Yaru/apps/sokoban.svg',
@@ -694,15 +672,13 @@
     id: 'solitaire',
     title: 'Solitaire',
     icon: './themes/Yaru/apps/solitaire.svg',
->>>>>>> 28b428a7
     disabled: false,
     favourite: false,
     desktop_shortcut: false,
     screen: displaySolitaire,
   },
   {
-<<<<<<< HEAD
-=======
+
     id: 'tictactoe',
     title: 'Tic Tac Toe',
     icon: './themes/Yaru/apps/tictactoe.svg',
@@ -813,7 +789,6 @@
     screen: displaySpotify,
   },
   {
->>>>>>> 28b428a7
     id: 'music-player',
     title: 'Music Player',
     icon: './themes/Yaru/apps/music.svg',
@@ -898,7 +873,6 @@
     desktop_shortcut: true,
     screen: displayGedit,
   },
-<<<<<<< HEAD
   {
     id: 'about-alex',
     title: 'About Alex',
@@ -943,7 +917,7 @@
     favourite: true,
     desktop_shortcut: false,
     screen: displaySpotify,
-=======
+
   {
     id: 'about-alex',
     title: 'About Alex',
@@ -985,14 +959,10 @@
     favourite: false,
     desktop_shortcut: false,
     screen: displaySpaceInvaders,
->>>>>>> 28b428a7
   },
   ...games,
 ];
-<<<<<<< HEAD
-
-export default apps;
-=======
+
 
 
     screen: displayTicTacToe,
@@ -1038,5 +1008,4 @@
 ];
 
 export default apps;
-export { games };
->>>>>>> 28b428a7
+export { games };