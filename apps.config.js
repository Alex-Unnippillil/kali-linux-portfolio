--- conflicted
+++ resolved
@@ -111,9 +111,8 @@
 
 const HstsPreloadApp = createDynamicApp('hsts-preload', 'HSTS Preload');
 const CookieJarApp = createDynamicApp('cookie-jar', 'Cookie Jar');
-<<<<<<< HEAD
 const ArgonBcryptDemoApp = createDynamicApp('argon-bcrypt-demo', 'Argon/Bcrypt Demo');
-=======
+
 const PkceHelperApp = createDynamicApp('pkce-helper', 'PKCE Helper');
 
 const CsrGeneratorApp = createDynamicApp('csr-generator', 'CSR Generator');
@@ -134,7 +133,6 @@
 const Http3ProbeApp = createDynamicApp('http3-probe', 'HTTP/3 Probe');
 
 const CspReporterApp = createDynamicApp('csp-reporter', 'CSP Reporter');
->>>>>>> df3ed108
 
 
 
@@ -193,9 +191,8 @@
 
 const displayHstsPreload = createDisplay(HstsPreloadApp);
 const displayCookieJar = createDisplay(CookieJarApp);
-<<<<<<< HEAD
 const displayArgonBcryptDemo = createDisplay(ArgonBcryptDemoApp);
-=======
+
 const displayPkceHelper = createDisplay(PkceHelperApp);
 
 const displayCsrGenerator = createDisplay(CsrGeneratorApp);
@@ -216,7 +213,6 @@
 
 const displayHttp3Probe = createDisplay(Http3ProbeApp);
 
->>>>>>> df3ed108
  
 
 
@@ -955,7 +951,6 @@
       screen: displayCookieJar,
     },
     {
-<<<<<<< HEAD
       id: 'argon-bcrypt-demo',
       title: 'Argon/Bcrypt Demo',
       icon: './themes/Yaru/apps/hash.svg',
@@ -963,7 +958,7 @@
       favourite: false,
       desktop_shortcut: false,
       screen: displayArgonBcryptDemo,
-=======
+
       id: 'samesite-lab',
       title: 'SameSite Lab',
       icon: './themes/Yaru/apps/cookie-jar.svg',
@@ -971,7 +966,6 @@
       favourite: false,
       desktop_shortcut: false,
       screen: displaySameSiteLab,
->>>>>>> df3ed108
     },
     {
       id: 'content-fingerprint',
