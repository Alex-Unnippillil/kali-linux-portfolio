import React from 'react';
import dynamic from 'next/dynamic';
import ReactGA from 'react-ga4';

import { displayX } from './components/apps/x';
import { displaySpotify } from './components/apps/spotify';
import { displayVsCode } from './components/apps/vscode';
import { displaySettings } from './components/apps/settings';
import { displayChrome } from './components/apps/chrome';
import { displayTrash } from './components/apps/trash';
import { displayGedit } from './components/apps/gedit';
import { displayAboutAlex } from './components/apps/alex';
import { displayTodoist } from './components/apps/todoist';
import { displayYouTube } from './components/apps/youtube';
<<<<<<< HEAD
import { displayMusicPlayer } from './components/apps/music_player';
=======
import { displayAsciiArt } from './components/apps/ascii_art';

import { displayResourceMonitor } from './components/apps/resource_monitor';

import { displayQuoteGenerator } from './components/apps/quote_generator';

import { displayShowcase } from './components/apps/showcase';

import { displayProjectGallery } from './components/apps/project-gallery';
>>>>>>> a51388f9

const TerminalApp = dynamic(
  () =>
    import('./components/apps/terminal').then((mod) => {
      ReactGA.event({ category: 'Application', action: 'Loaded Terminal' });
      return mod.default;
    }),
  {
    ssr: false,
    loading: () => (
      <div className="h-full w-full flex items-center justify-center bg-ub-cool-grey text-white">
        Loading Terminal...
      </div>
    ),
  }
);

const CalcApp = dynamic(
  () =>
    import('./components/apps/calc').then((mod) => {
      ReactGA.event({ category: 'Application', action: 'Loaded Calc' });
      return mod.default;
    }),
  {
    ssr: false,
    loading: () => (
      <div className="h-full w-full flex items-center justify-center bg-ub-cool-grey text-white">
        Loading Calc...
      </div>
    ),
  }
);

const TicTacToeApp = dynamic(
  () =>
    import('./components/apps/tictactoe').then((mod) => {
      ReactGA.event({ category: 'Application', action: 'Loaded TicTacToe' });
      return mod.default;
    }),
  {
    ssr: false,
    loading: () => (
      <div className="h-full w-full flex items-center justify-center bg-ub-cool-grey text-white">
        Loading Tic Tac Toe...
      </div>
    ),
  }
);

const displayTerminal = (addFolder, openApp) => (
  <TerminalApp addFolder={addFolder} openApp={openApp} />
);

const displayTerminalCalc = (addFolder, openApp) => (
  <CalcApp addFolder={addFolder} openApp={openApp} />
);

const displayTicTacToe = (addFolder, openApp) => (
  <TicTacToeApp addFolder={addFolder} openApp={openApp} />
);

const apps = [
  {
    id: 'chrome',
    title: 'Google Chrome',
    icon: './themes/Yaru/apps/chrome.png',
    disabled: false,
    favourite: true,
    desktop_shortcut: true,
    screen: displayChrome,
  },
  {
    id: 'calc',
    title: 'Calc',
    icon: './themes/Yaru/apps/calc.png',
    disabled: false,
    favourite: true,
    desktop_shortcut: false,
    screen: displayTerminalCalc,
    resizable: false,
    allowMaximize: false,
    defaultWidth: 25,
    defaultHeight: 40,
  },
  {
    id: 'tictactoe',
    title: 'Tic Tac Toe',
    icon: './themes/Yaru/apps/tictactoe.svg',
    disabled: false,
    favourite: false,
    desktop_shortcut: false,
    screen: displayTicTacToe,
  },
  {
    id: 'ascii-art',
    title: 'ASCII Art',
    icon: './themes/Yaru/apps/gedit.png',
    disabled: false,
    favourite: false,
    desktop_shortcut: false,
    screen: displayAsciiArt,

    id: 'quote-generator',
    title: 'Quote Generator',
    icon: './themes/Yaru/apps/quote.svg',
    disabled: false,
    favourite: false,
    desktop_shortcut: false,
    screen: displayQuoteGenerator,
 
  },
  {
    id: 'about-alex',
    title: 'About Alex',
    icon: './themes/Yaru/system/user-home.png',
    disabled: false,
    favourite: true,
    desktop_shortcut: true,
    screen: displayAboutAlex,
  },
  {
    id: 'vscode',
    title: 'Visual Studio Code',
    icon: './themes/Yaru/apps/vscode.png',
    disabled: false,
    favourite: true,
    desktop_shortcut: false,
    screen: displayVsCode,
  },
  {
    id: 'terminal',
    title: 'Terminal',
    icon: './themes/Yaru/apps/bash.png',
    disabled: false,
    favourite: true,
    desktop_shortcut: false,
    screen: displayTerminal,
  },
  {
    id: 'x',
    title: 'X',
    icon: './themes/Yaru/apps/x.png',
    disabled: false,
    favourite: true,
    desktop_shortcut: false,
    screen: displayX,
  },
  {
    id: 'spotify',
    title: 'Spotify',
    icon: './themes/Yaru/apps/spotify.svg',
    disabled: false,
    favourite: true,
    desktop_shortcut: false,
    screen: displaySpotify,
  },
  {
    id: 'music-player',
    title: 'Music Player',
    icon: './themes/Yaru/apps/music.svg',
    disabled: false,
    favourite: true,
    desktop_shortcut: false,
    screen: displayMusicPlayer,
    resizable: false,
    allowMaximize: false,
    defaultWidth: 25,
    defaultHeight: 40,
  },
  {
    id: 'youtube',
    title: 'YouTube',
    icon: './themes/Yaru/apps/youtube.svg',
    disabled: false,
    favourite: true,
    desktop_shortcut: false,
    screen: displayYouTube,
  },
  {
    id: 'resource-monitor',
    title: 'Resource Monitor',
    icon: './themes/Yaru/apps/resource-monitor.svg',
    disabled: false,
    favourite: false,
    desktop_shortcut: false,
    screen: displayResourceMonitor,

    id: 'showcase',
    title: '3D Showcase',
    icon: './themes/Yaru/apps/showcase.svg',
    disabled: false,
    favourite: false,
    desktop_shortcut: true,
    screen: displayShowcase,

    id: 'project-gallery',
    title: 'Project Gallery',
    icon: './themes/Yaru/apps/project-gallery.svg',
    disabled: false,
    favourite: true,
    desktop_shortcut: false,
    screen: displayProjectGallery,


  },
  {
    id: 'todoist',
    title: 'Todoist',
    icon: './themes/Yaru/apps/todoist.png',
    disabled: false,
    favourite: false,
    desktop_shortcut: false,
    screen: displayTodoist,
  },
  {
    id: 'settings',
    title: 'Settings',
    icon: './themes/Yaru/apps/gnome-control-center.png',
    disabled: false,
    favourite: true,
    desktop_shortcut: false,
    screen: displaySettings,
  },
  {
    id: 'trash',
    title: 'Trash',
    icon: './themes/Yaru/system/user-trash-full.png',
    disabled: false,
    favourite: false,
    desktop_shortcut: true,
    screen: displayTrash,
  },
  {
    id: 'gedit',
    title: 'Contact Me',
    icon: './themes/Yaru/apps/gedit.png',
    disabled: false,
    favourite: false,
    desktop_shortcut: true,
    screen: displayGedit,
  },
];

export default apps;<|MERGE_RESOLUTION|>--- conflicted
+++ resolved
@@ -12,9 +12,8 @@
 import { displayAboutAlex } from './components/apps/alex';
 import { displayTodoist } from './components/apps/todoist';
 import { displayYouTube } from './components/apps/youtube';
-<<<<<<< HEAD
 import { displayMusicPlayer } from './components/apps/music_player';
-=======
+
 import { displayAsciiArt } from './components/apps/ascii_art';
 
 import { displayResourceMonitor } from './components/apps/resource_monitor';
@@ -24,7 +23,6 @@
 import { displayShowcase } from './components/apps/showcase';
 
 import { displayProjectGallery } from './components/apps/project-gallery';
->>>>>>> a51388f9
 
 const TerminalApp = dynamic(
   () =>
