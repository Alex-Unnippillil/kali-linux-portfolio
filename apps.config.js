import React from 'react';
import dynamic from 'next/dynamic';
import ReactGA from 'react-ga4';

import { displayX } from './components/apps/x';
import { displaySpotify } from './components/apps/spotify';
import { displayVsCode } from './components/apps/vscode';
import { displaySettings } from './components/apps/settings';
import { displayChrome } from './components/apps/chrome';
import { displayTrash } from './components/apps/trash';
import { displayGedit } from './components/apps/gedit';
import { displayAboutAlex } from './components/apps/alex';
import { displayTodoist } from './components/apps/todoist';
import { displayYouTube } from './components/apps/youtube';
import { displayWeather } from './components/apps/weather';
import { displayConverter } from './components/apps/converter';
import { displayQrTool } from './components/apps/qr_tool';
import { displayAsciiArt } from './components/apps/ascii_art';
import { displayResourceMonitor } from './components/apps/resource_monitor';
import { displayQuoteGenerator } from './components/apps/quote_generator';
import { displayProjectGallery } from './components/apps/project-gallery';
import { displayNikto } from './components/apps/nikto';

const createDynamicApp = (path, name) =>
  dynamic(
    () =>
      import(`./components/apps/${path}`).then((mod) => {
        ReactGA.event({ category: 'Application', action: `Loaded ${name}` });
        return mod.default;
      }),
    {
      ssr: false,
      loading: () => (
        <div className="h-full w-full flex items-center justify-center bg-ub-cool-grey text-white">
          {`Loading ${name}...`}
        </div>
      ),
    }
  );

const createDisplay = (Component) => (addFolder, openApp) => (
  <Component addFolder={addFolder} openApp={openApp} />
);

// Dynamic applications and games
const TerminalApp = createDynamicApp('terminal', 'Terminal');
const CalcApp = createDynamicApp('calc', 'Calc');
const TicTacToeApp = createDynamicApp('tictactoe', 'Tic Tac Toe');
const ChessApp = createDynamicApp('chess', 'Chess');
const ConnectFourApp = createDynamicApp('connect-four', 'Connect Four');
const HangmanApp = createDynamicApp('hangman', 'Hangman');
const FroggerApp = createDynamicApp('frogger', 'Frogger');
const FlappyBirdApp = createDynamicApp('flappy-bird', 'Flappy Bird');
const Game2048App = createDynamicApp('2048', '2048');
const SnakeApp = createDynamicApp('snake', 'Snake');
const MemoryApp = createDynamicApp('memory', 'Memory');
const MinesweeperApp = createDynamicApp('minesweeper', 'Minesweeper');
const PongApp = createDynamicApp('pong', 'Pong');
const PacmanApp = createDynamicApp('pacman', 'Pacman');
const CarRacerApp = createDynamicApp('car-racer', 'Car Racer');
const PlatformerApp = createDynamicApp('platformer', 'Platformer');
const BattleshipApp = createDynamicApp('battleship', 'Battleship');
const CheckersApp = createDynamicApp('checkers', 'Checkers');
const ReversiApp = createDynamicApp('reversi', 'Reversi');
const SimonApp = createDynamicApp('simon', 'Simon');
const SokobanApp = createDynamicApp('sokoban', 'Sokoban');
const SolitaireApp = createDynamicApp('solitaire', 'Solitaire');
const TowerDefenseApp = createDynamicApp('tower-defense', 'Tower Defense');
const WordSearchApp = createDynamicApp('word-search', 'Word Search');
const WordleApp = createDynamicApp('wordle', 'Wordle');
const BlackjackApp = createDynamicApp('blackjack', 'Blackjack');
const BreakoutApp = createDynamicApp('breakout', 'Breakout');
const AsteroidsApp = createDynamicApp('asteroids', 'Asteroids');
const SudokuApp = createDynamicApp('sudoku', 'Sudoku');
const SpaceInvadersApp = createDynamicApp('space-invaders', 'Space Invaders');
const NonogramApp = createDynamicApp('nonogram', 'Nonogram');
const TetrisApp = createDynamicApp('tetris', 'Tetris');
const CandyCrushApp = createDynamicApp('candy-crush', 'Candy Crush');
const WiresharkApp = createDynamicApp('wireshark', 'Wireshark');
const BluetoothApp = createDynamicApp('bluetooth', 'Bluetooth Tools');
const DsniffApp = createDynamicApp('dsniff', 'dsniff');
const BeefApp = createDynamicApp('beef', 'BeEF');
const MetasploitApp = createDynamicApp('metasploit', 'Metasploit');
const GomokuApp = createDynamicApp('gomoku', 'Gomoku');
const PinballApp = createDynamicApp('pinball', 'Pinball');
<<<<<<< HEAD
const KismetApp = createDynamicApp('kismet', 'Kismet');
=======
const HashcatApp = createDynamicApp('hashcat', 'Hashcat');
const MsfPostApp = createDynamicApp('msf-post', 'Metasploit Post');
const MimikatzApp = createDynamicApp('mimikatz', 'Mimikatz');
const EttercapApp = createDynamicApp('ettercap', 'Ettercap');
const ReaverApp = createDynamicApp('reaver', 'Reaver');
const HydraApp = createDynamicApp('hydra', 'Hydra');
const JohnApp = createDynamicApp('john', 'John the Ripper');
const NessusApp = createDynamicApp('nessus', 'Nessus');
const NmapNSEApp = createDynamicApp('nmap-nse', 'Nmap NSE');
const OpenVASApp = createDynamicApp('openvas', 'OpenVAS');
const ReconNGApp = createDynamicApp('reconng', 'Recon-ng');
>>>>>>> 40639d2e


const displayTerminal = createDisplay(TerminalApp);
const displayTerminalCalc = createDisplay(CalcApp);
const displayTicTacToe = createDisplay(TicTacToeApp);
const displayChess = createDisplay(ChessApp);
const displayConnectFour = createDisplay(ConnectFourApp);
const displayHangman = createDisplay(HangmanApp);
const displayFrogger = createDisplay(FroggerApp);
const displayFlappyBird = createDisplay(FlappyBirdApp);
const display2048 = createDisplay(Game2048App);
const displaySnake = createDisplay(SnakeApp);
const displayMemory = createDisplay(MemoryApp);
const displayMinesweeper = createDisplay(MinesweeperApp);
const displayPong = createDisplay(PongApp);
const displayPacman = createDisplay(PacmanApp);
const displayCarRacer = createDisplay(CarRacerApp);
const displayPlatformer = createDisplay(PlatformerApp);
const displayBattleship = createDisplay(BattleshipApp);
const displayCheckers = createDisplay(CheckersApp);
const displayReversi = createDisplay(ReversiApp);
const displaySimon = createDisplay(SimonApp);
const displaySokoban = createDisplay(SokobanApp);
const displaySolitaire = createDisplay(SolitaireApp);
const displayTowerDefense = createDisplay(TowerDefenseApp);
const displayWordSearch = createDisplay(WordSearchApp);
const displayWordle = createDisplay(WordleApp);
const displayBlackjack = createDisplay(BlackjackApp);
const displayBreakout = createDisplay(BreakoutApp);
const displayAsteroids = createDisplay(AsteroidsApp);
const displaySudoku = createDisplay(SudokuApp);
const displaySpaceInvaders = createDisplay(SpaceInvadersApp);
const displayNonogram = createDisplay(NonogramApp);
const displayTetris = createDisplay(TetrisApp);
const displayCandyCrush = createDisplay(CandyCrushApp);
const displayWireshark = createDisplay(WiresharkApp);
const displayBluetooth = createDisplay(BluetoothApp);
const displayBeef = createDisplay(BeefApp);
const displayMetasploit = createDisplay(MetasploitApp);
const displayDsniff = createDisplay(DsniffApp);
const displayGomoku = createDisplay(GomokuApp);
const displayPinball = createDisplay(PinballApp);
const displayMsfPost = createDisplay(MsfPostApp);
const displayMimikatz = createDisplay(MimikatzApp);
const displayEttercap = createDisplay(EttercapApp);
const displayReaver = createDisplay(ReaverApp);
const displayHydra = createDisplay(HydraApp);
const displayJohn = createDisplay(JohnApp);
const displayNessus = createDisplay(NessusApp);
const displayNmapNSE = createDisplay(NmapNSEApp);
const displayOpenVAS = createDisplay(OpenVASApp);
const displayReconNG = createDisplay(ReconNGApp);

const displayHashcat = createDisplay(HashcatApp);

const displayKismet = createDisplay(KismetApp);


// Default window sizing for games to prevent oversized frames
const gameDefaults = {
  defaultWidth: 50,
  defaultHeight: 60,
};

// Games list used for the "Games" folder on the desktop
const gameList = [
  {
    id: '2048',
    title: '2048',
    icon: './themes/Yaru/apps/2048.svg',
    disabled: false,
    favourite: false,
    desktop_shortcut: false,
    screen: display2048,
    defaultWidth: 35,
    defaultHeight: 45,
  },
  {
    id: 'asteroids',
    title: 'Asteroids',
    icon: './themes/Yaru/apps/asteroids.svg',
    disabled: false,
    favourite: false,
    desktop_shortcut: false,
    screen: displayAsteroids,
  },
  {
    id: 'battleship',
    title: 'Battleship',
    icon: './themes/Yaru/apps/battleship.svg',
    disabled: false,
    favourite: false,
    desktop_shortcut: false,
    screen: displayBattleship,
  },
  {
    id: 'blackjack',
    title: 'Blackjack',
    icon: './themes/Yaru/apps/blackjack.svg',
    disabled: false,
    favourite: false,
    desktop_shortcut: false,
    screen: displayBlackjack,
  },
  {
    id: 'breakout',
    title: 'Breakout',
    icon: './themes/Yaru/apps/breakout.svg',
    disabled: false,
    favourite: false,
    desktop_shortcut: false,
    screen: displayBreakout,
  },
  {
    id: 'car-racer',
    title: 'Car Racer',
    icon: './themes/Yaru/apps/car-racer.svg',
    disabled: false,
    favourite: false,
    desktop_shortcut: false,
    screen: displayCarRacer,
  },
  {
    id: 'checkers',
    title: 'Checkers',
    icon: './themes/Yaru/apps/checkers.svg',
    disabled: false,
    favourite: false,
    desktop_shortcut: false,
    screen: displayCheckers,
  },
  {
    id: 'chess',
    title: 'Chess',
    icon: './themes/Yaru/apps/chess.svg',
    disabled: false,
    favourite: false,
    desktop_shortcut: false,
    screen: displayChess,
  },
  {
    id: 'connect-four',
    title: 'Connect Four',
    icon: './themes/Yaru/apps/connect-four.svg',
    disabled: false,
    favourite: false,
    desktop_shortcut: false,
    screen: displayConnectFour,
  },
  {
    id: 'frogger',
    title: 'Frogger',
    icon: './themes/Yaru/apps/frogger.svg',
    disabled: false,
    favourite: false,
    desktop_shortcut: false,
    screen: displayFrogger,
  },
  {
    id: 'hangman',
    title: 'Hangman',
    icon: './themes/Yaru/apps/hangman.svg',
    disabled: false,
    favourite: false,
    desktop_shortcut: false,
    screen: displayHangman,
  },
  {
    id: 'memory',
    title: 'Memory',
    icon: './themes/Yaru/apps/memory.svg',
    disabled: false,
    favourite: false,
    desktop_shortcut: false,
    screen: displayMemory,
  },
  {
    id: 'minesweeper',
    title: 'Minesweeper',
    icon: './themes/Yaru/apps/minesweeper.svg',
    disabled: false,
    favourite: false,
    desktop_shortcut: false,
    screen: displayMinesweeper,
  },
  {
    id: 'pacman',
    title: 'Pacman',
    icon: './themes/Yaru/apps/pacman.svg',
    disabled: false,
    favourite: false,
    desktop_shortcut: false,
    screen: displayPacman,
  },
  {
    id: 'platformer',
    title: 'Platformer',
    icon: './themes/Yaru/apps/platformer.svg',
    disabled: false,
    favourite: false,
    desktop_shortcut: false,
    screen: displayPlatformer,
  },
  {
    id: 'pong',
    title: 'Pong',
    icon: './themes/Yaru/apps/pong.svg',
    disabled: false,
    favourite: false,
    desktop_shortcut: false,
    screen: displayPong,
  },
  {
    id: 'reversi',
    title: 'Reversi',
    icon: './themes/Yaru/apps/reversi.svg',
    disabled: false,
    favourite: false,
    desktop_shortcut: false,
    screen: displayReversi,
  },
  {
    id: 'simon',
    title: 'Simon',
    icon: './themes/Yaru/apps/simon.svg',
    disabled: false,
    favourite: false,
    desktop_shortcut: false,
    screen: displaySimon,
  },
  {
    id: 'snake',
    title: 'Snake',
    icon: './themes/Yaru/apps/snake.svg',
    disabled: false,
    favourite: false,
    desktop_shortcut: false,
    screen: displaySnake,
  },
  {
    id: 'sokoban',
    title: 'Sokoban',
    icon: './themes/Yaru/apps/sokoban.svg',
    disabled: false,
    favourite: false,
    desktop_shortcut: false,
    screen: displaySokoban,
  },
  {
    id: 'solitaire',
    title: 'Solitaire',
    icon: './themes/Yaru/apps/solitaire.svg',
    disabled: false,
    favourite: false,
    desktop_shortcut: false,
    screen: displaySolitaire,
  },
  {
    id: 'tictactoe',
    title: 'Tic Tac Toe',
    icon: './themes/Yaru/apps/tictactoe.svg',
    disabled: false,
    favourite: false,
    desktop_shortcut: false,
    screen: displayTicTacToe,
  },
  {
    id: 'tetris',
    title: 'Tetris',
    icon: './themes/Yaru/apps/tetris.svg',
    disabled: false,
    favourite: false,
    desktop_shortcut: false,
    screen: displayTetris,
  },
  {
    id: 'tower-defense',
    title: 'Tower Defense',
    icon: './themes/Yaru/apps/tower-defense.svg',
    disabled: false,
    favourite: false,
    desktop_shortcut: false,
    screen: displayTowerDefense,
  },
  {
    id: 'word-search',
    title: 'Word Search',
    icon: './themes/Yaru/apps/word-search.svg',
    disabled: false,
    favourite: false,
    desktop_shortcut: false,
    screen: displayWordSearch,
  },
  {
    id: 'wordle',
    title: 'Wordle',
    icon: './themes/Yaru/apps/wordle.svg',
    disabled: false,
    favourite: false,
    desktop_shortcut: false,
    screen: displayWordle,
  },
  {
    id: 'nonogram',
    title: 'Nonogram',
    icon: './themes/Yaru/apps/nonogram.svg',
    disabled: false,
    favourite: false,
    desktop_shortcut: false,
    screen: displayNonogram,
  },
  {
    id: 'space-invaders',
    title: 'Space Invaders',
    icon: './themes/Yaru/apps/space-invaders.svg',
    disabled: false,
    favourite: false,
    desktop_shortcut: false,
    screen: displaySpaceInvaders,
  },
  {
    id: 'sudoku',
    title: 'Sudoku',
    icon: './themes/Yaru/apps/sudoku.svg',
    disabled: false,
    favourite: false,
    desktop_shortcut: false,
    screen: displaySudoku,
  },
  {
    id: 'flappy-bird',
    title: 'Flappy Bird',
    icon: './themes/Yaru/apps/flappy-bird.svg',
    disabled: false,
    favourite: false,
    desktop_shortcut: false,
    screen: displayFlappyBird,
  },
  {
    id: 'candy-crush',
    title: 'Candy Crush',
    icon: './themes/Yaru/apps/candy-crush.svg',
    disabled: false,
    favourite: false,
    desktop_shortcut: false,
    screen: displayCandyCrush,

    id: 'gomoku',
    title: 'Gomoku',
    icon: './themes/Yaru/apps/gomoku.svg',
    disabled: false,
    favourite: false,
    desktop_shortcut: false,
    screen: displayGomoku,

    id: 'pinball',
    title: 'Pinball',
    icon: './themes/Yaru/apps/pinball.svg',
    disabled: false,
    favourite: false,
    desktop_shortcut: false,
    screen: displayPinball,
  },
];

export const games = gameList.map((game) => ({ ...gameDefaults, ...game }));

const apps = [
  {
    id: 'chrome',
    title: 'Google Chrome',
    icon: './themes/Yaru/apps/chrome.png',
    disabled: false,
    favourite: true,
    desktop_shortcut: true,
    screen: displayChrome,
  },
  {
    id: 'calc',
    title: 'Calc',
    icon: './themes/Yaru/apps/calc.png',
    disabled: false,
    favourite: false,
    desktop_shortcut: false,
    screen: displayTerminalCalc,
    resizable: false,
    allowMaximize: false,
    defaultWidth: 25,
    defaultHeight: 40,
  },
  {
    id: 'terminal',
    title: 'Terminal',
    icon: './themes/Yaru/apps/bash.png',
    disabled: false,
    favourite: true,
    desktop_shortcut: false,
    screen: displayTerminal,
  },
  {
    id: 'vscode',
    title: 'Visual Studio Code',
    icon: './themes/Yaru/apps/vscode.png',
    disabled: false,
    favourite: true,
    desktop_shortcut: false,
    screen: displayVsCode,
  },
  {
    id: 'x',
    title: 'X',
    icon: './themes/Yaru/apps/x.png',
    disabled: false,
    favourite: true,
    desktop_shortcut: false,
    screen: displayX,
  },
  {
    id: 'spotify',
    title: 'Spotify',
    icon: './themes/Yaru/apps/spotify.svg',
    disabled: false,
    favourite: true,
    desktop_shortcut: false,
    screen: displaySpotify,
  },
  {
    id: 'youtube',
    title: 'YouTube',
    icon: './themes/Yaru/apps/youtube.svg',
    disabled: false,
    favourite: true,
    desktop_shortcut: false,
    screen: displayYouTube,
  },
  {
    id: 'beef',
    title: 'BeEF',
    icon: './themes/Yaru/apps/beef.svg',
    disabled: false,
    favourite: false,
    desktop_shortcut: false,
    screen: displayBeef,
  },
  {
    id: 'about-alex',
    title: 'About Alex',
    icon: './themes/Yaru/system/user-home.png',
    disabled: false,
    favourite: true,
    desktop_shortcut: true,
    screen: displayAboutAlex,
  },
  {
    id: 'settings',
    title: 'Settings',
    icon: './themes/Yaru/apps/gnome-control-center.png',
    disabled: false,
    favourite: true,
    desktop_shortcut: false,
    screen: displaySettings,
  },
  {
    id: 'resource-monitor',
    title: 'Resource Monitor',
    icon: './themes/Yaru/apps/resource-monitor.svg',
    disabled: false,
    favourite: false,
    desktop_shortcut: false,
    screen: displayResourceMonitor,
  },
  {
    id: 'ettercap',
    title: 'Ettercap',
    icon: './themes/Yaru/apps/ettercap.svg',
    disabled: false,
    favourite: false,
    desktop_shortcut: false,
    screen: displayEttercap,
  },
  {
    id: 'bluetooth-tools',
    title: 'Bluetooth Tools',
    icon: './themes/Yaru/apps/bluetooth.svg',
    disabled: false,
    favourite: false,
    desktop_shortcut: false,
    screen: displayBluetooth,
  },
  {
    id: 'metasploit',
    title: 'Metasploit',
    icon: './themes/Yaru/apps/metasploit.svg',
    disabled: false,
    favourite: false,
    desktop_shortcut: false,
    screen: displayMetasploit,
  },
  {
    id: 'project-gallery',
    title: 'Project Gallery',
    icon: './themes/Yaru/apps/project-gallery.svg',
    disabled: false,
    favourite: false,
    desktop_shortcut: false,
    screen: displayProjectGallery,
  },
  {
    id: 'wireshark',
    title: 'Wireshark',
    icon: './themes/Yaru/apps/wireshark.svg',
    disabled: false,
    favourite: false,
    desktop_shortcut: false,
    screen: displayWireshark,
  },
  {
    id: 'todoist',
    title: 'Todoist',
    icon: './themes/Yaru/apps/todoist.png',
    disabled: false,
    favourite: false,
    desktop_shortcut: false,
    screen: displayTodoist,
  },
  {
    id: 'trash',
    title: 'Trash',
    icon: './themes/Yaru/system/user-trash-full.png',
    disabled: false,
    favourite: false,
    desktop_shortcut: true,
    screen: displayTrash,
  },
  {
    id: 'gedit',
    title: 'Contact Me',
    icon: './themes/Yaru/apps/gedit.png',
    disabled: false,
    favourite: false,
    desktop_shortcut: true,
    screen: displayGedit,
  },
  {
    id: 'converter',
    title: 'Converter',
    icon: './themes/Yaru/apps/calc.png',
    disabled: false,
    favourite: false,
    desktop_shortcut: false,
    screen: displayConverter,
  },
  {
<<<<<<< HEAD
    id: 'kismet',
    title: 'Kismet',
    icon: './themes/Yaru/apps/kismet.svg',
    disabled: false,
    favourite: false,
    desktop_shortcut: false,
    screen: displayKismet,
=======
    id: 'nikto',
    title: 'Nikto',
    icon: './themes/Yaru/apps/nikto.svg',
    disabled: false,
    favourite: false,
    desktop_shortcut: false,
    screen: displayNikto,
>>>>>>> 40639d2e
  },
  {
    id: 'qr-tool',
    title: 'QR Tool',
    icon: './themes/Yaru/apps/qr.svg',
    disabled: false,
    favourite: false,
    desktop_shortcut: false,
    screen: displayQrTool,
  },
  {
    id: 'reaver',
    title: 'Reaver',
    icon: './themes/Yaru/apps/reaver.svg',
    disabled: false,
    favourite: false,
    desktop_shortcut: false,
    screen: displayReaver,
  },
  {
    id: 'nessus',
    title: 'Nessus',
    icon: './themes/Yaru/apps/nessus.svg',
    disabled: false,
    favourite: false,
    desktop_shortcut: false,
    screen: displayNessus,
  },
  {
    id: 'ascii-art',
    title: 'ASCII Art',
    icon: './themes/Yaru/apps/gedit.png',
    disabled: false,
    favourite: false,
    desktop_shortcut: false,
    screen: displayAsciiArt,
  },
  {
    id: 'quote-generator',
    title: 'Quote Generator',
    icon: './themes/Yaru/apps/quote.svg',
    disabled: false,
    favourite: false,
    desktop_shortcut: false,
    screen: displayQuoteGenerator,
  },
  {
    id: 'mimikatz',
    title: 'Mimikatz',
    icon: './themes/Yaru/apps/mimikatz.svg',
    disabled: false,
    favourite: false,
    desktop_shortcut: false,
    screen: displayMimikatz,
  },
  {
    id: 'hydra',
    title: 'Hydra',
    icon: './themes/Yaru/apps/hydra.svg',
    disabled: false,
    favourite: false,
    desktop_shortcut: false,
    screen: displayHydra,
  },
  {
    id: 'nmap-nse',
    title: 'Nmap NSE',
    icon: './themes/Yaru/apps/nmap-nse.svg',
    disabled: false,
    favourite: false,
    desktop_shortcut: false,
    screen: displayNmapNSE,
  },
  {
    id: 'weather',
    title: 'Weather',
    icon: './themes/Yaru/apps/weather.svg',
    disabled: false,
    favourite: false,
    desktop_shortcut: false,
    screen: displayWeather,
  },
  {
    id: 'hashcat',
    title: 'Hashcat',
    icon: './themes/Yaru/apps/hashcat.svg',
    disabled: false,
    favourite: false,
    desktop_shortcut: false,
    screen: displayHashcat,
  },
  {
    id: 'msf-post',
    title: 'Metasploit Post',
    icon: './themes/Yaru/apps/msf-post.svg',
    disabled: false,
    favourite: false,
    desktop_shortcut: false,
    screen: displayMsfPost,
  },
  {
    id: 'dsniff',
    title: 'dsniff',
    icon: './themes/Yaru/apps/dsniff.svg',
    disabled: false,
    favourite: false,
    desktop_shortcut: false,
    screen: displayDsniff,
  },
  {
    id: 'john',
    title: 'John the Ripper',
    icon: './themes/Yaru/apps/john.svg',
    disabled: false,
    favourite: false,
    desktop_shortcut: false,
    screen: displayJohn,
  },
  {
    id: 'openvas',
    title: 'OpenVAS',
    icon: './themes/Yaru/apps/openvas.svg',
    disabled: false,
    favourite: false,
    desktop_shortcut: false,
    screen: displayOpenVAS,
  },
  {
    id: 'recon-ng',
    title: 'Recon-ng',
    icon: './themes/Yaru/apps/reconng.svg',
    disabled: false,
    favourite: false,
    desktop_shortcut: false,
    screen: displayReconNG,
  },
  // Games are included so they appear alongside apps
  ...games,
];

export default apps;<|MERGE_RESOLUTION|>--- conflicted
+++ resolved
@@ -83,9 +83,8 @@
 const MetasploitApp = createDynamicApp('metasploit', 'Metasploit');
 const GomokuApp = createDynamicApp('gomoku', 'Gomoku');
 const PinballApp = createDynamicApp('pinball', 'Pinball');
-<<<<<<< HEAD
 const KismetApp = createDynamicApp('kismet', 'Kismet');
-=======
+
 const HashcatApp = createDynamicApp('hashcat', 'Hashcat');
 const MsfPostApp = createDynamicApp('msf-post', 'Metasploit Post');
 const MimikatzApp = createDynamicApp('mimikatz', 'Mimikatz');
@@ -97,7 +96,7 @@
 const NmapNSEApp = createDynamicApp('nmap-nse', 'Nmap NSE');
 const OpenVASApp = createDynamicApp('openvas', 'OpenVAS');
 const ReconNGApp = createDynamicApp('reconng', 'Recon-ng');
->>>>>>> 40639d2e
+ 
 
 
 const displayTerminal = createDisplay(TerminalApp);
@@ -651,7 +650,6 @@
     screen: displayConverter,
   },
   {
-<<<<<<< HEAD
     id: 'kismet',
     title: 'Kismet',
     icon: './themes/Yaru/apps/kismet.svg',
@@ -659,7 +657,8 @@
     favourite: false,
     desktop_shortcut: false,
     screen: displayKismet,
-=======
+  },
+  {
     id: 'nikto',
     title: 'Nikto',
     icon: './themes/Yaru/apps/nikto.svg',
@@ -667,7 +666,6 @@
     favourite: false,
     desktop_shortcut: false,
     screen: displayNikto,
->>>>>>> 40639d2e
   },
   {
     id: 'qr-tool',
