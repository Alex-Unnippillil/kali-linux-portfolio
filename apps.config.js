import React from 'react';
import dynamic from 'next/dynamic';
import ReactGA from 'react-ga4';

import { displayX } from './components/apps/x';
import { displaySpotify } from './components/apps/spotify';
import { displayVsCode } from './components/apps/vscode';
import { displaySettings } from './components/apps/settings';
import { displayChrome } from './components/apps/chrome';
import { displayTrash } from './components/apps/trash';
import { displayGedit } from './components/apps/gedit';
import { displayAboutAlex } from './components/apps/alex';
import { displayTodoist } from './components/apps/todoist';
import { displayYouTube } from './components/apps/youtube';
import { displayWeather } from './components/apps/weather';
import { displayConverter } from './components/apps/converter';
import { displayQrTool } from './components/apps/qr_tool';
import { displayAsciiArt } from './components/apps/ascii_art';
import { displayResourceMonitor } from './components/apps/resource_monitor';
import { displayQuoteGenerator } from './components/apps/quote_generator';
import { displayProjectGallery } from './components/apps/project-gallery';
import { displayNikto } from './components/apps/nikto';

const createDynamicApp = (path, name) =>
  dynamic(
    () =>
      import(`./components/apps/${path}`).then((mod) => {
        ReactGA.event({ category: 'Application', action: `Loaded ${name}` });
        return mod.default;
      }),
    {
      ssr: false,
      loading: () => (
        <div className="h-full w-full flex items-center justify-center bg-ub-cool-grey text-white">
          {`Loading ${name}...`}
        </div>
      ),
    }
  );

const createDisplay = (Component) => (addFolder, openApp) => (
  <Component addFolder={addFolder} openApp={openApp} />
);

// Dynamic applications and games
const TerminalApp = createDynamicApp('terminal', 'Terminal');
const CalcApp = createDynamicApp('calc', 'Calc');
const TicTacToeApp = createDynamicApp('tictactoe', 'Tic Tac Toe');
const ChessApp = createDynamicApp('chess', 'Chess');
const ConnectFourApp = createDynamicApp('connect-four', 'Connect Four');
const HangmanApp = createDynamicApp('hangman', 'Hangman');
const FroggerApp = createDynamicApp('frogger', 'Frogger');
const FlappyBirdApp = createDynamicApp('flappy-bird', 'Flappy Bird');
const Game2048App = createDynamicApp('2048', '2048');
const SnakeApp = createDynamicApp('snake', 'Snake');
const MemoryApp = createDynamicApp('memory', 'Memory');
const MinesweeperApp = createDynamicApp('minesweeper', 'Minesweeper');
const PongApp = createDynamicApp('pong', 'Pong');
const PacmanApp = createDynamicApp('pacman', 'Pacman');
const CarRacerApp = createDynamicApp('car-racer', 'Car Racer');
const PlatformerApp = createDynamicApp('platformer', 'Platformer');
const BattleshipApp = createDynamicApp('battleship', 'Battleship');
const CheckersApp = createDynamicApp('checkers', 'Checkers');
const ReversiApp = createDynamicApp('reversi', 'Reversi');
const SimonApp = createDynamicApp('simon', 'Simon');
const SokobanApp = createDynamicApp('sokoban', 'Sokoban');
const SolitaireApp = createDynamicApp('solitaire', 'Solitaire');
const TowerDefenseApp = createDynamicApp('tower-defense', 'Tower Defense');
const WordSearchApp = createDynamicApp('word-search', 'Word Search');
const WordleApp = createDynamicApp('wordle', 'Wordle');
const BlackjackApp = createDynamicApp('blackjack', 'Blackjack');
const BreakoutApp = createDynamicApp('breakout', 'Breakout');
const AsteroidsApp = createDynamicApp('asteroids', 'Asteroids');
const SudokuApp = createDynamicApp('sudoku', 'Sudoku');
const SpaceInvadersApp = createDynamicApp('space-invaders', 'Space Invaders');
const NonogramApp = createDynamicApp('nonogram', 'Nonogram');
const TetrisApp = createDynamicApp('tetris', 'Tetris');
const CandyCrushApp = createDynamicApp('candy-crush', 'Candy Crush');
const GhidraApp = createDynamicApp('ghidra', 'Ghidra');


const WiresharkApp = createDynamicApp('wireshark', 'Wireshark');
const BluetoothApp = createDynamicApp('bluetooth', 'Bluetooth Tools');
const DsniffApp = createDynamicApp('dsniff', 'dsniff');
const BeefApp = createDynamicApp('beef', 'BeEF');
const MetasploitApp = createDynamicApp('metasploit', 'Metasploit');

const AutopsyApp = createDynamicApp('autopsy', 'Autopsy');

const GomokuApp = createDynamicApp('gomoku', 'Gomoku');
const PinballApp = createDynamicApp('pinball', 'Pinball');
<<<<<<< HEAD
const VolatilityApp = createDynamicApp('volatility', 'Volatility');
=======
const KismetApp = createDynamicApp('kismet', 'Kismet');

const HashcatApp = createDynamicApp('hashcat', 'Hashcat');
const MsfPostApp = createDynamicApp('msf-post', 'Metasploit Post');
const MimikatzApp = createDynamicApp('mimikatz', 'Mimikatz');
const EttercapApp = createDynamicApp('ettercap', 'Ettercap');
const ReaverApp = createDynamicApp('reaver', 'Reaver');
const HydraApp = createDynamicApp('hydra', 'Hydra');
const JohnApp = createDynamicApp('john', 'John the Ripper');
const NessusApp = createDynamicApp('nessus', 'Nessus');
const NmapNSEApp = createDynamicApp('nmap-nse', 'Nmap NSE');
const OpenVASApp = createDynamicApp('openvas', 'OpenVAS');
const ReconNGApp = createDynamicApp('reconng', 'Recon-ng');
 
>>>>>>> 53cdad7e


const displayTerminal = createDisplay(TerminalApp);
const displayTerminalCalc = createDisplay(CalcApp);
const displayTicTacToe = createDisplay(TicTacToeApp);
const displayChess = createDisplay(ChessApp);
const displayConnectFour = createDisplay(ConnectFourApp);
const displayHangman = createDisplay(HangmanApp);
const displayFrogger = createDisplay(FroggerApp);
const displayFlappyBird = createDisplay(FlappyBirdApp);
const display2048 = createDisplay(Game2048App);
const displaySnake = createDisplay(SnakeApp);
const displayMemory = createDisplay(MemoryApp);
const displayMinesweeper = createDisplay(MinesweeperApp);
const displayPong = createDisplay(PongApp);
const displayPacman = createDisplay(PacmanApp);
const displayCarRacer = createDisplay(CarRacerApp);
const displayPlatformer = createDisplay(PlatformerApp);
const displayBattleship = createDisplay(BattleshipApp);
const displayCheckers = createDisplay(CheckersApp);
const displayReversi = createDisplay(ReversiApp);
const displaySimon = createDisplay(SimonApp);
const displaySokoban = createDisplay(SokobanApp);
const displaySolitaire = createDisplay(SolitaireApp);
const displayTowerDefense = createDisplay(TowerDefenseApp);
const displayWordSearch = createDisplay(WordSearchApp);
const displayWordle = createDisplay(WordleApp);
const displayBlackjack = createDisplay(BlackjackApp);
const displayBreakout = createDisplay(BreakoutApp);
const displayAsteroids = createDisplay(AsteroidsApp);
const displaySudoku = createDisplay(SudokuApp);
const displaySpaceInvaders = createDisplay(SpaceInvadersApp);
const displayNonogram = createDisplay(NonogramApp);
const displayTetris = createDisplay(TetrisApp);
const displayCandyCrush = createDisplay(CandyCrushApp);
const displayGhidra = createDisplay(GhidraApp);

const displayAutopsy = createDisplay(AutopsyApp);

const displayWireshark = createDisplay(WiresharkApp);
const displayBluetooth = createDisplay(BluetoothApp);
const displayBeef = createDisplay(BeefApp);
const displayMetasploit = createDisplay(MetasploitApp);
const displayDsniff = createDisplay(DsniffApp);
const displayGomoku = createDisplay(GomokuApp);
const displayPinball = createDisplay(PinballApp);
<<<<<<< HEAD
const displayVolatility = createDisplay(VolatilityApp);
=======
const displayMsfPost = createDisplay(MsfPostApp);
const displayMimikatz = createDisplay(MimikatzApp);
const displayEttercap = createDisplay(EttercapApp);
const displayReaver = createDisplay(ReaverApp);
const displayHydra = createDisplay(HydraApp);
const displayJohn = createDisplay(JohnApp);
const displayNessus = createDisplay(NessusApp);
const displayNmapNSE = createDisplay(NmapNSEApp);
const displayOpenVAS = createDisplay(OpenVASApp);
const displayReconNG = createDisplay(ReconNGApp);

const displayHashcat = createDisplay(HashcatApp);

const displayKismet = createDisplay(KismetApp);
>>>>>>> 53cdad7e


// Default window sizing for games to prevent oversized frames
const gameDefaults = {
  defaultWidth: 50,
  defaultHeight: 60,
};

// Games list used for the "Games" folder on the desktop
const gameList = [
  {
    id: '2048',
    title: '2048',
    icon: './themes/Yaru/apps/2048.svg',
    disabled: false,
    favourite: false,
    desktop_shortcut: false,
    screen: display2048,
    defaultWidth: 35,
    defaultHeight: 45,
  },
  {
    id: 'asteroids',
    title: 'Asteroids',
    icon: './themes/Yaru/apps/asteroids.svg',
    disabled: false,
    favourite: false,
    desktop_shortcut: false,
    screen: displayAsteroids,
  },
  {
    id: 'battleship',
    title: 'Battleship',
    icon: './themes/Yaru/apps/battleship.svg',
    disabled: false,
    favourite: false,
    desktop_shortcut: false,
    screen: displayBattleship,
  },
  {
    id: 'blackjack',
    title: 'Blackjack',
    icon: './themes/Yaru/apps/blackjack.svg',
    disabled: false,
    favourite: false,
    desktop_shortcut: false,
    screen: displayBlackjack,
  },
  {
    id: 'breakout',
    title: 'Breakout',
    icon: './themes/Yaru/apps/breakout.svg',
    disabled: false,
    favourite: false,
    desktop_shortcut: false,
    screen: displayBreakout,
  },
  {
    id: 'car-racer',
    title: 'Car Racer',
    icon: './themes/Yaru/apps/car-racer.svg',
    disabled: false,
    favourite: false,
    desktop_shortcut: false,
    screen: displayCarRacer,
  },
  {
    id: 'checkers',
    title: 'Checkers',
    icon: './themes/Yaru/apps/checkers.svg',
    disabled: false,
    favourite: false,
    desktop_shortcut: false,
    screen: displayCheckers,
  },
  {
    id: 'chess',
    title: 'Chess',
    icon: './themes/Yaru/apps/chess.svg',
    disabled: false,
    favourite: false,
    desktop_shortcut: false,
    screen: displayChess,
  },
  {
    id: 'connect-four',
    title: 'Connect Four',
    icon: './themes/Yaru/apps/connect-four.svg',
    disabled: false,
    favourite: false,
    desktop_shortcut: false,
    screen: displayConnectFour,
  },
  {
    id: 'frogger',
    title: 'Frogger',
    icon: './themes/Yaru/apps/frogger.svg',
    disabled: false,
    favourite: false,
    desktop_shortcut: false,
    screen: displayFrogger,
  },
  {
    id: 'hangman',
    title: 'Hangman',
    icon: './themes/Yaru/apps/hangman.svg',
    disabled: false,
    favourite: false,
    desktop_shortcut: false,
    screen: displayHangman,
  },
  {
    id: 'memory',
    title: 'Memory',
    icon: './themes/Yaru/apps/memory.svg',
    disabled: false,
    favourite: false,
    desktop_shortcut: false,
    screen: displayMemory,
  },
  {
    id: 'minesweeper',
    title: 'Minesweeper',
    icon: './themes/Yaru/apps/minesweeper.svg',
    disabled: false,
    favourite: false,
    desktop_shortcut: false,
    screen: displayMinesweeper,
  },
  {
    id: 'pacman',
    title: 'Pacman',
    icon: './themes/Yaru/apps/pacman.svg',
    disabled: false,
    favourite: false,
    desktop_shortcut: false,
    screen: displayPacman,
  },
  {
    id: 'platformer',
    title: 'Platformer',
    icon: './themes/Yaru/apps/platformer.svg',
    disabled: false,
    favourite: false,
    desktop_shortcut: false,
    screen: displayPlatformer,
  },
  {
    id: 'pong',
    title: 'Pong',
    icon: './themes/Yaru/apps/pong.svg',
    disabled: false,
    favourite: false,
    desktop_shortcut: false,
    screen: displayPong,
  },
  {
    id: 'reversi',
    title: 'Reversi',
    icon: './themes/Yaru/apps/reversi.svg',
    disabled: false,
    favourite: false,
    desktop_shortcut: false,
    screen: displayReversi,
  },
  {
    id: 'simon',
    title: 'Simon',
    icon: './themes/Yaru/apps/simon.svg',
    disabled: false,
    favourite: false,
    desktop_shortcut: false,
    screen: displaySimon,
  },
  {
    id: 'snake',
    title: 'Snake',
    icon: './themes/Yaru/apps/snake.svg',
    disabled: false,
    favourite: false,
    desktop_shortcut: false,
    screen: displaySnake,
  },
  {
    id: 'sokoban',
    title: 'Sokoban',
    icon: './themes/Yaru/apps/sokoban.svg',
    disabled: false,
    favourite: false,
    desktop_shortcut: false,
    screen: displaySokoban,
  },
  {
    id: 'solitaire',
    title: 'Solitaire',
    icon: './themes/Yaru/apps/solitaire.svg',
    disabled: false,
    favourite: false,
    desktop_shortcut: false,
    screen: displaySolitaire,
  },
  {
    id: 'tictactoe',
    title: 'Tic Tac Toe',
    icon: './themes/Yaru/apps/tictactoe.svg',
    disabled: false,
    favourite: false,
    desktop_shortcut: false,
    screen: displayTicTacToe,
  },
  {
    id: 'tetris',
    title: 'Tetris',
    icon: './themes/Yaru/apps/tetris.svg',
    disabled: false,
    favourite: false,
    desktop_shortcut: false,
    screen: displayTetris,
  },
  {
    id: 'tower-defense',
    title: 'Tower Defense',
    icon: './themes/Yaru/apps/tower-defense.svg',
    disabled: false,
    favourite: false,
    desktop_shortcut: false,
    screen: displayTowerDefense,
  },
  {
    id: 'word-search',
    title: 'Word Search',
    icon: './themes/Yaru/apps/word-search.svg',
    disabled: false,
    favourite: false,
    desktop_shortcut: false,
    screen: displayWordSearch,
  },
  {
    id: 'wordle',
    title: 'Wordle',
    icon: './themes/Yaru/apps/wordle.svg',
    disabled: false,
    favourite: false,
    desktop_shortcut: false,
    screen: displayWordle,
  },
  {
    id: 'nonogram',
    title: 'Nonogram',
    icon: './themes/Yaru/apps/nonogram.svg',
    disabled: false,
    favourite: false,
    desktop_shortcut: false,
    screen: displayNonogram,
  },
  {
    id: 'space-invaders',
    title: 'Space Invaders',
    icon: './themes/Yaru/apps/space-invaders.svg',
    disabled: false,
    favourite: false,
    desktop_shortcut: false,
    screen: displaySpaceInvaders,
  },
  {
    id: 'sudoku',
    title: 'Sudoku',
    icon: './themes/Yaru/apps/sudoku.svg',
    disabled: false,
    favourite: false,
    desktop_shortcut: false,
    screen: displaySudoku,
  },
  {
    id: 'flappy-bird',
    title: 'Flappy Bird',
    icon: './themes/Yaru/apps/flappy-bird.svg',
    disabled: false,
    favourite: false,
    desktop_shortcut: false,
    screen: displayFlappyBird,
  },
  {
    id: 'candy-crush',
    title: 'Candy Crush',
    icon: './themes/Yaru/apps/candy-crush.svg',
    disabled: false,
    favourite: false,
    desktop_shortcut: false,
    screen: displayCandyCrush,

    id: 'gomoku',
    title: 'Gomoku',
    icon: './themes/Yaru/apps/gomoku.svg',
    disabled: false,
    favourite: false,
    desktop_shortcut: false,
    screen: displayGomoku,

    id: 'pinball',
    title: 'Pinball',
    icon: './themes/Yaru/apps/pinball.svg',
    disabled: false,
    favourite: false,
    desktop_shortcut: false,
    screen: displayPinball,
  },
];

export const games = gameList.map((game) => ({ ...gameDefaults, ...game }));

const apps = [
  {
    id: 'chrome',
    title: 'Google Chrome',
    icon: './themes/Yaru/apps/chrome.png',
    disabled: false,
    favourite: true,
    desktop_shortcut: true,
    screen: displayChrome,
  },
  {
    id: 'calc',
    title: 'Calc',
    icon: './themes/Yaru/apps/calc.png',
    disabled: false,
    favourite: false,
    desktop_shortcut: false,
    screen: displayTerminalCalc,
    resizable: false,
    allowMaximize: false,
    defaultWidth: 25,
    defaultHeight: 40,
  },
  {
    id: 'terminal',
    title: 'Terminal',
    icon: './themes/Yaru/apps/bash.png',
    disabled: false,
    favourite: true,
    desktop_shortcut: false,
    screen: displayTerminal,
  },
  {
    id: 'vscode',
    title: 'Visual Studio Code',
    icon: './themes/Yaru/apps/vscode.png',
    disabled: false,
    favourite: true,
    desktop_shortcut: false,
    screen: displayVsCode,
  },
  {
    id: 'x',
    title: 'X',
    icon: './themes/Yaru/apps/x.png',
    disabled: false,
    favourite: true,
    desktop_shortcut: false,
    screen: displayX,
  },
  {
    id: 'spotify',
    title: 'Spotify',
    icon: './themes/Yaru/apps/spotify.svg',
    disabled: false,
    favourite: true,
    desktop_shortcut: false,
    screen: displaySpotify,
  },
  {
    id: 'youtube',
    title: 'YouTube',
    icon: './themes/Yaru/apps/youtube.svg',
    disabled: false,
    favourite: true,
    desktop_shortcut: false,
    screen: displayYouTube,
  },
  {
    id: 'beef',
    title: 'BeEF',
    icon: './themes/Yaru/apps/beef.svg',
    disabled: false,
    favourite: false,
    desktop_shortcut: false,
    screen: displayBeef,
  },
  {
    id: 'about-alex',
    title: 'About Alex',
    icon: './themes/Yaru/system/user-home.png',
    disabled: false,
    favourite: true,
    desktop_shortcut: true,
    screen: displayAboutAlex,
  },
  {
    id: 'settings',
    title: 'Settings',
    icon: './themes/Yaru/apps/gnome-control-center.png',
    disabled: false,
    favourite: true,
    desktop_shortcut: false,
    screen: displaySettings,
  },
  {
    id: 'resource-monitor',
    title: 'Resource Monitor',
    icon: './themes/Yaru/apps/resource-monitor.svg',
    disabled: false,
    favourite: false,
    desktop_shortcut: false,
    screen: displayResourceMonitor,
  },
  {
    id: 'ettercap',
    title: 'Ettercap',
    icon: './themes/Yaru/apps/ettercap.svg',
    disabled: false,
    favourite: false,
    desktop_shortcut: false,
    screen: displayEttercap,
  },
  {
    id: 'bluetooth-tools',
    title: 'Bluetooth Tools',
    icon: './themes/Yaru/apps/bluetooth.svg',
    disabled: false,
    favourite: false,
    desktop_shortcut: false,
    screen: displayBluetooth,
  },
  {
    id: 'metasploit',
    title: 'Metasploit',
    icon: './themes/Yaru/apps/metasploit.svg',
    disabled: false,
    favourite: false,
    desktop_shortcut: false,
    screen: displayMetasploit,
  },
  {
    id: 'project-gallery',
    title: 'Project Gallery',
    icon: './themes/Yaru/apps/project-gallery.svg',
    disabled: false,
    favourite: false,
    desktop_shortcut: false,
    screen: displayProjectGallery,
  },
  {
    id: 'wireshark',
    title: 'Wireshark',
    icon: './themes/Yaru/apps/wireshark.svg',
    disabled: false,
    favourite: false,
    desktop_shortcut: false,
    screen: displayWireshark,
  },
  {
    id: 'todoist',
    title: 'Todoist',
    icon: './themes/Yaru/apps/todoist.png',
    disabled: false,
    favourite: false,
    desktop_shortcut: false,
    screen: displayTodoist,
  },
  {
    id: 'trash',
    title: 'Trash',
    icon: './themes/Yaru/system/user-trash-full.png',
    disabled: false,
    favourite: false,
    desktop_shortcut: true,
    screen: displayTrash,
  },
  {
    id: 'gedit',
    title: 'Contact Me',
    icon: './themes/Yaru/apps/gedit.png',
    disabled: false,
    favourite: false,
    desktop_shortcut: true,
    screen: displayGedit,
  },
  {
    id: 'converter',
    title: 'Converter',
    icon: './themes/Yaru/apps/calc.png',
    disabled: false,
    favourite: false,
    desktop_shortcut: false,
    screen: displayConverter,
  },
  {
    id: 'kismet',
    title: 'Kismet',
    icon: './themes/Yaru/apps/kismet.svg',
    disabled: false,
    favourite: false,
    desktop_shortcut: false,
    screen: displayKismet,
  },
  {
    id: 'nikto',
    title: 'Nikto',
    icon: './themes/Yaru/apps/nikto.svg',
    disabled: false,
    favourite: false,
    desktop_shortcut: false,
    screen: displayNikto,
  },
  {
    id: 'qr-tool',
    title: 'QR Tool',
    icon: './themes/Yaru/apps/qr.svg',
    disabled: false,
    favourite: false,
    desktop_shortcut: false,
    screen: displayQrTool,
  },
  {
    id: 'autopsy',
    title: 'Autopsy',
    icon: './themes/Yaru/apps/autopsy.svg',
    disabled: false,
    favourite: false,
    desktop_shortcut: false,
    screen: displayAutopsy,
  },
  {    id: 'reaver',
    title: 'Reaver',
    icon: './themes/Yaru/apps/reaver.svg',
    disabled: false,
    favourite: false,
    desktop_shortcut: false,
    screen: displayReaver,
  },
  {
    id: 'nessus',
    title: 'Nessus',
    icon: './themes/Yaru/apps/nessus.svg',
    disabled: false,
    favourite: false,
    desktop_shortcut: false,
    screen: displayNessus,
  },
  {
    id: 'ascii-art',
    title: 'ASCII Art',
    icon: './themes/Yaru/apps/gedit.png',
    disabled: false,
    favourite: false,
    desktop_shortcut: false,
    screen: displayAsciiArt,
  },
  {
    id: 'quote-generator',
    title: 'Quote Generator',
    icon: './themes/Yaru/apps/quote.svg',
    disabled: false,
    favourite: false,
    desktop_shortcut: false,
    screen: displayQuoteGenerator,
  },
  {
    id: 'ghidra',
    title: 'Ghidra',
    icon: './themes/Yaru/apps/ghidra.svg',
    disabled: false,
    favourite: false,
    desktop_shortcut: false,
    screen: displayGhidra,
  },
  {
    id: 'mimikatz',
    title: 'Mimikatz',
    icon: './themes/Yaru/apps/mimikatz.svg',
    disabled: false,
    favourite: false,
    desktop_shortcut: false,
    screen: displayMimikatz,
  },
  {
    id: 'hydra',
    title: 'Hydra',
    icon: './themes/Yaru/apps/hydra.svg',
    disabled: false,
    favourite: false,
    desktop_shortcut: false,
    screen: displayHydra,
  },
  {
    id: 'nmap-nse',
    title: 'Nmap NSE',
    icon: './themes/Yaru/apps/nmap-nse.svg',
    disabled: false,
    favourite: false,
    desktop_shortcut: false,
    screen: displayNmapNSE,
  },
  {
    id: 'weather',
    title: 'Weather',
    icon: './themes/Yaru/apps/weather.svg',
    disabled: false,
    favourite: false,
    desktop_shortcut: false,
    screen: displayWeather,
  },
  {
<<<<<<< HEAD
    id: 'volatility',
    title: 'Volatility',
    icon: './themes/Yaru/apps/volatility.svg',
    disabled: false,
    favourite: false,
    desktop_shortcut: false,
    screen: displayVolatility,
=======
    id: 'hashcat',
    title: 'Hashcat',
    icon: './themes/Yaru/apps/hashcat.svg',
    disabled: false,
    favourite: false,
    desktop_shortcut: false,
    screen: displayHashcat,
  },
  {
    id: 'msf-post',
    title: 'Metasploit Post',
    icon: './themes/Yaru/apps/msf-post.svg',
    disabled: false,
    favourite: false,
    desktop_shortcut: false,
    screen: displayMsfPost,
  },
  {
    id: 'dsniff',
    title: 'dsniff',
    icon: './themes/Yaru/apps/dsniff.svg',
    disabled: false,
    favourite: false,
    desktop_shortcut: false,
    screen: displayDsniff,
  },
  {
    id: 'john',
    title: 'John the Ripper',
    icon: './themes/Yaru/apps/john.svg',
    disabled: false,
    favourite: false,
    desktop_shortcut: false,
    screen: displayJohn,
  },
  {
    id: 'openvas',
    title: 'OpenVAS',
    icon: './themes/Yaru/apps/openvas.svg',
    disabled: false,
    favourite: false,
    desktop_shortcut: false,
    screen: displayOpenVAS,
  },
  {
    id: 'recon-ng',
    title: 'Recon-ng',
    icon: './themes/Yaru/apps/reconng.svg',
    disabled: false,
    favourite: false,
    desktop_shortcut: false,
    screen: displayReconNG,
>>>>>>> 53cdad7e
  },
  // Games are included so they appear alongside apps
  ...games,
];

export default apps;<|MERGE_RESOLUTION|>--- conflicted
+++ resolved
@@ -89,9 +89,8 @@
 
 const GomokuApp = createDynamicApp('gomoku', 'Gomoku');
 const PinballApp = createDynamicApp('pinball', 'Pinball');
-<<<<<<< HEAD
 const VolatilityApp = createDynamicApp('volatility', 'Volatility');
-=======
+
 const KismetApp = createDynamicApp('kismet', 'Kismet');
 
 const HashcatApp = createDynamicApp('hashcat', 'Hashcat');
@@ -106,7 +105,6 @@
 const OpenVASApp = createDynamicApp('openvas', 'OpenVAS');
 const ReconNGApp = createDynamicApp('reconng', 'Recon-ng');
  
->>>>>>> 53cdad7e
 
 
 const displayTerminal = createDisplay(TerminalApp);
@@ -153,9 +151,8 @@
 const displayDsniff = createDisplay(DsniffApp);
 const displayGomoku = createDisplay(GomokuApp);
 const displayPinball = createDisplay(PinballApp);
-<<<<<<< HEAD
 const displayVolatility = createDisplay(VolatilityApp);
-=======
+
 const displayMsfPost = createDisplay(MsfPostApp);
 const displayMimikatz = createDisplay(MimikatzApp);
 const displayEttercap = createDisplay(EttercapApp);
@@ -170,7 +167,6 @@
 const displayHashcat = createDisplay(HashcatApp);
 
 const displayKismet = createDisplay(KismetApp);
->>>>>>> 53cdad7e
 
 
 // Default window sizing for games to prevent oversized frames
@@ -784,7 +780,6 @@
     screen: displayWeather,
   },
   {
-<<<<<<< HEAD
     id: 'volatility',
     title: 'Volatility',
     icon: './themes/Yaru/apps/volatility.svg',
@@ -792,7 +787,8 @@
     favourite: false,
     desktop_shortcut: false,
     screen: displayVolatility,
-=======
+  },
+  {
     id: 'hashcat',
     title: 'Hashcat',
     icon: './themes/Yaru/apps/hashcat.svg',
@@ -845,7 +841,6 @@
     favourite: false,
     desktop_shortcut: false,
     screen: displayReconNG,
->>>>>>> 53cdad7e
   },
   // Games are included so they appear alongside apps
   ...games,
