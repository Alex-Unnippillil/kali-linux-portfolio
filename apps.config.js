--- conflicted
+++ resolved
@@ -22,13 +22,11 @@
 import { displayQuoteGenerator } from './components/apps/quote_generator';
 import { displayCvssCalculator } from './components/apps/cvss-calculator';
 import { displayProjectGallery } from './components/apps/project-gallery';
-<<<<<<< HEAD
 import { displayHibpCheck } from './components/apps/hibp-check';
-=======
+
 import { displayJwsJweWorkbench } from './components/apps/jws-jwe-workbench';
 
 import { displayCaaChecker } from './components/apps/caa-checker';
->>>>>>> c17cd17b
 
 export const THEME = process.env.NEXT_PUBLIC_THEME || 'Yaru';
 export const icon = (name) => `./themes/${THEME}/apps/${name}`;
@@ -760,13 +758,11 @@
     screen: displayFaviconHash,
   },
   {
-<<<<<<< HEAD
     icon: icon('calc.png'),
-=======
+
     id: 'cve-dashboard',
     title: 'CVE Dashboard',
     icon: './themes/Yaru/apps/calc.png',
->>>>>>> c17cd17b
     disabled: false,
     favourite: false,
     desktop_shortcut: false,
@@ -798,10 +794,8 @@
     favourite: false,
     desktop_shortcut: false,
     screen: displayWeather,
-<<<<<<< HEAD
-  },
-=======
-  },
+  },
+
   {
     id: 'cookie-jar',
     title: 'Cookie Jar',
@@ -853,7 +847,6 @@
 
 
 
->>>>>>> c17cd17b
   {
     id: 'mail-auth',
     title: 'Mail Auth',
@@ -873,13 +866,10 @@
     screen: displayThreatModeler,
   },
   {
-<<<<<<< HEAD
-=======
 
     id: 'csp-reporter',
     title: 'CSP Reporter',
 
->>>>>>> c17cd17b
     id: 'cookie-jar',
     title: 'Cookie Jar',
     icon: './themes/Yaru/apps/cookie-jar.svg',
@@ -916,7 +906,7 @@
     screen: displayReportViewer,
   },
   {
-<<<<<<< HEAD
+
     id: 'hibp-check',
     title: 'HIBP Check',
     icon: icon('hash.svg'),
@@ -924,7 +914,7 @@
     favourite: false,
     desktop_shortcut: false,
     screen: displayHibpCheck,
-=======
+
     id: 'open-redirect-lab',
     title: 'Open Redirect Lab',
     icon: icon('gedit.png'),
@@ -953,14 +943,12 @@
     favourite: false,
     desktop_shortcut: false,
     screen: displayDnssecValidator,
->>>>>>> c17cd17b
   },
   // Games are included so they appear alongside apps
   ...games,
 ];
 
-<<<<<<< HEAD
-=======
+
     {
       id: 'weather',
       title: 'Weather',
@@ -1068,5 +1056,5 @@
 
 
 
->>>>>>> c17cd17b
+
 export default apps;