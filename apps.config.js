--- conflicted
+++ resolved
@@ -12,9 +12,8 @@
 import { displayAboutAlex } from './components/apps/alex';
 import { displayTodoist } from './components/apps/todoist';
 import { displayYouTube } from './components/apps/youtube';
-<<<<<<< HEAD
 import { displayQrTool } from './components/apps/qr_tool';
-=======
+
 import { displayMusicPlayer } from './components/apps/music_player';
 
 import { displayAsciiArt } from './components/apps/ascii_art';
@@ -26,7 +25,6 @@
 import { displayShowcase } from './components/apps/showcase';
 
 import { displayProjectGallery } from './components/apps/project-gallery';
->>>>>>> e19df774
 
 const TerminalApp = dynamic(
   () =>
@@ -121,7 +119,6 @@
     screen: displayTicTacToe,
   },
   {
-<<<<<<< HEAD
     id: 'qr-tool',
     title: 'QR Tool',
     icon: './themes/Yaru/apps/qr.svg',
@@ -129,7 +126,7 @@
     favourite: false,
     desktop_shortcut: false,
     screen: displayQrTool,
-=======
+
     id: 'ascii-art',
     title: 'ASCII Art',
     icon: './themes/Yaru/apps/gedit.png',
@@ -146,7 +143,6 @@
     desktop_shortcut: false,
     screen: displayQuoteGenerator,
  
->>>>>>> e19df774
   },
   {
     id: 'about-alex',
