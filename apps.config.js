import React from 'react';
import dynamic from 'next/dynamic';
import ReactGA from 'react-ga4';

import { displayX } from './components/apps/x';
import { displaySpotify } from './components/apps/spotify';
import { displayVsCode } from './components/apps/vscode';
import { displaySettings } from './components/apps/settings';
import { displayChrome } from './components/apps/chrome';
import { displayTrash } from './components/apps/trash';
import { displayGedit } from './components/apps/gedit';
import { displayAboutAlex } from './components/apps/alex';
import { displayTodoist } from './components/apps/todoist';
import { displayYouTube } from './components/apps/youtube';
<<<<<<< HEAD
import { displayShowcase } from './components/apps/showcase';
=======
import { displayProjectGallery } from './components/apps/project-gallery';
>>>>>>> b8243659

const TerminalApp = dynamic(
  () =>
    import('./components/apps/terminal').then((mod) => {
      ReactGA.event({ category: 'Application', action: 'Loaded Terminal' });
      return mod.default;
    }),
  {
    ssr: false,
    loading: () => (
      <div className="h-full w-full flex items-center justify-center bg-ub-cool-grey text-white">
        Loading Terminal...
      </div>
    ),
  }
);

const CalcApp = dynamic(
  () =>
    import('./components/apps/calc').then((mod) => {
      ReactGA.event({ category: 'Application', action: 'Loaded Calc' });
      return mod.default;
    }),
  {
    ssr: false,
    loading: () => (
      <div className="h-full w-full flex items-center justify-center bg-ub-cool-grey text-white">
        Loading Calc...
      </div>
    ),
  }
);

const TicTacToeApp = dynamic(
  () =>
    import('./components/apps/tictactoe').then((mod) => {
      ReactGA.event({ category: 'Application', action: 'Loaded TicTacToe' });
      return mod.default;
    }),
  {
    ssr: false,
    loading: () => (
      <div className="h-full w-full flex items-center justify-center bg-ub-cool-grey text-white">
        Loading Tic Tac Toe...
      </div>
    ),
  }
);

const displayTerminal = (addFolder, openApp) => (
  <TerminalApp addFolder={addFolder} openApp={openApp} />
);

const displayTerminalCalc = (addFolder, openApp) => (
  <CalcApp addFolder={addFolder} openApp={openApp} />
);

const displayTicTacToe = (addFolder, openApp) => (
  <TicTacToeApp addFolder={addFolder} openApp={openApp} />
);

const apps = [
  {
    id: 'chrome',
    title: 'Google Chrome',
    icon: './themes/Yaru/apps/chrome.png',
    disabled: false,
    favourite: true,
    desktop_shortcut: true,
    screen: displayChrome,
  },
  {
    id: 'calc',
    title: 'Calc',
    icon: './themes/Yaru/apps/calc.png',
    disabled: false,
    favourite: true,
    desktop_shortcut: false,
    screen: displayTerminalCalc,
    resizable: false,
    allowMaximize: false,
    defaultWidth: 25,
    defaultHeight: 40,
  },
  {
    id: 'tictactoe',
    title: 'Tic Tac Toe',
    icon: './themes/Yaru/apps/tictactoe.svg',
    disabled: false,
    favourite: false,
    desktop_shortcut: false,
    screen: displayTicTacToe,
  },
  {
    id: 'about-alex',
    title: 'About Alex',
    icon: './themes/Yaru/system/user-home.png',
    disabled: false,
    favourite: true,
    desktop_shortcut: true,
    screen: displayAboutAlex,
  },
  {
    id: 'vscode',
    title: 'Visual Studio Code',
    icon: './themes/Yaru/apps/vscode.png',
    disabled: false,
    favourite: true,
    desktop_shortcut: false,
    screen: displayVsCode,
  },
  {
    id: 'terminal',
    title: 'Terminal',
    icon: './themes/Yaru/apps/bash.png',
    disabled: false,
    favourite: true,
    desktop_shortcut: false,
    screen: displayTerminal,
  },
  {
    id: 'x',
    title: 'X',
    icon: './themes/Yaru/apps/x.png',
    disabled: false,
    favourite: true,
    desktop_shortcut: false,
    screen: displayX,
  },
  {
    id: 'spotify',
    title: 'Spotify',
    icon: './themes/Yaru/apps/spotify.svg',
    disabled: false,
    favourite: true,
    desktop_shortcut: false,
    screen: displaySpotify,
  },
  {
    id: 'youtube',
    title: 'YouTube',
    icon: './themes/Yaru/apps/youtube.svg',
    disabled: false,
    favourite: true,
    desktop_shortcut: false,
    screen: displayYouTube,
  },
  {
<<<<<<< HEAD
    id: 'showcase',
    title: '3D Showcase',
    icon: './themes/Yaru/apps/showcase.svg',
    disabled: false,
    favourite: false,
    desktop_shortcut: true,
    screen: displayShowcase,
=======
    id: 'project-gallery',
    title: 'Project Gallery',
    icon: './themes/Yaru/apps/project-gallery.svg',
    disabled: false,
    favourite: true,
    desktop_shortcut: false,
    screen: displayProjectGallery,
>>>>>>> b8243659
  },
  {
    id: 'todoist',
    title: 'Todoist',
    icon: './themes/Yaru/apps/todoist.png',
    disabled: false,
    favourite: false,
    desktop_shortcut: false,
    screen: displayTodoist,
  },
  {
    id: 'settings',
    title: 'Settings',
    icon: './themes/Yaru/apps/gnome-control-center.png',
    disabled: false,
    favourite: true,
    desktop_shortcut: false,
    screen: displaySettings,
  },
  {
    id: 'trash',
    title: 'Trash',
    icon: './themes/Yaru/system/user-trash-full.png',
    disabled: false,
    favourite: false,
    desktop_shortcut: true,
    screen: displayTrash,
  },
  {
    id: 'gedit',
    title: 'Contact Me',
    icon: './themes/Yaru/apps/gedit.png',
    disabled: false,
    favourite: false,
    desktop_shortcut: true,
    screen: displayGedit,
  },
];

export default apps;<|MERGE_RESOLUTION|>--- conflicted
+++ resolved
@@ -12,11 +12,9 @@
 import { displayAboutAlex } from './components/apps/alex';
 import { displayTodoist } from './components/apps/todoist';
 import { displayYouTube } from './components/apps/youtube';
-<<<<<<< HEAD
 import { displayShowcase } from './components/apps/showcase';
-=======
+
 import { displayProjectGallery } from './components/apps/project-gallery';
->>>>>>> b8243659
 
 const TerminalApp = dynamic(
   () =>
@@ -165,7 +163,6 @@
     screen: displayYouTube,
   },
   {
-<<<<<<< HEAD
     id: 'showcase',
     title: '3D Showcase',
     icon: './themes/Yaru/apps/showcase.svg',
@@ -173,7 +170,7 @@
     favourite: false,
     desktop_shortcut: true,
     screen: displayShowcase,
-=======
+
     id: 'project-gallery',
     title: 'Project Gallery',
     icon: './themes/Yaru/apps/project-gallery.svg',
@@ -181,7 +178,7 @@
     favourite: true,
     desktop_shortcut: false,
     screen: displayProjectGallery,
->>>>>>> b8243659
+
   },
   {
     id: 'todoist',
