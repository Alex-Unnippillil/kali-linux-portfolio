import React from 'react';
import dynamic from 'next/dynamic';
import ReactGA from 'react-ga4';

import { displayX } from './components/apps/x';
import { displaySpotify } from './components/apps/spotify';
import { displayVsCode } from './components/apps/vscode';
import { displaySettings } from './components/apps/settings';
import { displayChrome } from './components/apps/chrome';
import { displayTrash } from './components/apps/trash';
import { displayGedit } from './components/apps/gedit';
import { displayAboutAlex } from './components/apps/alex';
import { displayTodoist } from './components/apps/todoist';
import { displayYouTube } from './components/apps/youtube';
import { displayWeather } from './components/apps/weather';
import { displayConverter } from './components/apps/converter';
import { displayQrTool } from './components/apps/qr_tool';
import { displayAsciiArt } from './components/apps/ascii_art';
import { displayResourceMonitor } from './components/apps/resource_monitor';
import { displayQuoteGenerator } from './components/apps/quote_generator';
import { displayProjectGallery } from './components/apps/project-gallery';
import { displayNikto } from './components/apps/nikto';

const createDynamicApp = (path, name) =>
  dynamic(
    () =>
      import(`./components/apps/${path}`).then((mod) => {
        ReactGA.event({ category: 'Application', action: `Loaded ${name}` });
        return mod.default;
      }),
    {
      ssr: false,
      loading: () => (
        <div className="h-full w-full flex items-center justify-center bg-ub-cool-grey text-white">
          {`Loading ${name}...`}
        </div>
      ),
    }
  );

const createDisplay = (Component) => (addFolder, openApp) => (
  <Component addFolder={addFolder} openApp={openApp} />
);

// Dynamic applications and games
const TerminalApp = createDynamicApp('terminal', 'Terminal');
const CalcApp = createDynamicApp('calc', 'Calc');
const TicTacToeApp = createDynamicApp('tictactoe', 'Tic Tac Toe');
const ChessApp = createDynamicApp('chess', 'Chess');
const ConnectFourApp = createDynamicApp('connect-four', 'Connect Four');
const HangmanApp = createDynamicApp('hangman', 'Hangman');
const FroggerApp = createDynamicApp('frogger', 'Frogger');
const FlappyBirdApp = createDynamicApp('flappy-bird', 'Flappy Bird');
const Game2048App = createDynamicApp('2048', '2048');
const SnakeApp = createDynamicApp('snake', 'Snake');
const MemoryApp = createDynamicApp('memory', 'Memory');
const MinesweeperApp = createDynamicApp('minesweeper', 'Minesweeper');
const PongApp = createDynamicApp('pong', 'Pong');
const PacmanApp = createDynamicApp('pacman', 'Pacman');
const CarRacerApp = createDynamicApp('car-racer', 'Car Racer');
const PlatformerApp = createDynamicApp('platformer', 'Platformer');
const BattleshipApp = createDynamicApp('battleship', 'Battleship');
const CheckersApp = createDynamicApp('checkers', 'Checkers');
const ReversiApp = createDynamicApp('reversi', 'Reversi');
const SimonApp = createDynamicApp('simon', 'Simon');
const SokobanApp = createDynamicApp('sokoban', 'Sokoban');
const SolitaireApp = createDynamicApp('solitaire', 'Solitaire');
const TowerDefenseApp = createDynamicApp('tower-defense', 'Tower Defense');
const WordSearchApp = createDynamicApp('word-search', 'Word Search');
const WordleApp = createDynamicApp('wordle', 'Wordle');
const BlackjackApp = createDynamicApp('blackjack', 'Blackjack');
const BreakoutApp = createDynamicApp('breakout', 'Breakout');
const AsteroidsApp = createDynamicApp('asteroids', 'Asteroids');
const SudokuApp = createDynamicApp('sudoku', 'Sudoku');
const SpaceInvadersApp = createDynamicApp('space-invaders', 'Space Invaders');
const NonogramApp = createDynamicApp('nonogram', 'Nonogram');
const TetrisApp = createDynamicApp('tetris', 'Tetris');
const CandyCrushApp = createDynamicApp('candy-crush', 'Candy Crush');
<<<<<<< HEAD
const GhidraApp = createDynamicApp('ghidra', 'Ghidra');

=======
const WiresharkApp = createDynamicApp('wireshark', 'Wireshark');
const BluetoothApp = createDynamicApp('bluetooth', 'Bluetooth Tools');
const DsniffApp = createDynamicApp('dsniff', 'dsniff');
const BeefApp = createDynamicApp('beef', 'BeEF');
const MetasploitApp = createDynamicApp('metasploit', 'Metasploit');
>>>>>>> 6f0301cf
const GomokuApp = createDynamicApp('gomoku', 'Gomoku');
const PinballApp = createDynamicApp('pinball', 'Pinball');
const KismetApp = createDynamicApp('kismet', 'Kismet');

const HashcatApp = createDynamicApp('hashcat', 'Hashcat');
const MsfPostApp = createDynamicApp('msf-post', 'Metasploit Post');
const MimikatzApp = createDynamicApp('mimikatz', 'Mimikatz');
const EttercapApp = createDynamicApp('ettercap', 'Ettercap');
const ReaverApp = createDynamicApp('reaver', 'Reaver');
const HydraApp = createDynamicApp('hydra', 'Hydra');
const JohnApp = createDynamicApp('john', 'John the Ripper');
const NessusApp = createDynamicApp('nessus', 'Nessus');
const NmapNSEApp = createDynamicApp('nmap-nse', 'Nmap NSE');
const OpenVASApp = createDynamicApp('openvas', 'OpenVAS');
const ReconNGApp = createDynamicApp('reconng', 'Recon-ng');
 


const displayTerminal = createDisplay(TerminalApp);
const displayTerminalCalc = createDisplay(CalcApp);
const displayTicTacToe = createDisplay(TicTacToeApp);
const displayChess = createDisplay(ChessApp);
const displayConnectFour = createDisplay(ConnectFourApp);
const displayHangman = createDisplay(HangmanApp);
const displayFrogger = createDisplay(FroggerApp);
const displayFlappyBird = createDisplay(FlappyBirdApp);
const display2048 = createDisplay(Game2048App);
const displaySnake = createDisplay(SnakeApp);
const displayMemory = createDisplay(MemoryApp);
const displayMinesweeper = createDisplay(MinesweeperApp);
const displayPong = createDisplay(PongApp);
const displayPacman = createDisplay(PacmanApp);
const displayCarRacer = createDisplay(CarRacerApp);
const displayPlatformer = createDisplay(PlatformerApp);
const displayBattleship = createDisplay(BattleshipApp);
const displayCheckers = createDisplay(CheckersApp);
const displayReversi = createDisplay(ReversiApp);
const displaySimon = createDisplay(SimonApp);
const displaySokoban = createDisplay(SokobanApp);
const displaySolitaire = createDisplay(SolitaireApp);
const displayTowerDefense = createDisplay(TowerDefenseApp);
const displayWordSearch = createDisplay(WordSearchApp);
const displayWordle = createDisplay(WordleApp);
const displayBlackjack = createDisplay(BlackjackApp);
const displayBreakout = createDisplay(BreakoutApp);
const displayAsteroids = createDisplay(AsteroidsApp);
const displaySudoku = createDisplay(SudokuApp);
const displaySpaceInvaders = createDisplay(SpaceInvadersApp);
const displayNonogram = createDisplay(NonogramApp);
const displayTetris = createDisplay(TetrisApp);
const displayCandyCrush = createDisplay(CandyCrushApp);
<<<<<<< HEAD
const displayGhidra = createDisplay(GhidraApp);

=======
const displayWireshark = createDisplay(WiresharkApp);
const displayBluetooth = createDisplay(BluetoothApp);
const displayBeef = createDisplay(BeefApp);
const displayMetasploit = createDisplay(MetasploitApp);
const displayDsniff = createDisplay(DsniffApp);
>>>>>>> 6f0301cf
const displayGomoku = createDisplay(GomokuApp);
const displayPinball = createDisplay(PinballApp);
const displayMsfPost = createDisplay(MsfPostApp);
const displayMimikatz = createDisplay(MimikatzApp);
const displayEttercap = createDisplay(EttercapApp);
const displayReaver = createDisplay(ReaverApp);
const displayHydra = createDisplay(HydraApp);
const displayJohn = createDisplay(JohnApp);
const displayNessus = createDisplay(NessusApp);
const displayNmapNSE = createDisplay(NmapNSEApp);
const displayOpenVAS = createDisplay(OpenVASApp);
const displayReconNG = createDisplay(ReconNGApp);

const displayHashcat = createDisplay(HashcatApp);

const displayKismet = createDisplay(KismetApp);


// Default window sizing for games to prevent oversized frames
const gameDefaults = {
  defaultWidth: 50,
  defaultHeight: 60,
};

// Games list used for the "Games" folder on the desktop
const gameList = [
  {
    id: '2048',
    title: '2048',
    icon: './themes/Yaru/apps/2048.svg',
    disabled: false,
    favourite: false,
    desktop_shortcut: false,
    screen: display2048,
    defaultWidth: 35,
    defaultHeight: 45,
  },
  {
    id: 'asteroids',
    title: 'Asteroids',
    icon: './themes/Yaru/apps/asteroids.svg',
    disabled: false,
    favourite: false,
    desktop_shortcut: false,
    screen: displayAsteroids,
  },
  {
    id: 'battleship',
    title: 'Battleship',
    icon: './themes/Yaru/apps/battleship.svg',
    disabled: false,
    favourite: false,
    desktop_shortcut: false,
    screen: displayBattleship,
  },
  {
    id: 'blackjack',
    title: 'Blackjack',
    icon: './themes/Yaru/apps/blackjack.svg',
    disabled: false,
    favourite: false,
    desktop_shortcut: false,
    screen: displayBlackjack,
  },
  {
    id: 'breakout',
    title: 'Breakout',
    icon: './themes/Yaru/apps/breakout.svg',
    disabled: false,
    favourite: false,
    desktop_shortcut: false,
    screen: displayBreakout,
  },
  {
    id: 'car-racer',
    title: 'Car Racer',
    icon: './themes/Yaru/apps/car-racer.svg',
    disabled: false,
    favourite: false,
    desktop_shortcut: false,
    screen: displayCarRacer,
  },
  {
    id: 'checkers',
    title: 'Checkers',
    icon: './themes/Yaru/apps/checkers.svg',
    disabled: false,
    favourite: false,
    desktop_shortcut: false,
    screen: displayCheckers,
  },
  {
    id: 'chess',
    title: 'Chess',
    icon: './themes/Yaru/apps/chess.svg',
    disabled: false,
    favourite: false,
    desktop_shortcut: false,
    screen: displayChess,
  },
  {
    id: 'connect-four',
    title: 'Connect Four',
    icon: './themes/Yaru/apps/connect-four.svg',
    disabled: false,
    favourite: false,
    desktop_shortcut: false,
    screen: displayConnectFour,
  },
  {
    id: 'frogger',
    title: 'Frogger',
    icon: './themes/Yaru/apps/frogger.svg',
    disabled: false,
    favourite: false,
    desktop_shortcut: false,
    screen: displayFrogger,
  },
  {
    id: 'hangman',
    title: 'Hangman',
    icon: './themes/Yaru/apps/hangman.svg',
    disabled: false,
    favourite: false,
    desktop_shortcut: false,
    screen: displayHangman,
  },
  {
    id: 'memory',
    title: 'Memory',
    icon: './themes/Yaru/apps/memory.svg',
    disabled: false,
    favourite: false,
    desktop_shortcut: false,
    screen: displayMemory,
  },
  {
    id: 'minesweeper',
    title: 'Minesweeper',
    icon: './themes/Yaru/apps/minesweeper.svg',
    disabled: false,
    favourite: false,
    desktop_shortcut: false,
    screen: displayMinesweeper,
  },
  {
    id: 'pacman',
    title: 'Pacman',
    icon: './themes/Yaru/apps/pacman.svg',
    disabled: false,
    favourite: false,
    desktop_shortcut: false,
    screen: displayPacman,
  },
  {
    id: 'platformer',
    title: 'Platformer',
    icon: './themes/Yaru/apps/platformer.svg',
    disabled: false,
    favourite: false,
    desktop_shortcut: false,
    screen: displayPlatformer,
  },
  {
    id: 'pong',
    title: 'Pong',
    icon: './themes/Yaru/apps/pong.svg',
    disabled: false,
    favourite: false,
    desktop_shortcut: false,
    screen: displayPong,
  },
  {
    id: 'reversi',
    title: 'Reversi',
    icon: './themes/Yaru/apps/reversi.svg',
    disabled: false,
    favourite: false,
    desktop_shortcut: false,
    screen: displayReversi,
  },
  {
    id: 'simon',
    title: 'Simon',
    icon: './themes/Yaru/apps/simon.svg',
    disabled: false,
    favourite: false,
    desktop_shortcut: false,
    screen: displaySimon,
  },
  {
    id: 'snake',
    title: 'Snake',
    icon: './themes/Yaru/apps/snake.svg',
    disabled: false,
    favourite: false,
    desktop_shortcut: false,
    screen: displaySnake,
  },
  {
    id: 'sokoban',
    title: 'Sokoban',
    icon: './themes/Yaru/apps/sokoban.svg',
    disabled: false,
    favourite: false,
    desktop_shortcut: false,
    screen: displaySokoban,
  },
  {
    id: 'solitaire',
    title: 'Solitaire',
    icon: './themes/Yaru/apps/solitaire.svg',
    disabled: false,
    favourite: false,
    desktop_shortcut: false,
    screen: displaySolitaire,
  },
  {
    id: 'tictactoe',
    title: 'Tic Tac Toe',
    icon: './themes/Yaru/apps/tictactoe.svg',
    disabled: false,
    favourite: false,
    desktop_shortcut: false,
    screen: displayTicTacToe,
  },
  {
    id: 'tetris',
    title: 'Tetris',
    icon: './themes/Yaru/apps/tetris.svg',
    disabled: false,
    favourite: false,
    desktop_shortcut: false,
    screen: displayTetris,
  },
  {
    id: 'tower-defense',
    title: 'Tower Defense',
    icon: './themes/Yaru/apps/tower-defense.svg',
    disabled: false,
    favourite: false,
    desktop_shortcut: false,
    screen: displayTowerDefense,
  },
  {
    id: 'word-search',
    title: 'Word Search',
    icon: './themes/Yaru/apps/word-search.svg',
    disabled: false,
    favourite: false,
    desktop_shortcut: false,
    screen: displayWordSearch,
  },
  {
    id: 'wordle',
    title: 'Wordle',
    icon: './themes/Yaru/apps/wordle.svg',
    disabled: false,
    favourite: false,
    desktop_shortcut: false,
    screen: displayWordle,
  },
  {
    id: 'nonogram',
    title: 'Nonogram',
    icon: './themes/Yaru/apps/nonogram.svg',
    disabled: false,
    favourite: false,
    desktop_shortcut: false,
    screen: displayNonogram,
  },
  {
    id: 'space-invaders',
    title: 'Space Invaders',
    icon: './themes/Yaru/apps/space-invaders.svg',
    disabled: false,
    favourite: false,
    desktop_shortcut: false,
    screen: displaySpaceInvaders,
  },
  {
    id: 'sudoku',
    title: 'Sudoku',
    icon: './themes/Yaru/apps/sudoku.svg',
    disabled: false,
    favourite: false,
    desktop_shortcut: false,
    screen: displaySudoku,
  },
  {
    id: 'flappy-bird',
    title: 'Flappy Bird',
    icon: './themes/Yaru/apps/flappy-bird.svg',
    disabled: false,
    favourite: false,
    desktop_shortcut: false,
    screen: displayFlappyBird,
  },
  {
    id: 'candy-crush',
    title: 'Candy Crush',
    icon: './themes/Yaru/apps/candy-crush.svg',
    disabled: false,
    favourite: false,
    desktop_shortcut: false,
    screen: displayCandyCrush,

    id: 'gomoku',
    title: 'Gomoku',
    icon: './themes/Yaru/apps/gomoku.svg',
    disabled: false,
    favourite: false,
    desktop_shortcut: false,
    screen: displayGomoku,

    id: 'pinball',
    title: 'Pinball',
    icon: './themes/Yaru/apps/pinball.svg',
    disabled: false,
    favourite: false,
    desktop_shortcut: false,
    screen: displayPinball,
  },
];

export const games = gameList.map((game) => ({ ...gameDefaults, ...game }));

const apps = [
  {
    id: 'chrome',
    title: 'Google Chrome',
    icon: './themes/Yaru/apps/chrome.png',
    disabled: false,
    favourite: true,
    desktop_shortcut: true,
    screen: displayChrome,
  },
  {
    id: 'calc',
    title: 'Calc',
    icon: './themes/Yaru/apps/calc.png',
    disabled: false,
    favourite: false,
    desktop_shortcut: false,
    screen: displayTerminalCalc,
    resizable: false,
    allowMaximize: false,
    defaultWidth: 25,
    defaultHeight: 40,
  },
  {
    id: 'terminal',
    title: 'Terminal',
    icon: './themes/Yaru/apps/bash.png',
    disabled: false,
    favourite: true,
    desktop_shortcut: false,
    screen: displayTerminal,
  },
  {
    id: 'vscode',
    title: 'Visual Studio Code',
    icon: './themes/Yaru/apps/vscode.png',
    disabled: false,
    favourite: true,
    desktop_shortcut: false,
    screen: displayVsCode,
  },
  {
    id: 'x',
    title: 'X',
    icon: './themes/Yaru/apps/x.png',
    disabled: false,
    favourite: true,
    desktop_shortcut: false,
    screen: displayX,
  },
  {
    id: 'spotify',
    title: 'Spotify',
    icon: './themes/Yaru/apps/spotify.svg',
    disabled: false,
    favourite: true,
    desktop_shortcut: false,
    screen: displaySpotify,
  },
  {
    id: 'youtube',
    title: 'YouTube',
    icon: './themes/Yaru/apps/youtube.svg',
    disabled: false,
    favourite: true,
    desktop_shortcut: false,
    screen: displayYouTube,
  },
  {
    id: 'beef',
    title: 'BeEF',
    icon: './themes/Yaru/apps/beef.svg',
    disabled: false,
    favourite: false,
    desktop_shortcut: false,
    screen: displayBeef,
  },
  {
    id: 'about-alex',
    title: 'About Alex',
    icon: './themes/Yaru/system/user-home.png',
    disabled: false,
    favourite: true,
    desktop_shortcut: true,
    screen: displayAboutAlex,
  },
  {
    id: 'settings',
    title: 'Settings',
    icon: './themes/Yaru/apps/gnome-control-center.png',
    disabled: false,
    favourite: true,
    desktop_shortcut: false,
    screen: displaySettings,
  },
  {
    id: 'resource-monitor',
    title: 'Resource Monitor',
    icon: './themes/Yaru/apps/resource-monitor.svg',
    disabled: false,
    favourite: false,
    desktop_shortcut: false,
    screen: displayResourceMonitor,
  },
  {
    id: 'ettercap',
    title: 'Ettercap',
    icon: './themes/Yaru/apps/ettercap.svg',
    disabled: false,
    favourite: false,
    desktop_shortcut: false,
    screen: displayEttercap,
  },
  {
    id: 'bluetooth-tools',
    title: 'Bluetooth Tools',
    icon: './themes/Yaru/apps/bluetooth.svg',
    disabled: false,
    favourite: false,
    desktop_shortcut: false,
    screen: displayBluetooth,
  },
  {
    id: 'metasploit',
    title: 'Metasploit',
    icon: './themes/Yaru/apps/metasploit.svg',
    disabled: false,
    favourite: false,
    desktop_shortcut: false,
    screen: displayMetasploit,
  },
  {
    id: 'project-gallery',
    title: 'Project Gallery',
    icon: './themes/Yaru/apps/project-gallery.svg',
    disabled: false,
    favourite: false,
    desktop_shortcut: false,
    screen: displayProjectGallery,
  },
  {
    id: 'wireshark',
    title: 'Wireshark',
    icon: './themes/Yaru/apps/wireshark.svg',
    disabled: false,
    favourite: false,
    desktop_shortcut: false,
    screen: displayWireshark,
  },
  {
    id: 'todoist',
    title: 'Todoist',
    icon: './themes/Yaru/apps/todoist.png',
    disabled: false,
    favourite: false,
    desktop_shortcut: false,
    screen: displayTodoist,
  },
  {
    id: 'trash',
    title: 'Trash',
    icon: './themes/Yaru/system/user-trash-full.png',
    disabled: false,
    favourite: false,
    desktop_shortcut: true,
    screen: displayTrash,
  },
  {
    id: 'gedit',
    title: 'Contact Me',
    icon: './themes/Yaru/apps/gedit.png',
    disabled: false,
    favourite: false,
    desktop_shortcut: true,
    screen: displayGedit,
  },
  {
    id: 'converter',
    title: 'Converter',
    icon: './themes/Yaru/apps/calc.png',
    disabled: false,
    favourite: false,
    desktop_shortcut: false,
    screen: displayConverter,
  },
  {
    id: 'kismet',
    title: 'Kismet',
    icon: './themes/Yaru/apps/kismet.svg',
    disabled: false,
    favourite: false,
    desktop_shortcut: false,
    screen: displayKismet,
  },
  {
    id: 'nikto',
    title: 'Nikto',
    icon: './themes/Yaru/apps/nikto.svg',
    disabled: false,
    favourite: false,
    desktop_shortcut: false,
    screen: displayNikto,
  },
  {
    id: 'qr-tool',
    title: 'QR Tool',
    icon: './themes/Yaru/apps/qr.svg',
    disabled: false,
    favourite: false,
    desktop_shortcut: false,
    screen: displayQrTool,
  },
  {
    id: 'reaver',
    title: 'Reaver',
    icon: './themes/Yaru/apps/reaver.svg',
    disabled: false,
    favourite: false,
    desktop_shortcut: false,
    screen: displayReaver,
  },
  {
    id: 'nessus',
    title: 'Nessus',
    icon: './themes/Yaru/apps/nessus.svg',
    disabled: false,
    favourite: false,
    desktop_shortcut: false,
    screen: displayNessus,
  },
  {
    id: 'ascii-art',
    title: 'ASCII Art',
    icon: './themes/Yaru/apps/gedit.png',
    disabled: false,
    favourite: false,
    desktop_shortcut: false,
    screen: displayAsciiArt,
  },
  {
    id: 'quote-generator',
    title: 'Quote Generator',
    icon: './themes/Yaru/apps/quote.svg',
    disabled: false,
    favourite: false,
    desktop_shortcut: false,
    screen: displayQuoteGenerator,
  },
  {
<<<<<<< HEAD
    id: 'ghidra',
    title: 'Ghidra',
    icon: './themes/Yaru/apps/ghidra.svg',
    disabled: false,
    favourite: false,
    desktop_shortcut: false,
    screen: displayGhidra,
=======
    id: 'mimikatz',
    title: 'Mimikatz',
    icon: './themes/Yaru/apps/mimikatz.svg',
    disabled: false,
    favourite: false,
    desktop_shortcut: false,
    screen: displayMimikatz,
  },
  {
    id: 'hydra',
    title: 'Hydra',
    icon: './themes/Yaru/apps/hydra.svg',
    disabled: false,
    favourite: false,
    desktop_shortcut: false,
    screen: displayHydra,
  },
  {
    id: 'nmap-nse',
    title: 'Nmap NSE',
    icon: './themes/Yaru/apps/nmap-nse.svg',
    disabled: false,
    favourite: false,
    desktop_shortcut: false,
    screen: displayNmapNSE,
>>>>>>> 6f0301cf
  },
  {
    id: 'weather',
    title: 'Weather',
    icon: './themes/Yaru/apps/weather.svg',
    disabled: false,
    favourite: false,
    desktop_shortcut: false,
    screen: displayWeather,
  },
  {
    id: 'hashcat',
    title: 'Hashcat',
    icon: './themes/Yaru/apps/hashcat.svg',
    disabled: false,
    favourite: false,
    desktop_shortcut: false,
    screen: displayHashcat,
  },
  {
    id: 'msf-post',
    title: 'Metasploit Post',
    icon: './themes/Yaru/apps/msf-post.svg',
    disabled: false,
    favourite: false,
    desktop_shortcut: false,
    screen: displayMsfPost,
  },
  {
    id: 'dsniff',
    title: 'dsniff',
    icon: './themes/Yaru/apps/dsniff.svg',
    disabled: false,
    favourite: false,
    desktop_shortcut: false,
    screen: displayDsniff,
  },
  {
    id: 'john',
    title: 'John the Ripper',
    icon: './themes/Yaru/apps/john.svg',
    disabled: false,
    favourite: false,
    desktop_shortcut: false,
    screen: displayJohn,
  },
  {
    id: 'openvas',
    title: 'OpenVAS',
    icon: './themes/Yaru/apps/openvas.svg',
    disabled: false,
    favourite: false,
    desktop_shortcut: false,
    screen: displayOpenVAS,
  },
  {
    id: 'recon-ng',
    title: 'Recon-ng',
    icon: './themes/Yaru/apps/reconng.svg',
    disabled: false,
    favourite: false,
    desktop_shortcut: false,
    screen: displayReconNG,
  },
  // Games are included so they appear alongside apps
  ...games,
];

export default apps;<|MERGE_RESOLUTION|>--- conflicted
+++ resolved
@@ -76,16 +76,14 @@
 const NonogramApp = createDynamicApp('nonogram', 'Nonogram');
 const TetrisApp = createDynamicApp('tetris', 'Tetris');
 const CandyCrushApp = createDynamicApp('candy-crush', 'Candy Crush');
-<<<<<<< HEAD
 const GhidraApp = createDynamicApp('ghidra', 'Ghidra');
 
-=======
 const WiresharkApp = createDynamicApp('wireshark', 'Wireshark');
 const BluetoothApp = createDynamicApp('bluetooth', 'Bluetooth Tools');
 const DsniffApp = createDynamicApp('dsniff', 'dsniff');
 const BeefApp = createDynamicApp('beef', 'BeEF');
 const MetasploitApp = createDynamicApp('metasploit', 'Metasploit');
->>>>>>> 6f0301cf
+
 const GomokuApp = createDynamicApp('gomoku', 'Gomoku');
 const PinballApp = createDynamicApp('pinball', 'Pinball');
 const KismetApp = createDynamicApp('kismet', 'Kismet');
@@ -137,16 +135,13 @@
 const displayNonogram = createDisplay(NonogramApp);
 const displayTetris = createDisplay(TetrisApp);
 const displayCandyCrush = createDisplay(CandyCrushApp);
-<<<<<<< HEAD
 const displayGhidra = createDisplay(GhidraApp);
 
-=======
 const displayWireshark = createDisplay(WiresharkApp);
 const displayBluetooth = createDisplay(BluetoothApp);
 const displayBeef = createDisplay(BeefApp);
 const displayMetasploit = createDisplay(MetasploitApp);
 const displayDsniff = createDisplay(DsniffApp);
->>>>>>> 6f0301cf
 const displayGomoku = createDisplay(GomokuApp);
 const displayPinball = createDisplay(PinballApp);
 const displayMsfPost = createDisplay(MsfPostApp);
@@ -723,7 +718,6 @@
     screen: displayQuoteGenerator,
   },
   {
-<<<<<<< HEAD
     id: 'ghidra',
     title: 'Ghidra',
     icon: './themes/Yaru/apps/ghidra.svg',
@@ -731,7 +725,8 @@
     favourite: false,
     desktop_shortcut: false,
     screen: displayGhidra,
-=======
+  },
+  {
     id: 'mimikatz',
     title: 'Mimikatz',
     icon: './themes/Yaru/apps/mimikatz.svg',
@@ -757,7 +752,6 @@
     favourite: false,
     desktop_shortcut: false,
     screen: displayNmapNSE,
->>>>>>> 6f0301cf
   },
   {
     id: 'weather',
