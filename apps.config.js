import React from 'react';
import dynamic from 'next/dynamic';
import ReactGA from 'react-ga4';

import { displayX } from './components/apps/x';
import { displaySpotify } from './components/apps/spotify';
import { displayVsCode } from './components/apps/vscode';
import { displaySettings } from './components/apps/settings';
import { displayChrome } from './components/apps/chrome';
import { displayTrash } from './components/apps/trash';
import { displayGedit } from './components/apps/gedit';
import { displayAboutAlex } from './components/apps/alex';
import { displayTodoist } from './components/apps/todoist';
import { displayYouTube } from './components/apps/youtube';
import { displayResourceMonitor } from './components/apps/resource_monitor';

import { displayQuoteGenerator } from './components/apps/quote_generator';

import { displayShowcase } from './components/apps/showcase';

import { displayProjectGallery } from './components/apps/project-gallery';

const TerminalApp = dynamic(
  () =>
    import('./components/apps/terminal').then((mod) => {
      ReactGA.event({ category: 'Application', action: 'Loaded Terminal' });
      return mod.default;
    }),
  {
    ssr: false,
    loading: () => (
      <div className="h-full w-full flex items-center justify-center bg-ub-cool-grey text-white">
        Loading Terminal...
      </div>
    ),
  }
);

const CalcApp = dynamic(
  () =>
    import('./components/apps/calc').then((mod) => {
      ReactGA.event({ category: 'Application', action: 'Loaded Calc' });
      return mod.default;
    }),
  {
    ssr: false,
    loading: () => (
      <div className="h-full w-full flex items-center justify-center bg-ub-cool-grey text-white">
        Loading Calc...
      </div>
    ),
  }
);

const TicTacToeApp = dynamic(
  () =>
    import('./components/apps/tictactoe').then((mod) => {
      ReactGA.event({ category: 'Application', action: 'Loaded TicTacToe' });
      return mod.default;
    }),
  {
    ssr: false,
    loading: () => (
      <div className="h-full w-full flex items-center justify-center bg-ub-cool-grey text-white">
        Loading Tic Tac Toe...
      </div>
    ),
  }
);

const displayTerminal = (addFolder, openApp) => (
  <TerminalApp addFolder={addFolder} openApp={openApp} />
);

const displayTerminalCalc = (addFolder, openApp) => (
  <CalcApp addFolder={addFolder} openApp={openApp} />
);

const displayTicTacToe = (addFolder, openApp) => (
  <TicTacToeApp addFolder={addFolder} openApp={openApp} />
);

const apps = [
  {
    id: 'chrome',
    title: 'Google Chrome',
    icon: './themes/Yaru/apps/chrome.png',
    disabled: false,
    favourite: true,
    desktop_shortcut: true,
    screen: displayChrome,
  },
  {
    id: 'calc',
    title: 'Calc',
    icon: './themes/Yaru/apps/calc.png',
    disabled: false,
    favourite: true,
    desktop_shortcut: false,
    screen: displayTerminalCalc,
    resizable: false,
    allowMaximize: false,
    defaultWidth: 25,
    defaultHeight: 40,
  },
  {
    id: 'tictactoe',
    title: 'Tic Tac Toe',
    icon: './themes/Yaru/apps/tictactoe.svg',
    disabled: false,
    favourite: false,
    desktop_shortcut: false,
    screen: displayTicTacToe,
  },
  {
    id: 'quote-generator',
    title: 'Quote Generator',
    icon: './themes/Yaru/apps/quote.svg',
    disabled: false,
    favourite: false,
    desktop_shortcut: false,
    screen: displayQuoteGenerator,
  },
  {
    id: 'about-alex',
    title: 'About Alex',
    icon: './themes/Yaru/system/user-home.png',
    disabled: false,
    favourite: true,
    desktop_shortcut: true,
    screen: displayAboutAlex,
  },
  {
    id: 'vscode',
    title: 'Visual Studio Code',
    icon: './themes/Yaru/apps/vscode.png',
    disabled: false,
    favourite: true,
    desktop_shortcut: false,
    screen: displayVsCode,
  },
  {
    id: 'terminal',
    title: 'Terminal',
    icon: './themes/Yaru/apps/bash.png',
    disabled: false,
    favourite: true,
    desktop_shortcut: false,
    screen: displayTerminal,
  },
  {
    id: 'x',
    title: 'X',
    icon: './themes/Yaru/apps/x.png',
    disabled: false,
    favourite: true,
    desktop_shortcut: false,
    screen: displayX,
  },
  {
    id: 'spotify',
    title: 'Spotify',
    icon: './themes/Yaru/apps/spotify.svg',
    disabled: false,
    favourite: true,
    desktop_shortcut: false,
    screen: displaySpotify,
  },
  {
    id: 'youtube',
    title: 'YouTube',
    icon: './themes/Yaru/apps/youtube.svg',
    disabled: false,
    favourite: true,
    desktop_shortcut: false,
    screen: displayYouTube,
  },
  {
<<<<<<< HEAD
    id: 'resource-monitor',
    title: 'Resource Monitor',
    icon: './themes/Yaru/apps/resource-monitor.svg',
    disabled: false,
    favourite: false,
    desktop_shortcut: false,
    screen: displayResourceMonitor,
=======
    id: 'showcase',
    title: '3D Showcase',
    icon: './themes/Yaru/apps/showcase.svg',
    disabled: false,
    favourite: false,
    desktop_shortcut: true,
    screen: displayShowcase,

    id: 'project-gallery',
    title: 'Project Gallery',
    icon: './themes/Yaru/apps/project-gallery.svg',
    disabled: false,
    favourite: true,
    desktop_shortcut: false,
    screen: displayProjectGallery,

>>>>>>> 12fdfb77
  },
  {
    id: 'todoist',
    title: 'Todoist',
    icon: './themes/Yaru/apps/todoist.png',
    disabled: false,
    favourite: false,
    desktop_shortcut: false,
    screen: displayTodoist,
  },
  {
    id: 'settings',
    title: 'Settings',
    icon: './themes/Yaru/apps/gnome-control-center.png',
    disabled: false,
    favourite: true,
    desktop_shortcut: false,
    screen: displaySettings,
  },
  {
    id: 'trash',
    title: 'Trash',
    icon: './themes/Yaru/system/user-trash-full.png',
    disabled: false,
    favourite: false,
    desktop_shortcut: true,
    screen: displayTrash,
  },
  {
    id: 'gedit',
    title: 'Contact Me',
    icon: './themes/Yaru/apps/gedit.png',
    disabled: false,
    favourite: false,
    desktop_shortcut: true,
    screen: displayGedit,
  },
];

export default apps;<|MERGE_RESOLUTION|>--- conflicted
+++ resolved
@@ -176,7 +176,6 @@
     screen: displayYouTube,
   },
   {
-<<<<<<< HEAD
     id: 'resource-monitor',
     title: 'Resource Monitor',
     icon: './themes/Yaru/apps/resource-monitor.svg',
@@ -184,7 +183,7 @@
     favourite: false,
     desktop_shortcut: false,
     screen: displayResourceMonitor,
-=======
+
     id: 'showcase',
     title: '3D Showcase',
     icon: './themes/Yaru/apps/showcase.svg',
@@ -201,7 +200,7 @@
     desktop_shortcut: false,
     screen: displayProjectGallery,
 
->>>>>>> 12fdfb77
+
   },
   {
     id: 'todoist',
