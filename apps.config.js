import React from 'react';
import dynamic from 'next/dynamic';
import ReactGA from 'react-ga4';

import { displayX } from './components/apps/x';
import { displaySpotify } from './components/apps/spotify';
import { displayVsCode } from './components/apps/vscode';
import { displaySettings } from './components/apps/settings';
import { displayChrome } from './components/apps/chrome';
import { displayTrash } from './components/apps/trash';
import { displayGedit } from './components/apps/gedit';
import { displayAboutAlex } from './components/apps/alex';
import { displayTodoist } from './components/apps/todoist';
import { displayYouTube } from './components/apps/youtube';
import { displayWeather } from './components/apps/weather';
import { displayConverter } from './components/apps/converter';
import { displayQrTool } from './components/apps/qr_tool';
import { displayRegexRedactor } from './components/apps/regex-redactor';
import { displayAsciiArt } from './components/apps/ascii_art';
import { displayResourceMonitor } from './components/apps/resource_monitor';
import { displayQuoteGenerator } from './components/apps/quote_generator';
import { displayProjectGallery } from './components/apps/project-gallery';
import { displayJwtInspector } from './components/apps/jwt-inspector';

export const THEME = process.env.NEXT_PUBLIC_THEME || 'Yaru';
export const icon = (name) => `./themes/${THEME}/apps/${name}`;
export const sys = (name) => `./themes/${THEME}/system/${name}`;

const createDynamicApp = (path, name) =>
  dynamic(
    () =>
      import(`./components/apps/${path}`).then((mod) => {
        ReactGA.event({ category: 'Application', action: `Loaded ${name}` });
        return mod.default;
      }),
    {
      ssr: false,
      loading: () => (
        <div className="h-full w-full flex items-center justify-center bg-panel text-white">
          {`Loading ${name}...`}
        </div>
      ),
    }
  );

const createDisplay = (Component) => {
  const DisplayComponent = (addFolder, openApp) => (
    <Component addFolder={addFolder} openApp={openApp} />
  );
  DisplayComponent.displayName = Component.displayName || Component.name || 'Component';
  return DisplayComponent;
};

// Dynamic applications and games
const TerminalApp = createDynamicApp('terminal', 'Terminal');
const CalcApp = createDynamicApp('calc', 'Calc');
const TicTacToeApp = createDynamicApp('tictactoe', 'Tic Tac Toe');
const ChessApp = createDynamicApp('chess', 'Chess');
const ConnectFourApp = createDynamicApp('connect-four', 'Connect Four');
const HangmanApp = createDynamicApp('hangman', 'Hangman');
const FroggerApp = createDynamicApp('frogger', 'Frogger');
const FlappyBirdApp = createDynamicApp('flappy-bird', 'Flappy Bird');
const Game2048App = createDynamicApp('2048', '2048');
const SnakeApp = createDynamicApp('snake', 'Snake');
const MemoryApp = createDynamicApp('memory', 'Memory');
const MinesweeperApp = createDynamicApp('minesweeper', 'Minesweeper');
const PongApp = createDynamicApp('pong', 'Pong');
const PacmanApp = createDynamicApp('pacman', 'Pacman');
const CarRacerApp = createDynamicApp('car-racer', 'Car Racer');
const PlatformerApp = createDynamicApp('platformer', 'Platformer');
const BattleshipApp = createDynamicApp('battleship', 'Battleship');
const CheckersApp = createDynamicApp('checkers', 'Checkers');
const ReversiApp = createDynamicApp('reversi', 'Reversi');
const SimonApp = createDynamicApp('simon', 'Simon');
const SokobanApp = createDynamicApp('sokoban', 'Sokoban');
const SolitaireApp = createDynamicApp('solitaire', 'Solitaire');
const TowerDefenseApp = createDynamicApp('tower-defense', 'Tower Defense');
const WordSearchApp = createDynamicApp('word-search', 'Word Search');
const WordleApp = createDynamicApp('wordle', 'Wordle');
const BlackjackApp = createDynamicApp('blackjack', 'Blackjack');
const BreakoutApp = createDynamicApp('breakout', 'Breakout');
const AsteroidsApp = createDynamicApp('asteroids', 'Asteroids');
const SudokuApp = createDynamicApp('sudoku', 'Sudoku');
const SpaceInvadersApp = createDynamicApp('space-invaders', 'Space Invaders');
const NonogramApp = createDynamicApp('nonogram', 'Nonogram');
const TetrisApp = createDynamicApp('tetris', 'Tetris');
const CandyCrushApp = createDynamicApp('candy-crush', 'Candy Crush');
const MailAuthApp = createDynamicApp('mail-auth', 'Mail Auth');

const CveDashboardApp = createDynamicApp('cve-dashboard', 'CVE Dashboard');

const GomokuApp = createDynamicApp('gomoku', 'Gomoku');
const PinballApp = createDynamicApp('pinball', 'Pinball');
const FaviconHashApp = createDynamicApp('favicon-hash', 'Favicon Hash');

const PcapViewerApp = createDynamicApp('pcap-viewer', 'PCAP Viewer');

const YaraTesterApp = createDynamicApp('yara-tester', 'YARA Tester');

const ThreatModelerApp = createDynamicApp('threat-modeler', 'Threat Modeler');

const ContentFingerprintApp = createDynamicApp('content-fingerprint', 'Content Fingerprint');
const ReportViewerApp = createDynamicApp('report-viewer', 'Report Viewer');

const CookieJarApp = createDynamicApp('cookie-jar', 'Cookie Jar');



const displayTerminal = createDisplay(TerminalApp);
const displayTerminalCalc = createDisplay(CalcApp);
const displayTicTacToe = createDisplay(TicTacToeApp);
const displayChess = createDisplay(ChessApp);
const displayConnectFour = createDisplay(ConnectFourApp);
const displayHangman = createDisplay(HangmanApp);
const displayFrogger = createDisplay(FroggerApp);
const displayFlappyBird = createDisplay(FlappyBirdApp);
const display2048 = createDisplay(Game2048App);
const displaySnake = createDisplay(SnakeApp);
const displayMemory = createDisplay(MemoryApp);
const displayMinesweeper = createDisplay(MinesweeperApp);
const displayPong = createDisplay(PongApp);
const displayPacman = createDisplay(PacmanApp);
const displayCarRacer = createDisplay(CarRacerApp);
const displayPlatformer = createDisplay(PlatformerApp);
const displayBattleship = createDisplay(BattleshipApp);
const displayCheckers = createDisplay(CheckersApp);
const displayReversi = createDisplay(ReversiApp);
const displaySimon = createDisplay(SimonApp);
const displaySokoban = createDisplay(SokobanApp);
const displaySolitaire = createDisplay(SolitaireApp);
const displayTowerDefense = createDisplay(TowerDefenseApp);
const displayWordSearch = createDisplay(WordSearchApp);
const displayWordle = createDisplay(WordleApp);
const displayBlackjack = createDisplay(BlackjackApp);
const displayBreakout = createDisplay(BreakoutApp);
const displayAsteroids = createDisplay(AsteroidsApp);
const displaySudoku = createDisplay(SudokuApp);
const displaySpaceInvaders = createDisplay(SpaceInvadersApp);
const displayNonogram = createDisplay(NonogramApp);
const displayTetris = createDisplay(TetrisApp);
const displayCandyCrush = createDisplay(CandyCrushApp);
const displayMailAuth = createDisplay(MailAuthApp);

const displayCveDashboard = createDisplay(CveDashboardApp);

const displayGomoku = createDisplay(GomokuApp);
const displayPinball = createDisplay(PinballApp);
const displayFaviconHash = createDisplay(FaviconHashApp);

const displayPcapViewer = createDisplay(PcapViewerApp);

const displayYaraTester = createDisplay(YaraTesterApp);

const displayThreatModeler = createDisplay(ThreatModelerApp);

const displayContentFingerprint = createDisplay(ContentFingerprintApp);
const displayReportViewer = createDisplay(ReportViewerApp);

const displayCookieJar = createDisplay(CookieJarApp);


// Default window sizing for games to prevent oversized frames
const gameDefaults = {
  defaultWidth: 50,
  defaultHeight: 60,
};

// Games list used for the "Games" folder on the desktop
const gameList = [
  {
    id: '2048',
    title: '2048',
    icon: icon('2048.svg'),
    disabled: false,
    favourite: false,
    desktop_shortcut: false,
    screen: display2048,
    defaultWidth: 35,
    defaultHeight: 45,
  },
  {
    id: 'asteroids',
    title: 'Asteroids',
    icon: icon('asteroids.svg'),
    disabled: false,
    favourite: false,
    desktop_shortcut: false,
    screen: displayAsteroids,
  },
  {
    id: 'battleship',
    title: 'Battleship',
    icon: icon('battleship.svg'),
    disabled: false,
    favourite: false,
    desktop_shortcut: false,
    screen: displayBattleship,
  },
  {
    id: 'blackjack',
    title: 'Blackjack',
    icon: icon('blackjack.svg'),
    disabled: false,
    favourite: false,
    desktop_shortcut: false,
    screen: displayBlackjack,
  },
  {
    id: 'breakout',
    title: 'Breakout',
    icon: icon('breakout.svg'),
    disabled: false,
    favourite: false,
    desktop_shortcut: false,
    screen: displayBreakout,
  },
  {
    id: 'car-racer',
    title: 'Car Racer',
    icon: icon('car-racer.svg'),
    disabled: false,
    favourite: false,
    desktop_shortcut: false,
    screen: displayCarRacer,
  },
  {
    id: 'checkers',
    title: 'Checkers',
    icon: icon('checkers.svg'),
    disabled: false,
    favourite: false,
    desktop_shortcut: false,
    screen: displayCheckers,
  },
  {
    id: 'chess',
    title: 'Chess',
    icon: icon('chess.svg'),
    disabled: false,
    favourite: false,
    desktop_shortcut: false,
    screen: displayChess,
  },
  {
    id: 'connect-four',
    title: 'Connect Four',
    icon: icon('connect-four.svg'),
    disabled: false,
    favourite: false,
    desktop_shortcut: false,
    screen: displayConnectFour,
  },
  {
    id: 'frogger',
    title: 'Frogger',
    icon: icon('frogger.svg'),
    disabled: false,
    favourite: false,
    desktop_shortcut: false,
    screen: displayFrogger,
  },
  {
    id: 'hangman',
    title: 'Hangman',
    icon: icon('hangman.svg'),
    disabled: false,
    favourite: false,
    desktop_shortcut: false,
    screen: displayHangman,
  },
  {
    id: 'memory',
    title: 'Memory',
    icon: icon('memory.svg'),
    disabled: false,
    favourite: false,
    desktop_shortcut: false,
    screen: displayMemory,
  },
  {
    id: 'minesweeper',
    title: 'Minesweeper',
    icon: icon('minesweeper.svg'),
    disabled: false,
    favourite: false,
    desktop_shortcut: false,
    screen: displayMinesweeper,
  },
  {
    id: 'pacman',
    title: 'Pacman',
    icon: icon('pacman.svg'),
    disabled: false,
    favourite: false,
    desktop_shortcut: false,
    screen: displayPacman,
  },
  {
    id: 'platformer',
    title: 'Platformer',
    icon: icon('platformer.svg'),
    disabled: false,
    favourite: false,
    desktop_shortcut: false,
    screen: displayPlatformer,
  },
  {
    id: 'pong',
    title: 'Pong',
    icon: icon('pong.svg'),
    disabled: false,
    favourite: false,
    desktop_shortcut: false,
    screen: displayPong,
  },
  {
    id: 'reversi',
    title: 'Reversi',
    icon: icon('reversi.svg'),
    disabled: false,
    favourite: false,
    desktop_shortcut: false,
    screen: displayReversi,
  },
  {
    id: 'simon',
    title: 'Simon',
    icon: icon('simon.svg'),
    disabled: false,
    favourite: false,
    desktop_shortcut: false,
    screen: displaySimon,
  },
  {
    id: 'snake',
    title: 'Snake',
    icon: icon('snake.svg'),
    disabled: false,
    favourite: false,
    desktop_shortcut: false,
    screen: displaySnake,
  },
  {
    id: 'sokoban',
    title: 'Sokoban',
    icon: icon('sokoban.svg'),
    disabled: false,
    favourite: false,
    desktop_shortcut: false,
    screen: displaySokoban,
  },
  {
    id: 'solitaire',
    title: 'Solitaire',
    icon: icon('solitaire.svg'),
    disabled: false,
    favourite: false,
    desktop_shortcut: false,
    screen: displaySolitaire,
  },
  {
    id: 'tictactoe',
    title: 'Tic Tac Toe',
    icon: icon('tictactoe.svg'),
    disabled: false,
    favourite: false,
    desktop_shortcut: false,
    screen: displayTicTacToe,
  },
  {
    id: 'tetris',
    title: 'Tetris',
    icon: icon('tetris.svg'),
    disabled: false,
    favourite: false,
    desktop_shortcut: false,
    screen: displayTetris,
  },
  {
    id: 'tower-defense',
    title: 'Tower Defense',
    icon: icon('tower-defense.svg'),
    disabled: false,
    favourite: false,
    desktop_shortcut: false,
    screen: displayTowerDefense,
  },
  {
    id: 'word-search',
    title: 'Word Search',
    icon: icon('word-search.svg'),
    disabled: false,
    favourite: false,
    desktop_shortcut: false,
    screen: displayWordSearch,
  },
  {
    id: 'wordle',
    title: 'Wordle',
    icon: icon('wordle.svg'),
    disabled: false,
    favourite: false,
    desktop_shortcut: false,
    screen: displayWordle,
  },
  {
    id: 'nonogram',
    title: 'Nonogram',
    icon: icon('nonogram.svg'),
    disabled: false,
    favourite: false,
    desktop_shortcut: false,
    screen: displayNonogram,
  },
  {
    id: 'space-invaders',
    title: 'Space Invaders',
    icon: icon('space-invaders.svg'),
    disabled: false,
    favourite: false,
    desktop_shortcut: false,
    screen: displaySpaceInvaders,
  },
  {
    id: 'sudoku',
    title: 'Sudoku',
    icon: icon('sudoku.svg'),
    disabled: false,
    favourite: false,
    desktop_shortcut: false,
    screen: displaySudoku,
  },
  {
    id: 'flappy-bird',
    title: 'Flappy Bird',
    icon: icon('flappy-bird.svg'),
    disabled: false,
    favourite: false,
    desktop_shortcut: false,
    screen: displayFlappyBird,
  },
  {
    id: 'candy-crush',
    title: 'Candy Crush',
    icon: icon('candy-crush.svg'),
    disabled: false,
    favourite: false,
    desktop_shortcut: false,
    screen: displayCandyCrush,
  },
  {
    id: 'gomoku',
    title: 'Gomoku',
    icon: icon('gomoku.svg'),
    disabled: false,
    favourite: false,
    desktop_shortcut: false,
    screen: displayGomoku,
  },
  {
    id: 'pinball',
    title: 'Pinball',
    icon: icon('pinball.svg'),
    disabled: false,
    favourite: false,
    desktop_shortcut: false,
    screen: displayPinball,
  },
];

export const games = gameList.map((game) => ({ ...gameDefaults, ...game }));

const apps = [
  {
    id: 'chrome',
    title: 'Firefox',
    icon: icon('kali-browser.svg'),
    disabled: false,
    favourite: true,
    desktop_shortcut: true,
    screen: displayChrome,
  },
  {
    id: 'calc',
    title: 'Calc',
    icon: icon('calc.png'),
    disabled: false,
    favourite: false,
    desktop_shortcut: false,
    screen: displayTerminalCalc,
    resizable: false,
    allowMaximize: false,
    defaultWidth: 25,
    defaultHeight: 40,
  },
  {
    id: 'terminal',
    title: 'Terminal',
    icon: icon('bash.png'),
    disabled: false,
    favourite: true,
    desktop_shortcut: false,
    screen: displayTerminal,
  },
  {
    id: 'vscode',
    title: 'Visual Studio Code',
    icon: icon('vscode.png'),
    disabled: false,
    favourite: true,
    desktop_shortcut: false,
    screen: displayVsCode,
  },
  {
    id: 'x',
    title: 'X',
    icon: icon('x.png'),
    disabled: false,
    favourite: true,
    desktop_shortcut: false,
    screen: displayX,
  },
  {
    id: 'spotify',
    title: 'Spotify',
    icon: icon('spotify.svg'),
    disabled: false,
    favourite: true,
    desktop_shortcut: false,
    screen: displaySpotify,
  },
  {
    id: 'youtube',
    title: 'YouTube',
    icon: icon('youtube.svg'),
    disabled: false,
    favourite: true,
    desktop_shortcut: false,
    screen: displayYouTube,
  },
  {
    id: 'about-alex',
    title: 'About Alex',
    icon: sys('user-home.png'),
    disabled: false,
    favourite: true,
    desktop_shortcut: true,
    screen: displayAboutAlex,
  },
  {
    id: 'settings',
    title: 'Settings',
    icon: icon('gnome-control-center.png'),
    disabled: false,
    favourite: true,
    desktop_shortcut: false,
    screen: displaySettings,
  },
  {
    id: 'resource-monitor',
    title: 'Resource Monitor',
    icon: icon('resource-monitor.svg'),
    disabled: false,
    favourite: false,
    desktop_shortcut: false,
    screen: displayResourceMonitor,
  },
  {
    id: 'project-gallery',
    title: 'Project Gallery',
    icon: icon('project-gallery.svg'),
    disabled: false,
    favourite: false,
    desktop_shortcut: false,
    screen: displayProjectGallery,
  },
  {
    id: 'todoist',
    title: 'Todoist',
    icon: icon('todoist.png'),
    disabled: false,
    favourite: false,
    desktop_shortcut: false,
    screen: displayTodoist,
  },
  {
    id: 'trash',
    title: 'Trash',
    icon: sys('user-trash-full.png'),
    disabled: false,
    favourite: false,
    desktop_shortcut: true,
    screen: displayTrash,
  },
  {
    id: 'gedit',
    title: 'Contact Me',
    icon: icon('gedit.png'),
    disabled: false,
    favourite: false,
    desktop_shortcut: true,
    screen: displayGedit,
  },
  {
    id: 'converter',
    title: 'Converter',
    icon: icon('calc.png'),
    disabled: false,
    favourite: false,
    desktop_shortcut: false,
    screen: displayConverter,
  },
  {
    id: 'qr-tool',
    title: 'QR Tool',
    icon: icon('qr.svg'),
    disabled: false,
    favourite: false,
    desktop_shortcut: false,
    screen: displayQrTool,
  },
  {
    id: 'regex-redactor',
    title: 'Regex Redactor',
    icon: './themes/Yaru/apps/regex-redactor.svg',
    disabled: false,
    favourite: false,
    desktop_shortcut: false,
    screen: displayRegexRedactor,
  },
  {
    id: 'ascii-art',
    title: 'ASCII Art',
    icon: icon('gedit.png'),
    disabled: false,
    favourite: false,
    desktop_shortcut: false,
    screen: displayAsciiArt,
  },
  {
    id: 'quote-generator',
    title: 'Quote Generator',
    icon: icon('quote.svg'),
    disabled: false,
    favourite: false,
    desktop_shortcut: false,
    screen: displayQuoteGenerator,
  },
  {
<<<<<<< HEAD
    id: 'jwt-inspector',
    title: 'JWT Inspector',
    icon: './themes/Yaru/apps/gedit.png',
    disabled: false,
    favourite: false,
    desktop_shortcut: false,
    screen: displayJwtInspector,
=======
    id: 'favicon-hash',
    title: 'Favicon Hash',
    icon: './themes/Yaru/apps/hash.svg',
    disabled: false,
    favourite: false,
    desktop_shortcut: false,
    screen: displayFaviconHash,

    id: 'cve-dashboard',
    title: 'CVE Dashboard',
    icon: './themes/Yaru/apps/calc.png',
    id: 'pcap-viewer',
    title: 'PCAP Viewer',
    icon: './themes/Yaru/apps/pcap-viewer.svg',
    disabled: false,
    favourite: false,
    desktop_shortcut: false,
    screen: displayPcapViewer,

    id: 'yara-tester',
    title: 'YARA Tester',
    icon: './themes/Yaru/apps/bash.png',
    disabled: false,
    favourite: false,
    desktop_shortcut: false,
    screen: displayYaraTester,
>>>>>>> 9f31b11f
  },
  {
    id: 'weather',
    title: 'Weather',
    icon: icon('weather.svg'),
    disabled: false,
    favourite: false,
    desktop_shortcut: false,
    screen: displayCveDashboard,
  },


  {
    id: 'mail-auth',
    title: 'Mail Auth',
    icon: './themes/Yaru/apps/mail-auth.svg',
    disabled: false,
    favourite: false,
    desktop_shortcut: false,
    screen: displayMailAuth,

    id: 'threat-modeler',
    title: 'Threat Modeler',
    icon: './themes/Yaru/apps/threat-modeler.svg',
    disabled: false,
    favourite: false,
    desktop_shortcut: false,
    screen: displayThreatModeler,
  },
  // Games are included so they appear alongside apps
  ...games,
];

    {
      id: 'weather',
      title: 'Weather',
      icon: './themes/Yaru/apps/weather.svg',
      disabled: false,
      favourite: false,
      desktop_shortcut: false,
      screen: displayWeather,
    },
    {
      id: 'cookie-jar',
      title: 'Cookie Jar',
      icon: './themes/Yaru/apps/cookie-jar.svg',
      disabled: false,
      favourite: false,
      desktop_shortcut: false,
      screen: displayCookieJar,
    },
    {
      id: 'content-fingerprint',
      title: 'Content Fingerprint',
      icon: './themes/Yaru/apps/content-fingerprint.svg',
      disabled: false,
      favourite: false,
      desktop_shortcut: false,
      screen: displayContentFingerprint,
    },
    {
      id: 'report-viewer',
      title: 'Report Viewer',
      icon: './themes/Yaru/apps/gedit.png',
      disabled: false,
      favourite: false,
      desktop_shortcut: false,
      screen: displayReportViewer,
    },
    // Games are included so they appear alongside apps
    ...games,
  ];

export default apps;<|MERGE_RESOLUTION|>--- conflicted
+++ resolved
@@ -647,7 +647,6 @@
     screen: displayQuoteGenerator,
   },
   {
-<<<<<<< HEAD
     id: 'jwt-inspector',
     title: 'JWT Inspector',
     icon: './themes/Yaru/apps/gedit.png',
@@ -655,7 +654,7 @@
     favourite: false,
     desktop_shortcut: false,
     screen: displayJwtInspector,
-=======
+
     id: 'favicon-hash',
     title: 'Favicon Hash',
     icon: './themes/Yaru/apps/hash.svg',
@@ -682,7 +681,6 @@
     favourite: false,
     desktop_shortcut: false,
     screen: displayYaraTester,
->>>>>>> 9f31b11f
   },
   {
     id: 'weather',
