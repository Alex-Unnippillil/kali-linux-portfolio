import React from 'react';
import dynamic from 'next/dynamic';
import ReactGA from 'react-ga4';

import { displayX } from './components/apps/x';
import { displaySpotify } from './components/apps/spotify';
import { displayVsCode } from './components/apps/vscode';
import { displaySettings } from './components/apps/settings';
import { displayChrome } from './components/apps/chrome';
import { displayTrash } from './components/apps/trash';
import { displayGedit } from './components/apps/gedit';
import { displayAboutAlex } from './components/apps/alex';
import { displayTodoist } from './components/apps/todoist';
import { displayYouTube } from './components/apps/youtube';
import { displayWeather } from './components/apps/weather';
import { displayConverter } from './components/apps/converter';
import { displayKeyConverter } from './components/apps/key-converter';
import { displayQrTool } from './components/apps/qr_tool';
import { displayRegexRedactor } from './components/apps/regex-redactor';
import { displayAsciiArt } from './components/apps/ascii_art';
import { displayResourceMonitor } from './components/apps/resource_monitor';
import { displayQuoteGenerator } from './components/apps/quote_generator';
import { displayCvssCalculator } from './components/apps/cvss-calculator';
import { displayProjectGallery } from './components/apps/project-gallery';
<<<<<<< HEAD
import { displayMitreSelector } from './components/apps/mitre-selector';
=======
import { displayFileSignature } from './components/apps/file-signature';

import { displayPlistInspector } from './components/apps/plist-inspector';

import { displaySpfFlattener } from './components/apps/spf-flattener';

import { displayHibpCheck } from './components/apps/hibp-check';

import { displayJwsJweWorkbench } from './components/apps/jws-jwe-workbench';

import { displayCaaChecker } from './components/apps/caa-checker';

>>>>>>> 371955e9

export const THEME = process.env.NEXT_PUBLIC_THEME || 'Yaru';
export const icon = (name) => `./themes/${THEME}/apps/${name}`;
export const sys = (name) => `./themes/${THEME}/system/${name}`;

const createDynamicApp = (path, name) =>
  dynamic(
    () =>
      import(`./components/apps/${path}`).then((mod) => {
        ReactGA.event({ category: 'Application', action: `Loaded ${name}` });
        return mod.default;
      }),
    {
      ssr: false,
      loading: () => (
        <div className="h-full w-full flex items-center justify-center bg-panel text-white">
          {`Loading ${name}...`}
        </div>
      ),
    }
  );

const createDisplay = (Component) => {
  const DisplayComponent = (addFolder, openApp) => (
    <Component addFolder={addFolder} openApp={openApp} />
  );
  DisplayComponent.displayName = Component.displayName || Component.name || 'Component';
  return DisplayComponent;
};

// Dynamic applications and games
const TerminalApp = createDynamicApp('terminal', 'Terminal');
const CalcApp = createDynamicApp('calc', 'Calc');
const TicTacToeApp = createDynamicApp('tictactoe', 'Tic Tac Toe');
const ChessApp = createDynamicApp('chess', 'Chess');
const ConnectFourApp = createDynamicApp('connect-four', 'Connect Four');
const HangmanApp = createDynamicApp('hangman', 'Hangman');
const FroggerApp = createDynamicApp('frogger', 'Frogger');
const FlappyBirdApp = createDynamicApp('flappy-bird', 'Flappy Bird');
const Game2048App = createDynamicApp('2048', '2048');
const SnakeApp = createDynamicApp('snake', 'Snake');
const MemoryApp = createDynamicApp('memory', 'Memory');
const MinesweeperApp = createDynamicApp('minesweeper', 'Minesweeper');
const PongApp = createDynamicApp('pong', 'Pong');
const PacmanApp = createDynamicApp('pacman', 'Pacman');
const CarRacerApp = createDynamicApp('car-racer', 'Car Racer');
const PlatformerApp = createDynamicApp('platformer', 'Platformer');
const BattleshipApp = createDynamicApp('battleship', 'Battleship');
const CheckersApp = createDynamicApp('checkers', 'Checkers');
const ReversiApp = createDynamicApp('reversi', 'Reversi');
const SimonApp = createDynamicApp('simon', 'Simon');
const SokobanApp = createDynamicApp('sokoban', 'Sokoban');
const SolitaireApp = createDynamicApp('solitaire', 'Solitaire');
const TowerDefenseApp = createDynamicApp('tower-defense', 'Tower Defense');
const WordSearchApp = createDynamicApp('word-search', 'Word Search');
const WordleApp = createDynamicApp('wordle', 'Wordle');
const BlackjackApp = createDynamicApp('blackjack', 'Blackjack');
const BreakoutApp = createDynamicApp('breakout', 'Breakout');
const AsteroidsApp = createDynamicApp('asteroids', 'Asteroids');
const SudokuApp = createDynamicApp('sudoku', 'Sudoku');
const SpaceInvadersApp = createDynamicApp('space-invaders', 'Space Invaders');
const NonogramApp = createDynamicApp('nonogram', 'Nonogram');
const TetrisApp = createDynamicApp('tetris', 'Tetris');
const CandyCrushApp = createDynamicApp('candy-crush', 'Candy Crush');
const MailAuthApp = createDynamicApp('mail-auth', 'Mail Auth');

const MailSecurityMatrixApp = createDynamicApp(
  'mail-security-matrix',
  'Mail Security Matrix'
);

const DnssecValidatorApp = createDynamicApp('dnssec-validator', 'DNSSEC Validator');

const CveDashboardApp = createDynamicApp('cve-dashboard', 'CVE Dashboard');

const GomokuApp = createDynamicApp('gomoku', 'Gomoku');
const PinballApp = createDynamicApp('pinball', 'Pinball');
const FaviconHashApp = createDynamicApp('favicon-hash', 'Favicon Hash');

const PcapViewerApp = createDynamicApp('pcap-viewer', 'PCAP Viewer');

const SqliteViewerApp = createDynamicApp('sqlite-viewer', 'SQLite Viewer');

const YaraTesterApp = createDynamicApp('yara-tester', 'YARA Tester');

const ThreatModelerApp = createDynamicApp('threat-modeler', 'Threat Modeler');

const ContentFingerprintApp = createDynamicApp('content-fingerprint', 'Content Fingerprint');
const SshFingerprintApp = createDynamicApp('ssh-fingerprint', 'SSH Fingerprint');
const NmapViewerApp = createDynamicApp('nmap-viewer', 'Nmap Viewer');

const ReportViewerApp = createDynamicApp('report-viewer', 'Report Viewer');

const HstsPreloadApp = createDynamicApp('hsts-preload', 'HSTS Preload');
const CookieJarApp = createDynamicApp('cookie-jar', 'Cookie Jar');
const TorExitCheckApp = createDynamicApp('tor-exit-check', 'Tor Exit Check');

const WaybackViewerApp = createDynamicApp('wayback-viewer', 'Wayback Viewer');

const RobotsAuditorApp = createDynamicApp('robots-auditor', 'Robots Auditor');

const Ipv6SlaacApp = createDynamicApp('ipv6-slaac', 'IPv6 SLAAC');

const AsnExplorerApp = createDynamicApp('asn-explorer', 'ASN Explorer');

const ArgonBcryptDemoApp = createDynamicApp('argon-bcrypt-demo', 'Argon/Bcrypt Demo');

const PkceHelperApp = createDynamicApp('pkce-helper', 'PKCE Helper');

const CsrGeneratorApp = createDynamicApp('csr-generator', 'CSR Generator');

const OpenRedirectLabApp = createDynamicApp('open-redirect-lab', 'Open Redirect Lab');

const SameSiteLabApp = createDynamicApp('samesite-lab', 'SameSite Lab');

const SitemapHeatmapApp = createDynamicApp('sitemap-heatmap', 'Sitemap Heatmap');

const MetaInspectorApp = createDynamicApp('meta-inspector', 'Meta Inspector');

const RedirectVisualizerApp = createDynamicApp(
  'redirect-visualizer',
  'Redirect Visualizer'
);

const Http3ProbeApp = createDynamicApp('http3-probe', 'HTTP/3 Probe');

const CspReporterApp = createDynamicApp('csp-reporter', 'CSP Reporter');

const IpDnsLeakApp = createDynamicApp('ip-dns-leak', 'IP/DNS Leak');

const EmlMsgParserApp = createDynamicApp('eml-msg-parser', 'EML/MSG Parser');

const PrefetchJumplistApp = createDynamicApp(
  'prefetch-jumplist',
  'Prefetch JumpList'
);


const TimelineBuilderApp = createDynamicApp('timeline-builder', 'Timeline Builder');



const displayTerminal = createDisplay(TerminalApp);
const displayTerminalCalc = createDisplay(CalcApp);
const displayTicTacToe = createDisplay(TicTacToeApp);
const displayChess = createDisplay(ChessApp);
const displayConnectFour = createDisplay(ConnectFourApp);
const displayHangman = createDisplay(HangmanApp);
const displayFrogger = createDisplay(FroggerApp);
const displayFlappyBird = createDisplay(FlappyBirdApp);
const display2048 = createDisplay(Game2048App);
const displaySnake = createDisplay(SnakeApp);
const displayMemory = createDisplay(MemoryApp);
const displayMinesweeper = createDisplay(MinesweeperApp);
const displayPong = createDisplay(PongApp);
const displayPacman = createDisplay(PacmanApp);
const displayCarRacer = createDisplay(CarRacerApp);
const displayPlatformer = createDisplay(PlatformerApp);
const displayBattleship = createDisplay(BattleshipApp);
const displayCheckers = createDisplay(CheckersApp);
const displayReversi = createDisplay(ReversiApp);
const displaySimon = createDisplay(SimonApp);
const displaySokoban = createDisplay(SokobanApp);
const displaySolitaire = createDisplay(SolitaireApp);
const displayTowerDefense = createDisplay(TowerDefenseApp);
const displayWordSearch = createDisplay(WordSearchApp);
const displayWordle = createDisplay(WordleApp);
const displayBlackjack = createDisplay(BlackjackApp);
const displayBreakout = createDisplay(BreakoutApp);
const displayAsteroids = createDisplay(AsteroidsApp);
const displaySudoku = createDisplay(SudokuApp);
const displaySpaceInvaders = createDisplay(SpaceInvadersApp);
const displayNonogram = createDisplay(NonogramApp);
const displayTetris = createDisplay(TetrisApp);
const displayCandyCrush = createDisplay(CandyCrushApp);
const displayCtSearch = createDisplay(CtSearchApp);

const displayMailAuth = createDisplay(MailAuthApp);
const displayMailSecurityMatrix = createDisplay(MailSecurityMatrixApp);

const displayDnssecValidator = createDisplay(DnssecValidatorApp);

const displayCveDashboard = createDisplay(CveDashboardApp);

const displayGomoku = createDisplay(GomokuApp);
const displayPinball = createDisplay(PinballApp);
const displayFaviconHash = createDisplay(FaviconHashApp);

const displayPcapViewer = createDisplay(PcapViewerApp);

const displaySqliteViewer = createDisplay(SqliteViewerApp);

const displayYaraTester = createDisplay(YaraTesterApp);

const displayThreatModeler = createDisplay(ThreatModelerApp);

const displayContentFingerprint = createDisplay(ContentFingerprintApp);
const displaySshFingerprint = createDisplay(SshFingerprintApp);
const displayNmapViewer = createDisplay(NmapViewerApp);

const displayReportViewer = createDisplay(ReportViewerApp);

const displayHstsPreload = createDisplay(HstsPreloadApp);
const displayCookieJar = createDisplay(CookieJarApp);
const displayTorExitCheck = createDisplay(TorExitCheckApp);

const displayWaybackViewer = createDisplay(WaybackViewerApp);

const displayRobotsAuditor = createDisplay(RobotsAuditorApp);


const displayTimelineBuilder = createDisplay(TimelineBuilderApp);

const displayEmlMsgParser = createDisplay(EmlMsgParserApp);


const displayPrefetchJumplist = createDisplay(PrefetchJumplistApp);


const displayIpDnsLeak = createDisplay(IpDnsLeakApp);

const displayIpv6Slaac = createDisplay(Ipv6SlaacApp);

const displayAsnExplorer = createDisplay(AsnExplorerApp);

const displayArgonBcryptDemo = createDisplay(ArgonBcryptDemoApp);

const displayPkceHelper = createDisplay(PkceHelperApp);

const displayCsrGenerator = createDisplay(CsrGeneratorApp);

const displayOpenRedirectLab = createDisplay(OpenRedirectLabApp);

const displaySameSiteLab = createDisplay(SameSiteLabApp);


const displayCspReporter = createDisplay(CspReporterApp);

const displaySitemapHeatmap = createDisplay(SitemapHeatmapApp);

const displayMetaInspector = createDisplay(MetaInspectorApp);


const displayRedirectVisualizer = createDisplay(RedirectVisualizerApp);

const displayHttp3Probe = createDisplay(Http3ProbeApp);


 


// Default window sizing for games to prevent oversized frames
const gameDefaults = {
  defaultWidth: 50,
  defaultHeight: 60,
};

// Games list used for the "Games" folder on the desktop
const gameList = [
  {
    id: '2048',
    title: '2048',
    icon: icon('2048.svg'),
    disabled: false,
    favourite: false,
    desktop_shortcut: false,
    screen: display2048,
    defaultWidth: 35,
    defaultHeight: 45,
  },
  {
    id: 'asteroids',
    title: 'Asteroids',
    icon: icon('asteroids.svg'),
    disabled: false,
    favourite: false,
    desktop_shortcut: false,
    screen: displayAsteroids,
  },
  {
    id: 'battleship',
    title: 'Battleship',
    icon: icon('battleship.svg'),
    disabled: false,
    favourite: false,
    desktop_shortcut: false,
    screen: displayBattleship,
  },
  {
    id: 'blackjack',
    title: 'Blackjack',
    icon: icon('blackjack.svg'),
    disabled: false,
    favourite: false,
    desktop_shortcut: false,
    screen: displayBlackjack,
  },
  {
    id: 'breakout',
    title: 'Breakout',
    icon: icon('breakout.svg'),
    disabled: false,
    favourite: false,
    desktop_shortcut: false,
    screen: displayBreakout,
  },
  {
    id: 'car-racer',
    title: 'Car Racer',
    icon: icon('car-racer.svg'),
    disabled: false,
    favourite: false,
    desktop_shortcut: false,
    screen: displayCarRacer,
  },
  {
    id: 'checkers',
    title: 'Checkers',
    icon: icon('checkers.svg'),
    disabled: false,
    favourite: false,
    desktop_shortcut: false,
    screen: displayCheckers,
  },
  {
    id: 'chess',
    title: 'Chess',
    icon: icon('chess.svg'),
    disabled: false,
    favourite: false,
    desktop_shortcut: false,
    screen: displayChess,
  },
  {
    id: 'connect-four',
    title: 'Connect Four',
    icon: icon('connect-four.svg'),
    disabled: false,
    favourite: false,
    desktop_shortcut: false,
    screen: displayConnectFour,
  },
  {
    id: 'frogger',
    title: 'Frogger',
    icon: icon('frogger.svg'),
    disabled: false,
    favourite: false,
    desktop_shortcut: false,
    screen: displayFrogger,
  },
  {
    id: 'hangman',
    title: 'Hangman',
    icon: icon('hangman.svg'),
    disabled: false,
    favourite: false,
    desktop_shortcut: false,
    screen: displayHangman,
  },
  {
    id: 'memory',
    title: 'Memory',
    icon: icon('memory.svg'),
    disabled: false,
    favourite: false,
    desktop_shortcut: false,
    screen: displayMemory,
  },
  {
    id: 'minesweeper',
    title: 'Minesweeper',
    icon: icon('minesweeper.svg'),
    disabled: false,
    favourite: false,
    desktop_shortcut: false,
    screen: displayMinesweeper,
  },
  {
    id: 'pacman',
    title: 'Pacman',
    icon: icon('pacman.svg'),
    disabled: false,
    favourite: false,
    desktop_shortcut: false,
    screen: displayPacman,
  },
  {
    id: 'platformer',
    title: 'Platformer',
    icon: icon('platformer.svg'),
    disabled: false,
    favourite: false,
    desktop_shortcut: false,
    screen: displayPlatformer,
  },
  {
    id: 'pong',
    title: 'Pong',
    icon: icon('pong.svg'),
    disabled: false,
    favourite: false,
    desktop_shortcut: false,
    screen: displayPong,
  },
  {
    id: 'reversi',
    title: 'Reversi',
    icon: icon('reversi.svg'),
    disabled: false,
    favourite: false,
    desktop_shortcut: false,
    screen: displayReversi,
  },
  {
    id: 'simon',
    title: 'Simon',
    icon: icon('simon.svg'),
    disabled: false,
    favourite: false,
    desktop_shortcut: false,
    screen: displaySimon,
  },
  {
    id: 'snake',
    title: 'Snake',
    icon: icon('snake.svg'),
    disabled: false,
    favourite: false,
    desktop_shortcut: false,
    screen: displaySnake,
  },
  {
    id: 'sokoban',
    title: 'Sokoban',
    icon: icon('sokoban.svg'),
    disabled: false,
    favourite: false,
    desktop_shortcut: false,
    screen: displaySokoban,
  },
  {
    id: 'solitaire',
    title: 'Solitaire',
    icon: icon('solitaire.svg'),
    disabled: false,
    favourite: false,
    desktop_shortcut: false,
    screen: displaySolitaire,
  },
  {
    id: 'tictactoe',
    title: 'Tic Tac Toe',
    icon: icon('tictactoe.svg'),
    disabled: false,
    favourite: false,
    desktop_shortcut: false,
    screen: displayTicTacToe,
  },
  {
    id: 'tetris',
    title: 'Tetris',
    icon: icon('tetris.svg'),
    disabled: false,
    favourite: false,
    desktop_shortcut: false,
    screen: displayTetris,
  },
  {
    id: 'tower-defense',
    title: 'Tower Defense',
    icon: icon('tower-defense.svg'),
    disabled: false,
    favourite: false,
    desktop_shortcut: false,
    screen: displayTowerDefense,
  },
  {
    id: 'word-search',
    title: 'Word Search',
    icon: icon('word-search.svg'),
    disabled: false,
    favourite: false,
    desktop_shortcut: false,
    screen: displayWordSearch,
  },
  {
    id: 'wordle',
    title: 'Wordle',
    icon: icon('wordle.svg'),
    disabled: false,
    favourite: false,
    desktop_shortcut: false,
    screen: displayWordle,
  },
  {
    id: 'nonogram',
    title: 'Nonogram',
    icon: icon('nonogram.svg'),
    disabled: false,
    favourite: false,
    desktop_shortcut: false,
    screen: displayNonogram,
  },
  {
    id: 'space-invaders',
    title: 'Space Invaders',
    icon: icon('space-invaders.svg'),
    disabled: false,
    favourite: false,
    desktop_shortcut: false,
    screen: displaySpaceInvaders,
  },
  {
    id: 'sudoku',
    title: 'Sudoku',
    icon: icon('sudoku.svg'),
    disabled: false,
    favourite: false,
    desktop_shortcut: false,
    screen: displaySudoku,
  },
  {
    id: 'flappy-bird',
    title: 'Flappy Bird',
    icon: icon('flappy-bird.svg'),
    disabled: false,
    favourite: false,
    desktop_shortcut: false,
    screen: displayFlappyBird,
  },
  {
    id: 'candy-crush',
    title: 'Candy Crush',
    icon: icon('candy-crush.svg'),
    disabled: false,
    favourite: false,
    desktop_shortcut: false,
    screen: displayCandyCrush,
  },
  {
    id: 'gomoku',
    title: 'Gomoku',
    icon: icon('gomoku.svg'),
    disabled: false,
    favourite: false,
    desktop_shortcut: false,
    screen: displayGomoku,
  },
  {
    id: 'pinball',
    title: 'Pinball',
    icon: icon('pinball.svg'),
    disabled: false,
    favourite: false,
    desktop_shortcut: false,
    screen: displayPinball,
  },
];

export const games = gameList.map((game) => ({ ...gameDefaults, ...game }));

const apps = [
  {
    id: 'chrome',
    title: 'Firefox',
    icon: icon('kali-browser.svg'),
    disabled: false,
    favourite: true,
    desktop_shortcut: true,
    screen: displayChrome,
  },
  {
    id: 'calc',
    title: 'Calc',
    icon: icon('calc.png'),
    disabled: false,
    favourite: false,
    desktop_shortcut: false,
    screen: displayTerminalCalc,
    resizable: false,
    allowMaximize: false,
    defaultWidth: 25,
    defaultHeight: 40,
  },
  {
    id: 'terminal',
    title: 'Terminal',
    icon: icon('bash.png'),
    disabled: false,
    favourite: true,
    desktop_shortcut: false,
    screen: displayTerminal,
  },
  {
    id: 'vscode',
    title: 'Visual Studio Code',
    icon: icon('vscode.png'),
    disabled: false,
    favourite: true,
    desktop_shortcut: false,
    screen: displayVsCode,
  },
  {
    id: 'x',
    title: 'X',
    icon: icon('x.png'),
    disabled: false,
    favourite: true,
    desktop_shortcut: false,
    screen: displayX,
  },
  {
    id: 'spotify',
    title: 'Spotify',
    icon: icon('spotify.svg'),
    disabled: false,
    favourite: true,
    desktop_shortcut: false,
    screen: displaySpotify,
  },
  {
    id: 'youtube',
    title: 'YouTube',
    icon: icon('youtube.svg'),
    disabled: false,
    favourite: true,
    desktop_shortcut: false,
    screen: displayYouTube,
  },
  {
    id: 'about-alex',
    title: 'About Alex',
    icon: sys('user-home.png'),
    disabled: false,
    favourite: true,
    desktop_shortcut: true,
    screen: displayAboutAlex,
  },
  {
    id: 'settings',
    title: 'Settings',
    icon: icon('gnome-control-center.png'),
    disabled: false,
    favourite: true,
    desktop_shortcut: false,
    screen: displaySettings,
  },
  {
    id: 'resource-monitor',
    title: 'Resource Monitor',
    icon: icon('resource-monitor.svg'),
    disabled: false,
    favourite: false,
    desktop_shortcut: false,
    screen: displayResourceMonitor,
  },
  {
    id: 'ip-dns-leak',
    title: 'IP/DNS Leak',
    icon: icon('resource-monitor.svg'),
    disabled: false,
    favourite: false,
    desktop_shortcut: false,
    screen: displayIpDnsLeak,
  },
  {
    id: 'project-gallery',
    title: 'Project Gallery',
    icon: icon('project-gallery.svg'),
    disabled: false,
    favourite: false,
    desktop_shortcut: false,
    screen: displayProjectGallery,
  },
  {
    id: 'todoist',
    title: 'Todoist',
    icon: icon('todoist.png'),
    disabled: false,
    favourite: false,
    desktop_shortcut: false,
    screen: displayTodoist,
  },
  {
    id: 'trash',
    title: 'Trash',
    icon: sys('user-trash-full.png'),
    disabled: false,
    favourite: false,
    desktop_shortcut: true,
    screen: displayTrash,
  },
  {
    id: 'gedit',
    title: 'Contact Me',
    icon: icon('gedit.png'),
    disabled: false,
    favourite: false,
    desktop_shortcut: true,
    screen: displayGedit,
  },
  {
    id: 'converter',
    title: 'Converter',
    icon: icon('calc.png'),
    disabled: false,
    favourite: false,
    desktop_shortcut: false,
    screen: displayConverter,
  },
  {
    id: 'key-converter',
    title: 'Key Converter',
    icon: icon('hash.svg'),
    disabled: false,
    favourite: false,
    desktop_shortcut: false,
    screen: displayKeyConverter,
  },
  {
    id: 'qr-tool',
    title: 'QR Tool',
    icon: icon('qr.svg'),
    disabled: false,
    favourite: false,
    desktop_shortcut: false,
    screen: displayQrTool,
  },
  {
    id: 'regex-redactor',
    title: 'Regex Redactor',
    icon: './themes/Yaru/apps/regex-redactor.svg',
    disabled: false,
    favourite: false,
    desktop_shortcut: false,
    screen: displayRegexRedactor,
  },
  {
    id: 'ascii-art',
    title: 'ASCII Art',
    icon: icon('gedit.png'),
    disabled: false,
    favourite: false,
    desktop_shortcut: false,
    screen: displayAsciiArt,
  },
  {
    id: 'quote-generator',
    title: 'Quote Generator',
    icon: icon('quote.svg'),
    disabled: false,
    favourite: false,
    desktop_shortcut: false,
  {
    id: 'cvss-calculator',
    title: 'CVSS Calculator',
    icon: icon('calc.png'),
    disabled: false,
    favourite: false,
    desktop_shortcut: false,
    screen: displayCvssCalculator,
    id: 'caa-checker',
    title: 'CAA Checker',
    icon: icon('mail-auth.svg'),
    disabled: false,
    favourite: false,
    desktop_shortcut: false,
    screen: displayCaaChecker,
  },
  {
    id: 'jws-jwe-workbench',
    title: 'JWS/JWE Workbench',
    icon: icon('hash.svg'),
    disabled: false,
    favourite: false,
    desktop_shortcut: false,
    screen: displayJwsJweWorkbench,
  },
  {
    id: 'pkce-helper',
    title: 'PKCE Helper',
    icon: icon('calc.png'),
    disabled: false,
    favourite: false,
    desktop_shortcut: false,
    screen: displayPkceHelper,
  },
  {
    id: 'timeline-builder',
    title: 'Timeline Builder',
    icon: icon('project-gallery.svg'),
    disabled: false,
    favourite: false,
    desktop_shortcut: false,
    screen: displayTimelineBuilder,
  },
  {
    id: 'ct-search',
    title: 'CT Search',
    icon: icon('hash.svg'),
    disabled: false,
    favourite: false,
    desktop_shortcut: false,
    screen: displayCtSearch,
  },

  {
    id: 'favicon-hash',
    title: 'Favicon Hash',
    icon: './themes/Yaru/apps/hash.svg',
    disabled: false,
    favourite: false,
    desktop_shortcut: false,
    screen: displayFaviconHash,
  },
  {



    icon: icon('calc.png'),



    id: 'cve-dashboard',
    title: 'CVE Dashboard',
    icon: './themes/Yaru/apps/calc.png',
    disabled: false,
    favourite: false,
    desktop_shortcut: false,
    screen: displayCveDashboard,
  },
  {
    id: 'pcap-viewer',
    title: 'PCAP Viewer',
    icon: './themes/Yaru/apps/pcap-viewer.svg',
    disabled: false,
    favourite: false,
    desktop_shortcut: false,


  },
  {
    id: 'sqlite-viewer',
    title: 'SQLite Viewer',
    icon: './themes/Yaru/apps/gedit.png',
    disabled: false,
    favourite: false,
    desktop_shortcut: false,
    screen: displaySqliteViewer,



    screen: displayPcapViewer,
  },
  {
    id: 'yara-tester',
    title: 'YARA Tester',
    icon: './themes/Yaru/apps/bash.png',
    disabled: false,
    favourite: false,
    desktop_shortcut: false,
    screen: displayYaraTester,
  },
  {
    id: 'plist-inspector',
    title: 'Plist Inspector',
    icon: icon('gedit.png'),
    disabled: false,
    favourite: false,
    desktop_shortcut: false,
    screen: displayPlistInspector,
  },
  {
    id: 'weather',
    title: 'Weather',
    icon: './themes/Yaru/apps/weather.svg',
    disabled: false,
    favourite: false,
    desktop_shortcut: false,
    screen: displayWeather,
  },
  {
    id: 'cookie-jar',
    title: 'Cookie Jar',
    icon: './themes/Yaru/apps/cookie-jar.svg',
    disabled: false,
    favourite: false,
    desktop_shortcut: false,
    screen: displayCookieJar,
  },
  {
    id: 'content-fingerprint',
    title: 'Content Fingerprint',
    icon: './themes/Yaru/apps/content-fingerprint.svg',
    disabled: false,
    favourite: false,
    desktop_shortcut: false,
    screen: displayContentFingerprint,
  },
  {
    id: 'nmap-viewer',
    title: 'Nmap Viewer',
    icon: './themes/Yaru/apps/resource-monitor.svg',
    disabled: false,
    favourite: false,
    desktop_shortcut: false,
    screen: displayNmapViewer,
  },
  {
    id: 'report-viewer',
    title: 'Report Viewer',
    icon: './themes/Yaru/apps/gedit.png',
    disabled: false,
    favourite: false,
    desktop_shortcut: false,
    screen: displayReportViewer,
  },
  {
    id: 'prefetch-jumplist',
    title: 'Prefetch JumpList',
    icon: './themes/Yaru/apps/gedit.png',
    disabled: false,
    favourite: false,
    desktop_shortcut: false,
    screen: displayPrefetchJumplist,
  },


  },
  {
    id: 'spf-flattener',
    title: 'SPF Flattener',
    icon: './themes/Yaru/apps/spf-flattener.svg',
    disabled: false,
    favourite: false,
    desktop_shortcut: false,
    screen: displaySpfFlattener,
  },



  {
    id: 'sitemap-heatmap',
    title: 'Sitemap Heatmap',
    icon: './themes/Yaru/apps/resource-monitor.svg',
    disabled: false,
    favourite: false,
    desktop_shortcut: false,
    screen: displaySitemapHeatmap,

  },
  {
    id: 'mail-auth',
    title: 'Mail Auth',
    icon: './themes/Yaru/apps/mail-auth.svg',
    disabled: false,
    favourite: false,
    desktop_shortcut: false,
    screen: displayMailAuth,
  },
  {


    id: 'mail-security-matrix',
    title: 'Mail Security Matrix',
    icon: './themes/Yaru/apps/mail-auth.svg',
    disabled: false,
    favourite: false,
    desktop_shortcut: false,
    screen: displayMailSecurityMatrix,
  },
  {



    id: 'threat-modeler',
    title: 'Threat Modeler',
    icon: './themes/Yaru/apps/threat-modeler.svg',
    disabled: false,
    favourite: false,
    desktop_shortcut: false,
    screen: displayThreatModeler,
  },
  {
<<<<<<< HEAD
    id: 'mitre-selector',
    title: 'MITRE Selector',
    icon: './themes/Yaru/apps/threat-modeler.svg',
    disabled: false,
    favourite: false,
    desktop_shortcut: false,
    screen: displayMitreSelector,
  },
=======
    id: 'tor-exit-check',
    title: 'Tor Exit Check',


    id: 'wayback-viewer',
    title: 'Wayback Viewer',
    icon: './themes/Yaru/apps/kali-browser.svg',
    disabled: false,
    favourite: false,
    desktop_shortcut: false,
    screen: displayWaybackViewer,
  },


    id: 'robots-auditor',
    title: 'Robots Auditor',

    id: 'eml-msg-parser',
    title: 'EML/MSG Parser',
    icon: './themes/Yaru/apps/mail-auth.svg',
    disabled: false,
    favourite: false,
    desktop_shortcut: false,
    screen: displayEmlMsgParser,


    id: 'ipv6-slaac',
    title: 'IPv6 SLAAC',
    icon: icon('calc.png'),
    disabled: false,
    favourite: false,
    desktop_shortcut: false,
    screen: displayIpv6Slaac,


    id: 'csp-reporter',
    title: 'CSP Reporter',

    id: 'cookie-jar',
    title: 'Cookie Jar',
    icon: './themes/Yaru/apps/cookie-jar.svg',
    disabled: false,
    favourite: false,
    desktop_shortcut: false,
    screen: displayCookieJar,
  },
  {
    id: 'content-fingerprint',
    title: 'Content Fingerprint',
    icon: './themes/Yaru/apps/content-fingerprint.svg',
    disabled: false,
    favourite: false,
    desktop_shortcut: false,
    screen: displayContentFingerprint,
  },
  {
    id: 'file-signature',
    title: 'File Signature',
    icon: './themes/Yaru/apps/hash.svg',
    disabled: false,
    favourite: false,
    desktop_shortcut: false,
    screen: displayFileSignature,
  },
  {

    id: 'nmap-viewer',
    title: 'Nmap Viewer',
    icon: './themes/Yaru/apps/resource-monitor.svg',
    disabled: false,
    favourite: false,
    desktop_shortcut: false,
    screen: displayNmapViewer,
  },
  {
    id: 'report-viewer',
    title: 'Report Viewer',
    icon: './themes/Yaru/apps/gedit.png',
    disabled: false,
    favourite: false,
    desktop_shortcut: false,
    screen: displayReportViewer,
  },

  {

    id: 'hibp-check',
    title: 'HIBP Check',
    icon: icon('hash.svg'),
    disabled: false,
    favourite: false,
    desktop_shortcut: false,
    screen: displayHibpCheck,

    id: 'open-redirect-lab',
    title: 'Open Redirect Lab',
    icon: icon('gedit.png'),
    disabled: false,
    favourite: false,
    desktop_shortcut: false,
    screen: displayOpenRedirectLab,

    screen: displayCspReporter,

    screen: displayReportViewer,
  },
  {
    id: 'hsts-preload',
    title: 'HSTS Preload',
    icon: './themes/Yaru/apps/hash.svg',
    disabled: false,
    favourite: false,
    desktop_shortcut: false,
    screen: displayTorExitCheck,
  },

    screen: displayHstsPreload,

    id: 'dnssec-validator',
    title: 'DNSSEC Validator',
    icon: './themes/Yaru/apps/bash.png',
    disabled: false,
    favourite: false,
    desktop_shortcut: false,

    screen: displayRobotsAuditor,
  },
    screen: displayDnssecValidator,

  },



>>>>>>> 371955e9
  // Games are included so they appear alongside apps
  ...games,
];



    {
      id: 'weather',
      title: 'Weather',
      icon: './themes/Yaru/apps/weather.svg',
      disabled: false,
      favourite: false,
      desktop_shortcut: false,
      screen: displayWeather,
    },
    {
      id: 'cookie-jar',
      title: 'Cookie Jar',
      icon: './themes/Yaru/apps/cookie-jar.svg',
      disabled: false,
      favourite: false,
      desktop_shortcut: false,
      screen: displayCookieJar,
    },
    {
      id: 'asn-explorer',
      title: 'ASN Explorer',
      icon: './themes/Yaru/apps/resource-monitor.svg',
      disabled: false,
      favourite: false,
      desktop_shortcut: false,
      screen: displayAsnExplorer,
      id: 'argon-bcrypt-demo',
      title: 'Argon/Bcrypt Demo',
      icon: './themes/Yaru/apps/hash.svg',
      disabled: false,
      favourite: false,
      desktop_shortcut: false,
      screen: displayArgonBcryptDemo,

      id: 'samesite-lab',
      title: 'SameSite Lab',
      icon: './themes/Yaru/apps/cookie-jar.svg',
      disabled: false,
      favourite: false,
      desktop_shortcut: false,
      screen: displaySameSiteLab,
    },
    {
      id: 'content-fingerprint',
      title: 'Content Fingerprint',
      icon: './themes/Yaru/apps/content-fingerprint.svg',
      disabled: false,
      favourite: false,
      desktop_shortcut: false,
      screen: displayContentFingerprint,
    },
    {
      id: 'ssh-fingerprint',
      title: 'SSH Fingerprint',

      id: 'csr-generator',
      title: 'CSR Generator',
      icon: './themes/Yaru/apps/hash.svg',
      disabled: false,
      favourite: false,
      desktop_shortcut: false,
      screen: displaySshFingerprint,

      screen: displayCsrGenerator,
    },
    {

      id: 'meta-inspector',
      title: 'Meta Inspector',
      icon: './themes/Yaru/apps/kali-browser.svg',
      disabled: false,
      favourite: false,
      desktop_shortcut: false,
      screen: displayMetaInspector,
    },
    {

      id: 'nmap-viewer',
      title: 'Nmap Viewer',
      icon: './themes/Yaru/apps/resource-monitor.svg',
      disabled: false,
      favourite: false,
      desktop_shortcut: false,
      screen: displayNmapViewer,
    },
    {
      id: 'report-viewer',
      title: 'Report Viewer',
      icon: './themes/Yaru/apps/gedit.png',
      disabled: false,
      favourite: false,
      desktop_shortcut: false,
      screen: displayReportViewer,
    },
    {
      id: 'redirect-visualizer',
      title: 'Redirect Visualizer',

      id: 'http3-probe',
      title: 'HTTP/3 Probe',
      icon: './themes/Yaru/apps/resource-monitor.svg',
      disabled: false,
      favourite: false,
      desktop_shortcut: false,
      screen: displayRedirectVisualizer,

      screen: displayHttp3Probe,
    },
    // Games are included so they appear alongside apps
    ...games,
  ];


export default apps;<|MERGE_RESOLUTION|>--- conflicted
+++ resolved
@@ -22,9 +22,8 @@
 import { displayQuoteGenerator } from './components/apps/quote_generator';
 import { displayCvssCalculator } from './components/apps/cvss-calculator';
 import { displayProjectGallery } from './components/apps/project-gallery';
-<<<<<<< HEAD
 import { displayMitreSelector } from './components/apps/mitre-selector';
-=======
+
 import { displayFileSignature } from './components/apps/file-signature';
 
 import { displayPlistInspector } from './components/apps/plist-inspector';
@@ -37,7 +36,6 @@
 
 import { displayCaaChecker } from './components/apps/caa-checker';
 
->>>>>>> 371955e9
 
 export const THEME = process.env.NEXT_PUBLIC_THEME || 'Yaru';
 export const icon = (name) => `./themes/${THEME}/apps/${name}`;
@@ -1023,7 +1021,6 @@
     screen: displayThreatModeler,
   },
   {
-<<<<<<< HEAD
     id: 'mitre-selector',
     title: 'MITRE Selector',
     icon: './themes/Yaru/apps/threat-modeler.svg',
@@ -1032,7 +1029,7 @@
     desktop_shortcut: false,
     screen: displayMitreSelector,
   },
-=======
+
     id: 'tor-exit-check',
     title: 'Tor Exit Check',
 
@@ -1166,7 +1163,6 @@
 
 
 
->>>>>>> 371955e9
   // Games are included so they appear alongside apps
   ...games,
 ];
