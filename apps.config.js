import React from 'react';
import dynamic from 'next/dynamic';
import ReactGA from 'react-ga4';

import { displayX } from './components/apps/x';
import { displaySpotify } from './components/apps/spotify';
import { displayVsCode } from './components/apps/vscode';
import { displaySettings } from './components/apps/settings';
import { displayChrome } from './components/apps/chrome';
import { displayTrash } from './components/apps/trash';
import { displayGedit } from './components/apps/gedit';
import { displayAboutAlex } from './components/apps/alex';
import { displayTodoist } from './components/apps/todoist';
import { displayYouTube } from './components/apps/youtube';
<<<<<<< HEAD
import { displayConverter } from './components/apps/converter';
=======
import { displayQrTool } from './components/apps/qr_tool';

import { displayMusicPlayer } from './components/apps/music_player';

import { displayAsciiArt } from './components/apps/ascii_art';

import { displayResourceMonitor } from './components/apps/resource_monitor';

import { displayQuoteGenerator } from './components/apps/quote_generator';

import { displayShowcase } from './components/apps/showcase';

import { displayProjectGallery } from './components/apps/project-gallery';
>>>>>>> 4fe179d3

const TerminalApp = dynamic(
  () =>
    import('./components/apps/terminal').then((mod) => {
      ReactGA.event({ category: 'Application', action: 'Loaded Terminal' });
      return mod.default;
    }),
  {
    ssr: false,
    loading: () => (
      <div className="h-full w-full flex items-center justify-center bg-ub-cool-grey text-white">
        Loading Terminal...
      </div>
    ),
  }
);

const CalcApp = dynamic(
  () =>
    import('./components/apps/calc').then((mod) => {
      ReactGA.event({ category: 'Application', action: 'Loaded Calc' });
      return mod.default;
    }),
  {
    ssr: false,
    loading: () => (
      <div className="h-full w-full flex items-center justify-center bg-ub-cool-grey text-white">
        Loading Calc...
      </div>
    ),
  }
);

const TicTacToeApp = dynamic(
  () =>
    import('./components/apps/tictactoe').then((mod) => {
      ReactGA.event({ category: 'Application', action: 'Loaded TicTacToe' });
      return mod.default;
    }),
  {
    ssr: false,
    loading: () => (
      <div className="h-full w-full flex items-center justify-center bg-ub-cool-grey text-white">
        Loading Tic Tac Toe...
      </div>
    ),
  }
);

const displayTerminal = (addFolder, openApp) => (
  <TerminalApp addFolder={addFolder} openApp={openApp} />
);

const displayTerminalCalc = (addFolder, openApp) => (
  <CalcApp addFolder={addFolder} openApp={openApp} />
);

const displayTicTacToe = (addFolder, openApp) => (
  <TicTacToeApp addFolder={addFolder} openApp={openApp} />
);

const apps = [
  {
    id: 'chrome',
    title: 'Google Chrome',
    icon: './themes/Yaru/apps/chrome.png',
    disabled: false,
    favourite: true,
    desktop_shortcut: true,
    screen: displayChrome,
  },
  {
    id: 'calc',
    title: 'Calc',
    icon: './themes/Yaru/apps/calc.png',
    disabled: false,
    favourite: true,
    desktop_shortcut: false,
    screen: displayTerminalCalc,
    resizable: false,
    allowMaximize: false,
    defaultWidth: 25,
    defaultHeight: 40,
  },
  {
    id: 'tictactoe',
    title: 'Tic Tac Toe',
    icon: './themes/Yaru/apps/tictactoe.svg',
    disabled: false,
    favourite: false,
    desktop_shortcut: false,
    screen: displayTicTacToe,
  },
  {
<<<<<<< HEAD
    id: 'converter',
    title: 'Converter',
    icon: './themes/Yaru/apps/calc.png',
    disabled: false,
    favourite: false,
    desktop_shortcut: false,
    screen: displayConverter,
=======
    id: 'qr-tool',
    title: 'QR Tool',
    icon: './themes/Yaru/apps/qr.svg',
    disabled: false,
    favourite: false,
    desktop_shortcut: false,
    screen: displayQrTool,

    id: 'ascii-art',
    title: 'ASCII Art',
    icon: './themes/Yaru/apps/gedit.png',
    disabled: false,
    favourite: false,
    desktop_shortcut: false,
    screen: displayAsciiArt,

    id: 'quote-generator',
    title: 'Quote Generator',
    icon: './themes/Yaru/apps/quote.svg',
    disabled: false,
    favourite: false,
    desktop_shortcut: false,
    screen: displayQuoteGenerator,
 
>>>>>>> 4fe179d3
  },
  {
    id: 'about-alex',
    title: 'About Alex',
    icon: './themes/Yaru/system/user-home.png',
    disabled: false,
    favourite: true,
    desktop_shortcut: true,
    screen: displayAboutAlex,
  },
  {
    id: 'vscode',
    title: 'Visual Studio Code',
    icon: './themes/Yaru/apps/vscode.png',
    disabled: false,
    favourite: true,
    desktop_shortcut: false,
    screen: displayVsCode,
  },
  {
    id: 'terminal',
    title: 'Terminal',
    icon: './themes/Yaru/apps/bash.png',
    disabled: false,
    favourite: true,
    desktop_shortcut: false,
    screen: displayTerminal,
  },
  {
    id: 'x',
    title: 'X',
    icon: './themes/Yaru/apps/x.png',
    disabled: false,
    favourite: true,
    desktop_shortcut: false,
    screen: displayX,
  },
  {
    id: 'spotify',
    title: 'Spotify',
    icon: './themes/Yaru/apps/spotify.svg',
    disabled: false,
    favourite: true,
    desktop_shortcut: false,
    screen: displaySpotify,
  },
  {
    id: 'music-player',
    title: 'Music Player',
    icon: './themes/Yaru/apps/music.svg',
    disabled: false,
    favourite: true,
    desktop_shortcut: false,
    screen: displayMusicPlayer,
    resizable: false,
    allowMaximize: false,
    defaultWidth: 25,
    defaultHeight: 40,
  },
  {
    id: 'youtube',
    title: 'YouTube',
    icon: './themes/Yaru/apps/youtube.svg',
    disabled: false,
    favourite: true,
    desktop_shortcut: false,
    screen: displayYouTube,
  },
  {
    id: 'resource-monitor',
    title: 'Resource Monitor',
    icon: './themes/Yaru/apps/resource-monitor.svg',
    disabled: false,
    favourite: false,
    desktop_shortcut: false,
    screen: displayResourceMonitor,

    id: 'showcase',
    title: '3D Showcase',
    icon: './themes/Yaru/apps/showcase.svg',
    disabled: false,
    favourite: false,
    desktop_shortcut: true,
    screen: displayShowcase,

    id: 'project-gallery',
    title: 'Project Gallery',
    icon: './themes/Yaru/apps/project-gallery.svg',
    disabled: false,
    favourite: true,
    desktop_shortcut: false,
    screen: displayProjectGallery,


  },
  {
    id: 'todoist',
    title: 'Todoist',
    icon: './themes/Yaru/apps/todoist.png',
    disabled: false,
    favourite: false,
    desktop_shortcut: false,
    screen: displayTodoist,
  },
  {
    id: 'settings',
    title: 'Settings',
    icon: './themes/Yaru/apps/gnome-control-center.png',
    disabled: false,
    favourite: true,
    desktop_shortcut: false,
    screen: displaySettings,
  },
  {
    id: 'trash',
    title: 'Trash',
    icon: './themes/Yaru/system/user-trash-full.png',
    disabled: false,
    favourite: false,
    desktop_shortcut: true,
    screen: displayTrash,
  },
  {
    id: 'gedit',
    title: 'Contact Me',
    icon: './themes/Yaru/apps/gedit.png',
    disabled: false,
    favourite: false,
    desktop_shortcut: true,
    screen: displayGedit,
  },
];

export default apps;<|MERGE_RESOLUTION|>--- conflicted
+++ resolved
@@ -12,9 +12,8 @@
 import { displayAboutAlex } from './components/apps/alex';
 import { displayTodoist } from './components/apps/todoist';
 import { displayYouTube } from './components/apps/youtube';
-<<<<<<< HEAD
 import { displayConverter } from './components/apps/converter';
-=======
+
 import { displayQrTool } from './components/apps/qr_tool';
 
 import { displayMusicPlayer } from './components/apps/music_player';
@@ -28,7 +27,7 @@
 import { displayShowcase } from './components/apps/showcase';
 
 import { displayProjectGallery } from './components/apps/project-gallery';
->>>>>>> 4fe179d3
+
 
 const TerminalApp = dynamic(
   () =>
@@ -123,7 +122,6 @@
     screen: displayTicTacToe,
   },
   {
-<<<<<<< HEAD
     id: 'converter',
     title: 'Converter',
     icon: './themes/Yaru/apps/calc.png',
@@ -131,7 +129,7 @@
     favourite: false,
     desktop_shortcut: false,
     screen: displayConverter,
-=======
+
     id: 'qr-tool',
     title: 'QR Tool',
     icon: './themes/Yaru/apps/qr.svg',
@@ -156,7 +154,6 @@
     desktop_shortcut: false,
     screen: displayQuoteGenerator,
  
->>>>>>> 4fe179d3
   },
   {
     id: 'about-alex',
