import React from 'react';
import dynamic from 'next/dynamic';
import ReactGA from 'react-ga4';

import { displayX } from './components/apps/x';
import { displaySpotify } from './components/apps/spotify';
import { displayVsCode } from './components/apps/vscode';
import { displaySettings } from './components/apps/settings';
import { displayChrome } from './components/apps/chrome';
import { displayTrash } from './components/apps/trash';
import { displayGedit } from './components/apps/gedit';
import { displayAboutAlex } from './components/apps/alex';
import { displayTodoist } from './components/apps/todoist';
import { displayYouTube } from './components/apps/youtube';
import { displayWeather } from './components/apps/weather';
import { displayConverter } from './components/apps/converter';
import { displayQrTool } from './components/apps/qr_tool';
import { displayMusicPlayer } from './components/apps/music_player';
import { displayAsciiArt } from './components/apps/ascii_art';
import { displayResourceMonitor } from './components/apps/resource_monitor';
import { displayQuoteGenerator } from './components/apps/quote_generator';
import { displayShowcase } from './components/apps/showcase';
import { displayProjectGallery } from './components/apps/project-gallery';

<<<<<<< HEAD
const createDynamicApp = (path, name) =>
  dynamic(
    () =>
      import(`./components/apps/${path}`).then((mod) => {
        ReactGA.event({ category: 'Application', action: `Loaded ${name}` });
        return mod.default;
      }),
    {
      ssr: false,
      loading: () => (
        <div className="h-full w-full flex items-center justify-center bg-ub-cool-grey text-white">
          {`Loading ${name}...`}
        </div>
      ),
    }
=======
const TerminalApp = dynamic(
  () =>
    import('./components/apps/terminal').then((mod) => {
      ReactGA.event({ category: 'Application', action: 'Loaded Terminal' });
      return mod.default;
    }),
  {
    ssr: false,
    loading: () => (
      <div className="h-full w-full flex items-center justify-center bg-ub-cool-grey text-white">
        Loading Terminal...
      </div>
    ),
  }
);

const CalcApp = dynamic(
  () =>
    import('./components/apps/calc').then((mod) => {
      ReactGA.event({ category: 'Application', action: 'Loaded Calc' });
      return mod.default;
    }),
  {
    ssr: false,
    loading: () => (
      <div className="h-full w-full flex items-center justify-center bg-ub-cool-grey text-white">
        Loading Calc...
      </div>
    ),
  }
);

const GameApp = dynamic(
  () =>
    import('./components/apps/game').then((mod) => {
      ReactGA.event({ category: 'Application', action: 'Loaded Game' });

const TicTacToeApp = dynamic(
  () =>
    import('./components/apps/tictactoe').then((mod) => {
      ReactGA.event({ category: 'Application', action: 'Loaded TicTacToe' });
      return mod.default;
    }),
  {
    ssr: false,
    loading: () => (
      <div className="h-full w-full flex items-center justify-center bg-ub-cool-grey text-white">
        Loading Game...

        Loading Tic Tac Toe...
      </div>
    ),
  }
>>>>>>> e3110984
  );

const createDisplay = (Component) => (addFolder, openApp) => (
  <Component addFolder={addFolder} openApp={openApp} />
);

<<<<<<< HEAD
// Dynamic applications and games
const TerminalApp = createDynamicApp('terminal', 'Terminal');
const CalcApp = createDynamicApp('calc', 'Calc');
const TicTacToeApp = createDynamicApp('tictactoe', 'Tic Tac Toe');
const ChessApp = createDynamicApp('chess', 'Chess');
const HangmanApp = createDynamicApp('hangman', 'Hangman');
const FroggerApp = createDynamicApp('frogger', 'Frogger');
const Game2048App = createDynamicApp('2048', '2048');
const SnakeApp = createDynamicApp('snake', 'Snake');
const MemoryApp = createDynamicApp('memory', 'Memory');
const MinesweeperApp = createDynamicApp('minesweeper', 'Minesweeper');
const PongApp = createDynamicApp('pong', 'Pong');
const PacmanApp = createDynamicApp('pacman', 'Pacman');
const CarRacerApp = createDynamicApp('car-racer', 'Car Racer');
const PlatformerApp = createDynamicApp('platformer', 'Platformer');
const BattleshipApp = createDynamicApp('battleship', 'Battleship');
const CheckersApp = createDynamicApp('checkers', 'Checkers');
const ReversiApp = createDynamicApp('reversi', 'Reversi');
const SimonApp = createDynamicApp('simon', 'Simon');
const SokobanApp = createDynamicApp('sokoban', 'Sokoban');
const SolitaireApp = createDynamicApp('solitaire', 'Solitaire');
const TowerDefenseApp = createDynamicApp('tower-defense', 'Tower Defense');
const WordSearchApp = createDynamicApp('word-search', 'Word Search');
const BlackjackApp = createDynamicApp('blackjack', 'Blackjack');
const AsteroidsApp = createDynamicApp('asteroids', 'Asteroids');

const displayTerminal = createDisplay(TerminalApp);
const displayTerminalCalc = createDisplay(CalcApp);
const displayTicTacToe = createDisplay(TicTacToeApp);
const displayChess = createDisplay(ChessApp);
const displayHangman = createDisplay(HangmanApp);
const displayFrogger = createDisplay(FroggerApp);
const display2048 = createDisplay(Game2048App);
const displaySnake = createDisplay(SnakeApp);
const displayMemory = createDisplay(MemoryApp);
const displayMinesweeper = createDisplay(MinesweeperApp);
const displayPong = createDisplay(PongApp);
const displayPacman = createDisplay(PacmanApp);
const displayCarRacer = createDisplay(CarRacerApp);
const displayPlatformer = createDisplay(PlatformerApp);
const displayBattleship = createDisplay(BattleshipApp);
const displayCheckers = createDisplay(CheckersApp);
const displayReversi = createDisplay(ReversiApp);
const displaySimon = createDisplay(SimonApp);
const displaySokoban = createDisplay(SokobanApp);
const displaySolitaire = createDisplay(SolitaireApp);
const displayTowerDefense = createDisplay(TowerDefenseApp);
const displayWordSearch = createDisplay(WordSearchApp);
const displayBlackjack = createDisplay(BlackjackApp);
const displayAsteroids = createDisplay(AsteroidsApp);
=======
const HangmanApp = dynamic(
  () =>
    import('./components/apps/hangman').then((mod) => {
      ReactGA.event({ category: 'Application', action: 'Loaded Hangman' });
      return mod.default;
    }),
  {
    ssr: false,
    loading: () => (
      <div className="h-full w-full flex items-center justify-center bg-ub-cool-grey text-white">
        Loading Hangman...
      </div>
    ),
  }

);

const SnakeApp = dynamic(
  () =>
    import('./components/apps/snake').then((mod) => {
      ReactGA.event({ category: 'Application', action: 'Loaded Snake' });
      return mod.default;
    }),
  {
    ssr: false,
    loading: () => (
      <div className="h-full w-full flex items-center justify-center bg-ub-cool-grey text-white">
        Loading Snake...
      </div>
    ),
  }
);

const MemoryApp = dynamic(
  () =>
    import('./components/apps/memory').then((mod) => {
      ReactGA.event({ category: 'Application', action: 'Loaded Memory' });
      return mod.default;
    }),
  {
    ssr: false,
    loading: () => (
      <div className="h-full w-full flex items-center justify-center bg-ub-cool-grey text-white">
        Loading Memory...
      </div>
    ),
  }
);

const MinesweeperApp = dynamic(
  () =>
    import('./components/apps/minesweeper').then((mod) => {
      ReactGA.event({ category: 'Application', action: 'Loaded Minesweeper' });
      return mod.default;
    }),
  {
    ssr: false,
    loading: () => (
      <div className="h-full w-full flex items-center justify-center bg-ub-cool-grey text-white">
        Loading Minesweeper...
      </div>
    ),
  },
);

const PongApp = dynamic(
  () =>
    import('./components/apps/pong').then((mod) => {
      ReactGA.event({ category: 'Application', action: 'Loaded Pong' });
      return mod.default;
    }),
  {
    ssr: false,
    loading: () => (
      <div className="h-full w-full flex items-center justify-center bg-ub-cool-grey text-white">
        Loading Pong...
      </div>
    ),
  }
);

const PacmanApp = dynamic(
  () =>
    import('./components/apps/pacman').then((mod) => {
      ReactGA.event({ category: 'Application', action: 'Loaded Pacman' });
      return mod.default;
    }),
  {
    ssr: false,
    loading: () => (
      <div className="h-full w-full flex items-center justify-center bg-ub-cool-grey text-white">
        Loading Pacman...
      </div>
    ),
  }
);

const SudokuApp = dynamic(
  () =>
    import('./components/apps/sudoku').then((mod) => {
      ReactGA.event({ category: 'Application', action: 'Loaded Sudoku' });
      return mod.default;
    }),
  {
    ssr: false,
    loading: () => (
      <div className="h-full w-full flex items-center justify-center bg-ub-cool-grey text-white">
        Loading Sudoku...
      </div>
    ),
  }
);

const SpaceInvadersApp = dynamic(
  () =>
    import('./components/apps/space-invaders').then((mod) => {
      ReactGA.event({ category: 'Application', action: 'Loaded Space Invaders' });
      return mod.default;
    }),
  {
    ssr: false,
    loading: () => (
      <div className="h-full w-full flex items-center justify-center bg-ub-cool-grey text-white">
        Loading Space Invaders...
      </div>
    ),
  }
);

const NonogramApp = dynamic(
  () =>
    import('./components/apps/nonogram').then((mod) => {
      ReactGA.event({ category: 'Application', action: 'Loaded Nonogram' });
      return mod.default;
    }),
  {
    ssr: false,
    loading: () => (
      <div className="h-full w-full flex items-center justify-center bg-ub-cool-grey text-white">
        Loading Nonogram...
      </div>
    ),
  }
);

const displayTerminal = (addFolder, openApp) => (
  <TerminalApp addFolder={addFolder} openApp={openApp} />
);

const displayTerminalCalc = (addFolder, openApp) => (
  <CalcApp addFolder={addFolder} openApp={openApp} />
);

const displayGame = () => <GameApp />;

const displayTicTacToe = (addFolder, openApp) => (
  <TicTacToeApp addFolder={addFolder} openApp={openApp} />
);

const displayNonogram = (addFolder, openApp) => (
  <NonogramApp addFolder={addFolder} openApp={openApp} />
);


const displaySpaceInvaders = (addFolder, openApp) => (
  <SpaceInvadersApp addFolder={addFolder} openApp={openApp} />
);

const displaySudoku = (addFolder, openApp) => (
  <SudokuApp addFolder={addFolder} openApp={openApp} />
);


const displayPacman = (addFolder, openApp) => (
  <PacmanApp addFolder={addFolder} openApp={openApp} />
);


const displayPong = (addFolder, openApp) => (
  <PongApp addFolder={addFolder} openApp={openApp} />
);


const displayMinesweeper = (addFolder, openApp) => (
  <MinesweeperApp addFolder={addFolder} openApp={openApp} />
);


const displayMemory = (addFolder, openApp) => (
  <MemoryApp addFolder={addFolder} openApp={openApp} />
);


const displaySnake = (addFolder, openApp) => (
  <SnakeApp addFolder={addFolder} openApp={openApp} />
);



const displayHangman = (addFolder, openApp) => (
  <HangmanApp addFolder={addFolder} openApp={openApp} />
);


const displayChess = (addFolder, openApp) => (
  <ChessApp addFolder={addFolder} openApp={openApp} />
);



const displayHangman = (addFolder, openApp) => (
  <HangmanApp addFolder={addFolder} openApp={openApp} />
);
const displayFrogger = (addFolder, openApp) => (
  <FroggerApp addFolder={addFolder} openApp={openApp} />
);


const display2048 = (addFolder, openApp) => (
  <Game2048App addFolder={addFolder} openApp={openApp} />
);
>>>>>>> e3110984

// Games list used for the "Games" folder on the desktop
export const games = [
  {
    id: '2048',
    title: '2048',
    icon: './themes/Yaru/apps/2048.png',
    disabled: false,
    favourite: false,
    desktop_shortcut: false,
    screen: display2048,
  },
  {
    id: 'asteroids',
    title: 'Asteroids',
    icon: './themes/Yaru/apps/asteroids.svg',
    disabled: false,
    favourite: false,
    desktop_shortcut: false,
    screen: displayAsteroids,
  },
  {
    id: 'battleship',
    title: 'Battleship',
    icon: './themes/Yaru/apps/battleship.svg',
    disabled: false,
    favourite: false,
    desktop_shortcut: false,
    screen: displayBattleship,
  },
  {
    id: 'blackjack',
    title: 'Blackjack',
    icon: './themes/Yaru/apps/blackjack.svg',
    disabled: false,
    favourite: false,
    desktop_shortcut: false,
    screen: displayBlackjack,
  },
  {
    id: 'car-racer',
    title: 'Car Racer',
    icon: './themes/Yaru/apps/car-racer.svg',
    disabled: false,
    favourite: false,
    desktop_shortcut: false,
    screen: displayCarRacer,
  },
  {
    id: 'checkers',
    title: 'Checkers',
    icon: './themes/Yaru/apps/checkers.svg',
    disabled: false,
    favourite: false,
    desktop_shortcut: false,
    screen: displayCheckers,
  },
  {
    id: 'chess',
    title: 'Chess',
    icon: './themes/Yaru/apps/chess.svg',
    disabled: false,
    favourite: false,
    desktop_shortcut: false,
    screen: displayChess,
  },
  {
    id: 'frogger',
    title: 'Frogger',
    icon: './themes/Yaru/apps/frogger.svg',
    disabled: false,
    favourite: false,
    desktop_shortcut: false,
    screen: displayFrogger,
  },
  {
    id: 'hangman',
    title: 'Hangman',
    icon: './themes/Yaru/apps/hangman.svg',
    disabled: false,
    favourite: false,
    desktop_shortcut: false,
    screen: displayHangman,
  },
  {
    id: 'memory',
    title: 'Memory',
    icon: './themes/Yaru/apps/memory.svg',
    disabled: false,
    favourite: false,
    desktop_shortcut: false,
    screen: displayMemory,
  },
  {
    id: 'minesweeper',
    title: 'Minesweeper',
    icon: './themes/Yaru/apps/minesweeper.svg',
    disabled: false,
    favourite: false,
    desktop_shortcut: false,
    screen: displayMinesweeper,
  },
  {
    id: 'pacman',
    title: 'Pacman',
    icon: './themes/Yaru/apps/pacman.svg',
    disabled: false,
    favourite: false,
    desktop_shortcut: false,
    screen: displayPacman,
  },
  {
    id: 'platformer',
    title: 'Platformer',
    icon: './themes/Yaru/apps/platformer.svg',
    disabled: false,
    favourite: false,
    desktop_shortcut: false,
    screen: displayPlatformer,
  },
  {
    id: 'pong',
    title: 'Pong',
    icon: './themes/Yaru/apps/pong.svg',
    disabled: false,
    favourite: false,
    desktop_shortcut: false,
    screen: displayPong,
  },
  {
    id: 'reversi',
    title: 'Reversi',
    icon: './themes/Yaru/apps/reversi.svg',
    disabled: false,
    favourite: false,
    desktop_shortcut: false,
    screen: displayReversi,
  },
  {
<<<<<<< HEAD
    id: 'simon',
    title: 'Simon',
    icon: './themes/Yaru/apps/simon.svg',
=======
    id: 'space-invaders',
    title: 'Space Invaders',
    icon: './themes/Yaru/apps/space-invaders.svg',
    disabled: false,
    favourite: false,
    desktop_shortcut: false,
    screen: displaySpaceInvaders,
  },
  {

    id: 'memory',
    title: 'Memory',
    icon: './themes/Yaru/apps/memory.svg',
>>>>>>> e3110984
    disabled: false,
    favourite: false,
    desktop_shortcut: false,
    screen: displaySimon,
  },
  {
<<<<<<< HEAD
    id: 'snake',
    title: 'Snake',
    icon: './themes/Yaru/apps/snake.svg',
=======
    id: 'sudoku',
    title: 'Sudoku',
    icon: './themes/Yaru/apps/sudoku.svg',
    disabled: false,
    favourite: false,
    desktop_shortcut: false,
    screen: displaySudoku,
  },
  {


    id: 'ascii-art',
    title: 'ASCII Art',
    icon: './themes/Yaru/apps/gedit.png',
>>>>>>> e3110984
    disabled: false,
    favourite: false,
    desktop_shortcut: false,
    screen: displaySnake,
  },
  {
    id: 'sokoban',
    title: 'Sokoban',
    icon: './themes/Yaru/apps/sokoban.svg',
    disabled: false,
    favourite: false,
    desktop_shortcut: false,
    screen: displaySokoban,
  },
  {
    id: 'solitaire',
    title: 'Solitaire',
    icon: './themes/Yaru/apps/solitaire.svg',
    disabled: false,
    favourite: false,
    desktop_shortcut: false,
    screen: displaySolitaire,
  },
  {
    id: 'tictactoe',
    title: 'Tic Tac Toe',
    icon: './themes/Yaru/apps/tictactoe.svg',
    disabled: false,
    favourite: false,
    desktop_shortcut: false,
    screen: displayTicTacToe,
  },
  {
    id: 'tower-defense',
    title: 'Tower Defense',
    icon: './themes/Yaru/apps/tower-defense.svg',
    disabled: false,
    favourite: false,
    desktop_shortcut: false,
    screen: displayTowerDefense,
  },
  {
    id: 'word-search',
    title: 'Word Search',
    icon: './themes/Yaru/apps/word-search.svg',
    disabled: false,
    favourite: false,
    desktop_shortcut: false,
    screen: displayWordSearch,
  },
];

const apps = [
  {
<<<<<<< HEAD
    id: 'chrome',
    title: 'Google Chrome',
    icon: './themes/Yaru/apps/chrome.png',
=======
    id: 'game',
    title: 'Game',
    icon: './themes/Yaru/apps/game.svg',
    disabled: false,
    favourite: false,
    desktop_shortcut: false,
    screen: displayGame,
  },
  {
    id: 'nonogram',
    title: 'Nonogram',
    icon: './themes/Yaru/apps/nonogram.svg',
    disabled: false,
    favourite: false,
    desktop_shortcut: false,
    screen: displayNonogram,
  },
  {
    id: 'about-alex',
    title: 'About Alex',
    icon: './themes/Yaru/system/user-home.png',
>>>>>>> e3110984
    disabled: false,
    favourite: true,
    desktop_shortcut: true,
    screen: displayChrome,
  },
  {
    id: 'calc',
    title: 'Calc',
    icon: './themes/Yaru/apps/calc.png',
    disabled: false,
    favourite: true,
    desktop_shortcut: false,
    screen: displayTerminalCalc,
    resizable: false,
    allowMaximize: false,
    defaultWidth: 25,
    defaultHeight: 40,
  },
  {
    id: 'terminal',
    title: 'Terminal',
    icon: './themes/Yaru/apps/bash.png',
    disabled: false,
    favourite: true,
    desktop_shortcut: false,
    screen: displayTerminal,
  },
  {
    id: 'vscode',
    title: 'Visual Studio Code',
    icon: './themes/Yaru/apps/vscode.png',
    disabled: false,
    favourite: true,
    desktop_shortcut: false,
    screen: displayVsCode,
  },
  {
    id: 'x',
    title: 'X',
    icon: './themes/Yaru/apps/x.png',
    disabled: false,
    favourite: true,
    desktop_shortcut: false,
    screen: displayX,
  },
  {
    id: 'spotify',
    title: 'Spotify',
    icon: './themes/Yaru/apps/spotify.svg',
    disabled: false,
    favourite: true,
    desktop_shortcut: false,
    screen: displaySpotify,
  },
  {
    id: 'music-player',
    title: 'Music Player',
    icon: './themes/Yaru/apps/music.svg',
    disabled: false,
    favourite: true,
    desktop_shortcut: false,
    screen: displayMusicPlayer,
    resizable: false,
    allowMaximize: false,
    defaultWidth: 25,
    defaultHeight: 40,
  },
  {
    id: 'youtube',
    title: 'YouTube',
    icon: './themes/Yaru/apps/youtube.svg',
    disabled: false,
    favourite: true,
    desktop_shortcut: false,
    screen: displayYouTube,
  },
  {
    id: 'resource-monitor',
    title: 'Resource Monitor',
    icon: './themes/Yaru/apps/resource-monitor.svg',
    disabled: false,
    favourite: false,
    desktop_shortcut: false,
    screen: displayResourceMonitor,
  },
  {
    id: 'showcase',
    title: '3D Showcase',
    icon: './themes/Yaru/apps/showcase.svg',
    disabled: false,
    favourite: false,
    desktop_shortcut: true,
    screen: displayShowcase,
  },
  {
    id: 'project-gallery',
    title: 'Project Gallery',
    icon: './themes/Yaru/apps/project-gallery.svg',
    disabled: false,
    favourite: true,
    desktop_shortcut: false,
    screen: displayProjectGallery,
  },
  {
    id: 'todoist',
    title: 'Todoist',
    icon: './themes/Yaru/apps/todoist.png',
    disabled: false,
    favourite: false,
    desktop_shortcut: false,
    screen: displayTodoist,
  },
  {
    id: 'settings',
    title: 'Settings',
    icon: './themes/Yaru/apps/gnome-control-center.png',
    disabled: false,
    favourite: true,
    desktop_shortcut: false,
    screen: displaySettings,
  },
  {
    id: 'trash',
    title: 'Trash',
    icon: './themes/Yaru/system/user-trash-full.png',
    disabled: false,
    favourite: false,
    desktop_shortcut: true,
    screen: displayTrash,
  },
  {
    id: 'gedit',
    title: 'Contact Me',
    icon: './themes/Yaru/apps/gedit.png',
    disabled: false,
    favourite: false,
    desktop_shortcut: true,
    screen: displayGedit,
  },
<<<<<<< HEAD
  {
    id: 'about-alex',
    title: 'About Alex',
    icon: './themes/Yaru/system/user-home.png',
    disabled: false,
    favourite: true,
    desktop_shortcut: true,
    screen: displayAboutAlex,
=======
  {
    id: 'weather',
    title: 'Weather',
    icon: 'https://img.icons8.com/fluency/96/partly-cloudy-day.png',
    disabled: false,
    favourite: false,
    desktop_shortcut: false,
    screen: displayWeather,
  ...games,
];

const games = apps.filter((app) => ['tictactoe', 'nonogram'].includes(app.id));

const games = [

export const games = [
  {
    id: 'tictactoe',
    title: 'Tic Tac Toe',
    icon: './themes/Yaru/apps/tictactoe.svg',
    disabled: false,
    favourite: false,
    desktop_shortcut: false,
    screen: displayTicTacToe,
  },
  {
    id: 'space-invaders',
    title: 'Space Invaders',
    icon: './themes/Yaru/apps/space-invaders.svg',
    disabled: false,
    favourite: false,
    desktop_shortcut: false,
    screen: displaySpaceInvaders,
  },
];


    screen: displayTicTacToe,
>>>>>>> e3110984
  },
  {
    id: 'converter',
    title: 'Converter',
    icon: './themes/Yaru/apps/calc.png',
    disabled: false,
    favourite: false,
    desktop_shortcut: false,
    screen: displayConverter,
  },
  {
    id: 'qr-tool',
    title: 'QR Tool',
    icon: './themes/Yaru/apps/qr.svg',
    disabled: false,
    favourite: false,
    desktop_shortcut: false,
    screen: displayQrTool,
  },
  {
    id: 'ascii-art',
    title: 'ASCII Art',
    icon: './themes/Yaru/apps/gedit.png',
    disabled: false,
    favourite: false,
    desktop_shortcut: false,
    screen: displayAsciiArt,
  },
  {
    id: 'quote-generator',
    title: 'Quote Generator',
    icon: './themes/Yaru/apps/quote.svg',
    disabled: false,
    favourite: false,
    desktop_shortcut: false,
    screen: displayQuoteGenerator,
  },
  // Games are included so they appear alongside apps
  ...games,
];

<<<<<<< HEAD
export default apps;
=======
export { games };
export default apps;
export { games };
>>>>>>> e3110984
<|MERGE_RESOLUTION|>--- conflicted
+++ resolved
@@ -22,7 +22,6 @@
 import { displayShowcase } from './components/apps/showcase';
 import { displayProjectGallery } from './components/apps/project-gallery';
 
-<<<<<<< HEAD
 const createDynamicApp = (path, name) =>
   dynamic(
     () =>
@@ -38,7 +37,7 @@
         </div>
       ),
     }
-=======
+
 const TerminalApp = dynamic(
   () =>
     import('./components/apps/terminal').then((mod) => {
@@ -92,14 +91,12 @@
       </div>
     ),
   }
->>>>>>> e3110984
   );
 
 const createDisplay = (Component) => (addFolder, openApp) => (
   <Component addFolder={addFolder} openApp={openApp} />
 );
 
-<<<<<<< HEAD
 // Dynamic applications and games
 const TerminalApp = createDynamicApp('terminal', 'Terminal');
 const CalcApp = createDynamicApp('calc', 'Calc');
@@ -150,7 +147,7 @@
 const displayWordSearch = createDisplay(WordSearchApp);
 const displayBlackjack = createDisplay(BlackjackApp);
 const displayAsteroids = createDisplay(AsteroidsApp);
-=======
+
 const HangmanApp = dynamic(
   () =>
     import('./components/apps/hangman').then((mod) => {
@@ -372,7 +369,6 @@
 const display2048 = (addFolder, openApp) => (
   <Game2048App addFolder={addFolder} openApp={openApp} />
 );
->>>>>>> e3110984
 
 // Games list used for the "Games" folder on the desktop
 export const games = [
@@ -512,11 +508,10 @@
     screen: displayReversi,
   },
   {
-<<<<<<< HEAD
     id: 'simon',
     title: 'Simon',
     icon: './themes/Yaru/apps/simon.svg',
-=======
+
     id: 'space-invaders',
     title: 'Space Invaders',
     icon: './themes/Yaru/apps/space-invaders.svg',
@@ -530,18 +525,16 @@
     id: 'memory',
     title: 'Memory',
     icon: './themes/Yaru/apps/memory.svg',
->>>>>>> e3110984
     disabled: false,
     favourite: false,
     desktop_shortcut: false,
     screen: displaySimon,
   },
   {
-<<<<<<< HEAD
     id: 'snake',
     title: 'Snake',
     icon: './themes/Yaru/apps/snake.svg',
-=======
+
     id: 'sudoku',
     title: 'Sudoku',
     icon: './themes/Yaru/apps/sudoku.svg',
@@ -556,7 +549,6 @@
     id: 'ascii-art',
     title: 'ASCII Art',
     icon: './themes/Yaru/apps/gedit.png',
->>>>>>> e3110984
     disabled: false,
     favourite: false,
     desktop_shortcut: false,
@@ -611,11 +603,10 @@
 
 const apps = [
   {
-<<<<<<< HEAD
     id: 'chrome',
     title: 'Google Chrome',
     icon: './themes/Yaru/apps/chrome.png',
-=======
+
     id: 'game',
     title: 'Game',
     icon: './themes/Yaru/apps/game.svg',
@@ -637,7 +628,6 @@
     id: 'about-alex',
     title: 'About Alex',
     icon: './themes/Yaru/system/user-home.png',
->>>>>>> e3110984
     disabled: false,
     favourite: true,
     desktop_shortcut: true,
@@ -777,7 +767,6 @@
     desktop_shortcut: true,
     screen: displayGedit,
   },
-<<<<<<< HEAD
   {
     id: 'about-alex',
     title: 'About Alex',
@@ -786,7 +775,6 @@
     favourite: true,
     desktop_shortcut: true,
     screen: displayAboutAlex,
-=======
   {
     id: 'weather',
     title: 'Weather',
@@ -825,7 +813,6 @@
 
 
     screen: displayTicTacToe,
->>>>>>> e3110984
   },
   {
     id: 'converter',
@@ -867,10 +854,5 @@
   ...games,
 ];
 
-<<<<<<< HEAD
 export default apps;
-=======
-export { games };
-export default apps;
-export { games };
->>>>>>> e3110984
+export { games };