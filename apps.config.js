--- conflicted
+++ resolved
@@ -25,9 +25,8 @@
 
 import { displayCvssCalculator } from './components/apps/cvss-calculator';
 import { displayProjectGallery } from './components/apps/project-gallery';
-<<<<<<< HEAD
 import { displayDgaDemo } from './components/apps/dga-demo';
-=======
+
 import { displayEvidenceNotebook } from './components/apps/evidence-notebook';
 
 import { displayExploitExplainer } from './components/apps/exploit-explainer';
@@ -46,7 +45,6 @@
 
 import { displayCaaChecker } from './components/apps/caa-checker';
 
->>>>>>> b635cbc2
 
 export const THEME = process.env.NEXT_PUBLIC_THEME || 'Yaru';
 export const icon = (name) => `./themes/${THEME}/apps/${name}`;
@@ -927,13 +925,12 @@
     screen: displayFaviconHash,
   },
   {
-<<<<<<< HEAD
-=======
+
 
 
     icon: icon('calc.png'),
 
->>>>>>> b635cbc2
+
     id: 'cve-dashboard',
     title: 'CVE Dashboard',
     icon: './themes/Yaru/apps/calc.png',
@@ -949,8 +946,6 @@
     disabled: false,
     favourite: false,
     desktop_shortcut: false,
-<<<<<<< HEAD
-=======
 
 
   },
@@ -966,7 +961,6 @@
 
 
 
->>>>>>> b635cbc2
     screen: displayPcapViewer,
   },
   {
@@ -979,7 +973,6 @@
     screen: displayYaraTester,
   },
   {
-<<<<<<< HEAD
     id: 'dga-demo',
     title: 'DGA Demo',
     icon: './themes/Yaru/apps/hash.svg',
@@ -987,7 +980,7 @@
     favourite: false,
     desktop_shortcut: false,
     screen: displayDgaDemo,
-=======
+
     id: 'git-secrets-tester',
     title: 'Git Secrets Tester',
     icon: './themes/Yaru/apps/git-secrets-tester.svg',
@@ -1003,7 +996,7 @@
     favourite: false,
     desktop_shortcut: false,
     screen: displayPlistInspector,
->>>>>>> b635cbc2
+
   },
   {
     id: 'weather',
@@ -1040,7 +1033,6 @@
     favourite: false,
     desktop_shortcut: false,
     screen: displayNmapViewer,
-<<<<<<< HEAD
   },
   {
     id: 'report-viewer',
@@ -1051,7 +1043,7 @@
     desktop_shortcut: false,
     screen: displayReportViewer,
   },
-=======
+
   },
   {
     id: 'report-viewer',
@@ -1098,7 +1090,6 @@
 
   },
 
->>>>>>> b635cbc2
   {
     id: 'mail-auth',
     title: 'Mail Auth',
@@ -1109,8 +1100,7 @@
     screen: displayMailAuth,
   },
   {
-<<<<<<< HEAD
-=======
+
 
 
     id: 'mail-security-matrix',
@@ -1126,7 +1116,6 @@
 
 
 
->>>>>>> b635cbc2
     id: 'threat-modeler',
     title: 'Threat Modeler',
     icon: './themes/Yaru/apps/threat-modeler.svg',
@@ -1291,9 +1280,6 @@
   // Games are included so they appear alongside apps
   ...games,
 ];
-
-<<<<<<< HEAD
-=======
 
 
     {
@@ -1426,5 +1412,5 @@
   ];
 
 
->>>>>>> b635cbc2
+
 export default apps;