--- conflicted
+++ resolved
@@ -22,9 +22,8 @@
 import { displayQuoteGenerator } from './components/apps/quote_generator';
 import { displayCvssCalculator } from './components/apps/cvss-calculator';
 import { displayProjectGallery } from './components/apps/project-gallery';
-<<<<<<< HEAD
 import { displayPlistInspector } from './components/apps/plist-inspector';
-=======
+
 import { displaySpfFlattener } from './components/apps/spf-flattener';
 
 import { displayHibpCheck } from './components/apps/hibp-check';
@@ -32,7 +31,7 @@
 import { displayJwsJweWorkbench } from './components/apps/jws-jwe-workbench';
 
 import { displayCaaChecker } from './components/apps/caa-checker';
->>>>>>> 3a902a0d
+
 
 export const THEME = process.env.NEXT_PUBLIC_THEME || 'Yaru';
 export const icon = (name) => `./themes/${THEME}/apps/${name}`;
@@ -796,12 +795,12 @@
     screen: displayFaviconHash,
   },
   {
-<<<<<<< HEAD
-=======
+
+
+
 
     icon: icon('calc.png'),
 
->>>>>>> 3a902a0d
     id: 'cve-dashboard',
     title: 'CVE Dashboard',
     icon: './themes/Yaru/apps/calc.png',
@@ -817,8 +816,7 @@
     disabled: false,
     favourite: false,
     desktop_shortcut: false,
-<<<<<<< HEAD
-=======
+
   },
   {
     id: 'sqlite-viewer',
@@ -830,7 +828,6 @@
     screen: displaySqliteViewer,
 
 
->>>>>>> 3a902a0d
     screen: displayPcapViewer,
   },
   {
@@ -860,10 +857,7 @@
     desktop_shortcut: false,
     screen: displayWeather,
   },
-<<<<<<< HEAD
-=======
-
->>>>>>> 3a902a0d
+
   {
     id: 'cookie-jar',
     title: 'Cookie Jar',
@@ -899,8 +893,7 @@
     favourite: false,
     desktop_shortcut: false,
     screen: displayReportViewer,
-<<<<<<< HEAD
-=======
+
 
   },
   {
@@ -923,7 +916,7 @@
     favourite: false,
     desktop_shortcut: false,
     screen: displaySitemapHeatmap,
->>>>>>> 3a902a0d
+
   },
   {
     id: 'mail-auth',
@@ -935,8 +928,6 @@
     screen: displayMailAuth,
   },
   {
-<<<<<<< HEAD
-=======
 
     id: 'mail-security-matrix',
     title: 'Mail Security Matrix',
@@ -948,7 +939,6 @@
   },
   {
 
->>>>>>> 3a902a0d
     id: 'threat-modeler',
     title: 'Threat Modeler',
     icon: './themes/Yaru/apps/threat-modeler.svg',
@@ -1049,9 +1039,6 @@
   // Games are included so they appear alongside apps
   ...games,
 ];
-<<<<<<< HEAD
-=======
-
 
 
     {
@@ -1169,5 +1156,4 @@
 
 
 
->>>>>>> 3a902a0d
 export default apps;