--- conflicted
+++ resolved
@@ -788,7 +788,6 @@
   ...games,
 ];
 
-<<<<<<< HEAD
     {
       id: 'weather',
       title: 'Weather',
@@ -847,6 +846,5 @@
     ...games,
   ];
 
-=======
->>>>>>> 4a844e8d
+
 export default apps;