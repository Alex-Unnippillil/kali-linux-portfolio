import React from 'react';
import dynamic from 'next/dynamic';
import ReactGA from 'react-ga4';

import { displayX } from './components/apps/x';
import { displaySpotify } from './components/apps/spotify';
import { displayVsCode } from './components/apps/vscode';
import { displaySettings } from './components/apps/settings';
import { displayChrome } from './components/apps/chrome';
import { displayTrash } from './components/apps/trash';
import { displayGedit } from './components/apps/gedit';
import { displayAboutAlex } from './components/apps/alex';
import { displayTodoist } from './components/apps/todoist';
import { displayYouTube } from './components/apps/youtube';
import { displayConverter } from './components/apps/converter';
import { displayQrTool } from './components/apps/qr_tool';
import { displayMusicPlayer } from './components/apps/music_player';
import { displayAsciiArt } from './components/apps/ascii_art';
import { displayResourceMonitor } from './components/apps/resource_monitor';
import { displayQuoteGenerator } from './components/apps/quote_generator';
import { displayShowcase } from './components/apps/showcase';
import { displayProjectGallery } from './components/apps/project-gallery';

const TerminalApp = dynamic(
  () =>
    import('./components/apps/terminal').then((mod) => {
      ReactGA.event({ category: 'Application', action: 'Loaded Terminal' });
      return mod.default;
    }),
  {
    ssr: false,
    loading: () => (
      <div className="h-full w-full flex items-center justify-center bg-ub-cool-grey text-white">
        Loading Terminal...
      </div>
    ),
  }
);

const CalcApp = dynamic(
  () =>
    import('./components/apps/calc').then((mod) => {
      ReactGA.event({ category: 'Application', action: 'Loaded Calc' });
      return mod.default;
    }),
  {
    ssr: false,
    loading: () => (
      <div className="h-full w-full flex items-center justify-center bg-ub-cool-grey text-white">
        Loading Calc...
      </div>
    ),
  }
);

const TicTacToeApp = dynamic(
  () =>
    import('./components/apps/tictactoe').then((mod) => {
      ReactGA.event({ category: 'Application', action: 'Loaded TicTacToe' });
      return mod.default;
    }),
  {
    ssr: false,
    loading: () => (
      <div className="h-full w-full flex items-center justify-center bg-ub-cool-grey text-white">
        Loading Tic Tac Toe...
      </div>
    ),
  }
  );

const ChessApp = dynamic(
  () =>
    import('./components/apps/chess').then((mod) => {
      ReactGA.event({ category: 'Application', action: 'Loaded Chess' });
      return mod.default;
    }),
  {
    ssr: false,
    loading: () => (
      <div className="h-full w-full flex items-center justify-center bg-ub-cool-grey text-white">
        Loading Chess...
      </div>
    ),
  }

);

const HangmanApp = dynamic(
  () =>
    import('./components/apps/hangman').then((mod) => {
      ReactGA.event({ category: 'Application', action: 'Loaded Hangman' });

const FroggerApp = dynamic(
  () =>
    import('./components/apps/frogger').then((mod) => {
      ReactGA.event({ category: 'Application', action: 'Loaded Frogger' });

const Game2048App = dynamic(
  () =>
    import('./components/apps/2048').then((mod) => {
      ReactGA.event({ category: 'Application', action: 'Loaded 2048' });
      return mod.default;
    }),
  {
    ssr: false,
    loading: () => (
      <div className="h-full w-full flex items-center justify-center bg-ub-cool-grey text-white">
        Loading Hangman...

        Loading Frogger...
        Loading 2048...
      </div>
    ),
  }
);

const HangmanApp = dynamic(
  () =>
    import('./components/apps/hangman').then((mod) => {
      ReactGA.event({ category: 'Application', action: 'Loaded Hangman' });
      return mod.default;
    }),
  {
    ssr: false,
    loading: () => (
      <div className="h-full w-full flex items-center justify-center bg-ub-cool-grey text-white">
        Loading Hangman...
      </div>
    ),
  }

);

const SnakeApp = dynamic(
  () =>
    import('./components/apps/snake').then((mod) => {
      ReactGA.event({ category: 'Application', action: 'Loaded Snake' });
      return mod.default;
    }),
  {
    ssr: false,
    loading: () => (
      <div className="h-full w-full flex items-center justify-center bg-ub-cool-grey text-white">
        Loading Snake...
      </div>
    ),
  }
);

const MemoryApp = dynamic(
  () =>
    import('./components/apps/memory').then((mod) => {
      ReactGA.event({ category: 'Application', action: 'Loaded Memory' });
      return mod.default;
    }),
  {
    ssr: false,
    loading: () => (
      <div className="h-full w-full flex items-center justify-center bg-ub-cool-grey text-white">
        Loading Memory...
      </div>
    ),
  }
);

const MinesweeperApp = dynamic(
  () =>
    import('./components/apps/minesweeper').then((mod) => {
      ReactGA.event({ category: 'Application', action: 'Loaded Minesweeper' });
      return mod.default;
    }),
  {
    ssr: false,
    loading: () => (
      <div className="h-full w-full flex items-center justify-center bg-ub-cool-grey text-white">
        Loading Minesweeper...
      </div>
    ),
  },
);

const PongApp = dynamic(
  () =>
    import('./components/apps/pong').then((mod) => {
      ReactGA.event({ category: 'Application', action: 'Loaded Pong' });
      return mod.default;
    }),
  {
    ssr: false,
    loading: () => (
      <div className="h-full w-full flex items-center justify-center bg-ub-cool-grey text-white">
        Loading Pong...
      </div>
    ),
  }
);

const displayTerminal = (addFolder, openApp) => (
  <TerminalApp addFolder={addFolder} openApp={openApp} />
);

const displayTerminalCalc = (addFolder, openApp) => (
  <CalcApp addFolder={addFolder} openApp={openApp} />
);

const displayTicTacToe = (addFolder, openApp) => (
  <TicTacToeApp addFolder={addFolder} openApp={openApp} />
);

<<<<<<< HEAD
const displayPong = (addFolder, openApp) => (
  <PongApp addFolder={addFolder} openApp={openApp} />
);

=======
const displayMinesweeper = (addFolder, openApp) => (
  <MinesweeperApp addFolder={addFolder} openApp={openApp} />
);

=======
const displayMemory = (addFolder, openApp) => (
  <MemoryApp addFolder={addFolder} openApp={openApp} />
);


const displaySnake = (addFolder, openApp) => (
  <SnakeApp addFolder={addFolder} openApp={openApp} />
);



const displayHangman = (addFolder, openApp) => (
  <HangmanApp addFolder={addFolder} openApp={openApp} />
);


const displayChess = (addFolder, openApp) => (
  <ChessApp addFolder={addFolder} openApp={openApp} />
);



const displayHangman = (addFolder, openApp) => (
  <HangmanApp addFolder={addFolder} openApp={openApp} />
);
const displayFrogger = (addFolder, openApp) => (
  <FroggerApp addFolder={addFolder} openApp={openApp} />
);


const display2048 = (addFolder, openApp) => (
  <Game2048App addFolder={addFolder} openApp={openApp} />
);

// Games list used for the "Games" folder on the desktop

>>>>>>> b79e2d21
const games = [
  {
    id: 'tictactoe',
    title: 'Tic Tac Toe',
    icon: './themes/Yaru/apps/tictactoe.svg',
    disabled: false,
    favourite: false,
    desktop_shortcut: false,
    screen: displayTicTacToe,
  },
  {
<<<<<<< HEAD
    id: 'pong',
    title: 'Pong',
    icon: './themes/Yaru/apps/pong.svg',
    disabled: false,
    favourite: false,
    desktop_shortcut: false,
    screen: displayPong,
  },
];

=======

    id: 'chess',
    title: 'Chess',
    icon: './themes/Yaru/apps/chess.svg',
    disabled: false,
    favourite: false,
    desktop_shortcut: false,
    screen: displayChess,
  },
];


    id: 'hangman',
    title: 'Hangman',
    icon: './themes/Yaru/apps/hangman.svg',
    disabled: false,
    favourite: false,
    desktop_shortcut: false,
    screen: displayHangman,
  },
];



    id: 'frogger',
    title: 'Frogger',
    icon: './themes/Yaru/apps/frogger.svg',
    disabled: false,
    favourite: false,
    desktop_shortcut: false,
    screen: displayFrogger,
  },
];


    id: '2048',
    title: '2048',
    icon: './themes/Yaru/apps/2048.png',
    disabled: false,
    favourite: false,
    desktop_shortcut: false,
    screen: display2048,
  },
];



>>>>>>> b79e2d21
const apps = [
  {
    id: 'chrome',
    title: 'Google Chrome',
    icon: './themes/Yaru/apps/chrome.png',
    disabled: false,
    favourite: true,
    desktop_shortcut: true,
    screen: displayChrome,
  },
  {
    id: 'calc',
    title: 'Calc',
    icon: './themes/Yaru/apps/calc.png',
    disabled: false,
    favourite: true,
    desktop_shortcut: false,
    screen: displayTerminalCalc,
    resizable: false,
    allowMaximize: false,
    defaultWidth: 25,
    defaultHeight: 40,
  },
  ...games,
<<<<<<< HEAD
=======


  // Games are included so they appear alongside apps
  ...games,
  {

    id: 'converter',
    title: 'Converter',
    icon: './themes/Yaru/apps/calc.png',
    disabled: false,
    favourite: false,
    desktop_shortcut: false,
    screen: displayConverter,
  },
>>>>>>> b79e2d21
  {
    id: 'qr-tool',
    title: 'QR Tool',
    icon: './themes/Yaru/apps/qr.svg',
    disabled: false,
    favourite: false,
    desktop_shortcut: false,
    screen: displayQrTool,
  },
  {
    id: 'memory',
    title: 'Memory',
    icon: './themes/Yaru/apps/memory.svg',
    disabled: false,
    favourite: false,
    desktop_shortcut: false,
    screen: displayMemory,
  },
  {

    id: 'ascii-art',
    title: 'ASCII Art',
    icon: './themes/Yaru/apps/gedit.png',
    disabled: false,
    favourite: false,
    desktop_shortcut: false,
    screen: displayAsciiArt,
  },
  {
    id: 'quote-generator',
    title: 'Quote Generator',
    icon: './themes/Yaru/apps/quote.svg',
    disabled: false,
    favourite: false,
    desktop_shortcut: false,
    screen: displayQuoteGenerator,
  },
  {
    id: 'hangman',
    title: 'Hangman',
    icon: './themes/Yaru/apps/hangman.svg',
    disabled: false,
    favourite: false,
    desktop_shortcut: false,
    screen: displayHangman,
  },
  {
    id: 'hangman',
    title: 'Hangman',
    icon: './themes/Yaru/apps/hangman.svg',
    disabled: false,
    favourite: false,
    desktop_shortcut: false,
    screen: displayHangman,
  },    {
      id: 'minesweeper',
      title: 'Minesweeper',
      icon: './themes/Yaru/apps/minesweeper.svg',
      disabled: false,
      favourite: false,
      desktop_shortcut: false,
      screen: displayMinesweeper,
    },

  {
    id: 'about-alex',
    title: 'About Alex',
    icon: './themes/Yaru/system/user-home.png',
    disabled: false,
    favourite: true,
    desktop_shortcut: true,
    screen: displayAboutAlex,
  },
  {
    id: 'vscode',
    title: 'Visual Studio Code',
    icon: './themes/Yaru/apps/vscode.png',
    disabled: false,
    favourite: true,
    desktop_shortcut: false,
    screen: displayVsCode,
  },
  {
    id: 'terminal',
    title: 'Terminal',
    icon: './themes/Yaru/apps/bash.png',
    disabled: false,
    favourite: true,
    desktop_shortcut: false,
    screen: displayTerminal,
  },
  {
    id: 'x',
    title: 'X',
    icon: './themes/Yaru/apps/x.png',
    disabled: false,
    favourite: true,
    desktop_shortcut: false,
    screen: displayX,
  },
  {
    id: 'spotify',
    title: 'Spotify',
    icon: './themes/Yaru/apps/spotify.svg',
    disabled: false,
    favourite: true,
    desktop_shortcut: false,
    screen: displaySpotify,
  },
  {
    id: 'music-player',
    title: 'Music Player',
    icon: './themes/Yaru/apps/music.svg',
    disabled: false,
    favourite: true,
    desktop_shortcut: false,
    screen: displayMusicPlayer,
    resizable: false,
    allowMaximize: false,
    defaultWidth: 25,
    defaultHeight: 40,
  },
  {
    id: 'youtube',
    title: 'YouTube',
    icon: './themes/Yaru/apps/youtube.svg',
    disabled: false,
    favourite: true,
    desktop_shortcut: false,
    screen: displayYouTube,
  },
  {
    id: 'resource-monitor',
    title: 'Resource Monitor',
    icon: './themes/Yaru/apps/resource-monitor.svg',
    disabled: false,
    favourite: false,
    desktop_shortcut: false,
    screen: displayResourceMonitor,
  },
  {
    id: 'showcase',
    title: '3D Showcase',
    icon: './themes/Yaru/apps/showcase.svg',
    disabled: false,
    favourite: false,
    desktop_shortcut: true,
    screen: displayShowcase,
  },
  {
    id: 'project-gallery',
    title: 'Project Gallery',
    icon: './themes/Yaru/apps/project-gallery.svg',
    disabled: false,
    favourite: true,
    desktop_shortcut: false,
    screen: displayProjectGallery,
  },
  {
    id: 'todoist',
    title: 'Todoist',
    icon: './themes/Yaru/apps/todoist.png',
    disabled: false,
    favourite: false,
    desktop_shortcut: false,
    screen: displayTodoist,
  },
  {
    id: 'settings',
    title: 'Settings',
    icon: './themes/Yaru/apps/gnome-control-center.png',
    disabled: false,
    favourite: true,
    desktop_shortcut: false,
    screen: displaySettings,
  },
  {
    id: 'trash',
    title: 'Trash',
    icon: './themes/Yaru/system/user-trash-full.png',
    disabled: false,
    favourite: false,
    desktop_shortcut: true,
    screen: displayTrash,
  },
  {
    id: 'gedit',
    title: 'Contact Me',
    icon: './themes/Yaru/apps/gedit.png',
    disabled: false,
    favourite: false,
    desktop_shortcut: true,
    screen: displayGedit,
  },
  ...games,
];

<<<<<<< HEAD
=======
export const games = [
  {
    id: 'tictactoe',
    title: 'Tic Tac Toe',
    icon: './themes/Yaru/apps/tictactoe.svg',
    screen: displayTicTacToe,
  },
  {
    id: 'snake',
    title: 'Snake',
    icon: './themes/Yaru/apps/snake.svg',
    screen: displaySnake,
  },
];
const games = apps.filter((app) => ['tictactoe', 'memory'].includes(app.id));

export { games };



>>>>>>> b79e2d21
export { games };
export default apps;<|MERGE_RESOLUTION|>--- conflicted
+++ resolved
@@ -208,17 +208,16 @@
   <TicTacToeApp addFolder={addFolder} openApp={openApp} />
 );
 
-<<<<<<< HEAD
 const displayPong = (addFolder, openApp) => (
   <PongApp addFolder={addFolder} openApp={openApp} />
 );
 
-=======
+
 const displayMinesweeper = (addFolder, openApp) => (
   <MinesweeperApp addFolder={addFolder} openApp={openApp} />
 );
 
-=======
+
 const displayMemory = (addFolder, openApp) => (
   <MemoryApp addFolder={addFolder} openApp={openApp} />
 );
@@ -255,7 +254,7 @@
 
 // Games list used for the "Games" folder on the desktop
 
->>>>>>> b79e2d21
+
 const games = [
   {
     id: 'tictactoe',
@@ -267,7 +266,7 @@
     screen: displayTicTacToe,
   },
   {
-<<<<<<< HEAD
+
     id: 'pong',
     title: 'Pong',
     icon: './themes/Yaru/apps/pong.svg',
@@ -278,7 +277,7 @@
   },
 ];
 
-=======
+
 
     id: 'chess',
     title: 'Chess',
@@ -325,8 +324,6 @@
 ];
 
 
-
->>>>>>> b79e2d21
 const apps = [
   {
     id: 'chrome',
@@ -351,8 +348,7 @@
     defaultHeight: 40,
   },
   ...games,
-<<<<<<< HEAD
-=======
+
 
 
   // Games are included so they appear alongside apps
@@ -367,7 +363,6 @@
     desktop_shortcut: false,
     screen: displayConverter,
   },
->>>>>>> b79e2d21
   {
     id: 'qr-tool',
     title: 'QR Tool',
@@ -565,8 +560,6 @@
   ...games,
 ];
 
-<<<<<<< HEAD
-=======
 export const games = [
   {
     id: 'tictactoe',
@@ -587,6 +580,6 @@
 
 
 
->>>>>>> b79e2d21
+
 export { games };
 export default apps;