--- conflicted
+++ resolved
@@ -76,9 +76,8 @@
 const NonogramApp = createDynamicApp('nonogram', 'Nonogram');
 const TetrisApp = createDynamicApp('tetris', 'Tetris');
 const CandyCrushApp = createDynamicApp('candy-crush', 'Candy Crush');
-<<<<<<< HEAD
 const Radare2App = createDynamicApp('radare2', 'Radare2');
-=======
+
 const GhidraApp = createDynamicApp('ghidra', 'Ghidra');
 
 
@@ -89,7 +88,6 @@
 const MetasploitApp = createDynamicApp('metasploit', 'Metasploit');
 
 const AutopsyApp = createDynamicApp('autopsy', 'Autopsy');
->>>>>>> 7cf18e55
 
 const GomokuApp = createDynamicApp('gomoku', 'Gomoku');
 const PinballApp = createDynamicApp('pinball', 'Pinball');
@@ -144,11 +142,9 @@
 const displayNonogram = createDisplay(NonogramApp);
 const displayTetris = createDisplay(TetrisApp);
 const displayCandyCrush = createDisplay(CandyCrushApp);
-<<<<<<< HEAD
 const displayRadare2 = createDisplay(Radare2App);
-=======
+
 const displayGhidra = createDisplay(GhidraApp);
->>>>>>> 7cf18e55
 
 const displayAutopsy = createDisplay(AutopsyApp);
 
@@ -788,7 +784,6 @@
     screen: displayWeather,
   },
   {
-<<<<<<< HEAD
     id: 'radare2',
     title: 'Radare2',
     icon: './themes/Yaru/apps/radare2.svg',
@@ -796,7 +791,8 @@
     favourite: false,
     desktop_shortcut: false,
     screen: displayRadare2,
-=======
+  },
+  {
     id: 'volatility',
     title: 'Volatility',
     icon: './themes/Yaru/apps/volatility.svg',
@@ -858,7 +854,6 @@
     favourite: false,
     desktop_shortcut: false,
     screen: displayReconNG,
->>>>>>> 7cf18e55
   },
   // Games are included so they appear alongside apps
   ...games,
