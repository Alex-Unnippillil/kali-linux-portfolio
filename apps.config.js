--- conflicted
+++ resolved
@@ -108,9 +108,8 @@
 
 const HstsPreloadApp = createDynamicApp('hsts-preload', 'HSTS Preload');
 const CookieJarApp = createDynamicApp('cookie-jar', 'Cookie Jar');
-<<<<<<< HEAD
 const CsrGeneratorApp = createDynamicApp('csr-generator', 'CSR Generator');
-=======
+
 const OpenRedirectLabApp = createDynamicApp('open-redirect-lab', 'Open Redirect Lab');
 
 const SameSiteLabApp = createDynamicApp('samesite-lab', 'SameSite Lab');
@@ -127,7 +126,6 @@
 const Http3ProbeApp = createDynamicApp('http3-probe', 'HTTP/3 Probe');
 
 const CspReporterApp = createDynamicApp('csp-reporter', 'CSP Reporter');
->>>>>>> c1575f51
 
 
 
@@ -186,9 +184,8 @@
 
 const displayHstsPreload = createDisplay(HstsPreloadApp);
 const displayCookieJar = createDisplay(CookieJarApp);
-<<<<<<< HEAD
 const displayCsrGenerator = createDisplay(CsrGeneratorApp);
-=======
+
 const displayOpenRedirectLab = createDisplay(OpenRedirectLabApp);
 
 const displaySameSiteLab = createDisplay(SameSiteLabApp);
@@ -205,7 +202,6 @@
 
 const displayHttp3Probe = createDisplay(Http3ProbeApp);
 
->>>>>>> c1575f51
  
 
 
@@ -898,7 +894,6 @@
       screen: displayContentFingerprint,
     },
     {
-<<<<<<< HEAD
       id: 'csr-generator',
       title: 'CSR Generator',
       icon: './themes/Yaru/apps/hash.svg',
@@ -908,7 +903,7 @@
       screen: displayCsrGenerator,
     },
     {
-=======
+
       id: 'meta-inspector',
       title: 'Meta Inspector',
       icon: './themes/Yaru/apps/kali-browser.svg',
@@ -919,7 +914,6 @@
     },
     {
 
->>>>>>> c1575f51
       id: 'nmap-viewer',
       title: 'Nmap Viewer',
       icon: './themes/Yaru/apps/resource-monitor.svg',
