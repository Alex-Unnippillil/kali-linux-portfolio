--- conflicted
+++ resolved
@@ -224,12 +224,11 @@
   <TicTacToeApp addFolder={addFolder} openApp={openApp} />
 );
 
-<<<<<<< HEAD
 const displayPacman = (addFolder, openApp) => (
   <PacmanApp addFolder={addFolder} openApp={openApp} />
 );
 
-=======
+
 const displayPong = (addFolder, openApp) => (
   <PongApp addFolder={addFolder} openApp={openApp} />
 );
@@ -346,7 +345,6 @@
 ];
 
 
->>>>>>> d37e089e
 const apps = [
   {
     id: 'chrome',
@@ -415,7 +413,6 @@
     screen: displayAsciiArt,
   },
   {
-<<<<<<< HEAD
     id: 'pacman',
     title: 'Pacman',
     icon: './themes/Yaru/apps/pacman.svg',
@@ -425,7 +422,7 @@
     screen: displayPacman,
   },
   {
-=======
+
     id: 'quote-generator',
     title: 'Quote Generator',
     icon: './themes/Yaru/apps/quote.svg',
@@ -462,7 +459,6 @@
     },
 
   {
->>>>>>> d37e089e
     id: 'about-alex',
     title: 'About Alex',
     icon: './themes/Yaru/system/user-home.png',
