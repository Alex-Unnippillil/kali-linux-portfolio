import React from 'react';
import dynamic from 'next/dynamic';
import ReactGA from 'react-ga4';

import { displayX } from './components/apps/x';
import { displaySpotify } from './components/apps/spotify';
import { displayVsCode } from './components/apps/vscode';
import { displaySettings } from './components/apps/settings';
import { displayChrome } from './components/apps/chrome';
import { displayTrash } from './components/apps/trash';
import { displayGedit } from './components/apps/gedit';
import { displayAboutAlex } from './components/apps/alex';
import { displayTodoist } from './components/apps/todoist';
import { displayYouTube } from './components/apps/youtube';
import { displayWeather } from './components/apps/weather';
import { displayConverter } from './components/apps/converter';
import { displayKeyConverter } from './components/apps/key-converter';
import { displayQrTool } from './components/apps/qr_tool';
import { displayRegexRedactor } from './components/apps/regex-redactor';
import { displayAsciiArt } from './components/apps/ascii_art';
import { displayResourceMonitor } from './components/apps/resource_monitor';
import { displayQuoteGenerator } from './components/apps/quote_generator';
import { displayCvssCalculator } from './components/apps/cvss-calculator';
import { displayProjectGallery } from './components/apps/project-gallery';
import { displayPlistInspector } from './components/apps/plist-inspector';

import { displaySpfFlattener } from './components/apps/spf-flattener';

import { displayHibpCheck } from './components/apps/hibp-check';

import { displayJwsJweWorkbench } from './components/apps/jws-jwe-workbench';

import { displayCaaChecker } from './components/apps/caa-checker';


export const THEME = process.env.NEXT_PUBLIC_THEME || 'Yaru';
export const icon = (name) => `./themes/${THEME}/apps/${name}`;
export const sys = (name) => `./themes/${THEME}/system/${name}`;

const createDynamicApp = (path, name) =>
  dynamic(
    () =>
      import(`./components/apps/${path}`).then((mod) => {
        ReactGA.event({ category: 'Application', action: `Loaded ${name}` });
        return mod.default;
      }),
    {
      ssr: false,
      loading: () => (
        <div className="h-full w-full flex items-center justify-center bg-panel text-white">
          {`Loading ${name}...`}
        </div>
      ),
    }
  );

const createDisplay = (Component) => {
  const DisplayComponent = (addFolder, openApp) => (
    <Component addFolder={addFolder} openApp={openApp} />
  );
  DisplayComponent.displayName = Component.displayName || Component.name || 'Component';
  return DisplayComponent;
};

// Dynamic applications and games
const TerminalApp = createDynamicApp('terminal', 'Terminal');
const CalcApp = createDynamicApp('calc', 'Calc');
const TicTacToeApp = createDynamicApp('tictactoe', 'Tic Tac Toe');
const ChessApp = createDynamicApp('chess', 'Chess');
const ConnectFourApp = createDynamicApp('connect-four', 'Connect Four');
const HangmanApp = createDynamicApp('hangman', 'Hangman');
const FroggerApp = createDynamicApp('frogger', 'Frogger');
const FlappyBirdApp = createDynamicApp('flappy-bird', 'Flappy Bird');
const Game2048App = createDynamicApp('2048', '2048');
const SnakeApp = createDynamicApp('snake', 'Snake');
const MemoryApp = createDynamicApp('memory', 'Memory');
const MinesweeperApp = createDynamicApp('minesweeper', 'Minesweeper');
const PongApp = createDynamicApp('pong', 'Pong');
const PacmanApp = createDynamicApp('pacman', 'Pacman');
const CarRacerApp = createDynamicApp('car-racer', 'Car Racer');
const PlatformerApp = createDynamicApp('platformer', 'Platformer');
const BattleshipApp = createDynamicApp('battleship', 'Battleship');
const CheckersApp = createDynamicApp('checkers', 'Checkers');
const ReversiApp = createDynamicApp('reversi', 'Reversi');
const SimonApp = createDynamicApp('simon', 'Simon');
const SokobanApp = createDynamicApp('sokoban', 'Sokoban');
const SolitaireApp = createDynamicApp('solitaire', 'Solitaire');
const TowerDefenseApp = createDynamicApp('tower-defense', 'Tower Defense');
const WordSearchApp = createDynamicApp('word-search', 'Word Search');
const WordleApp = createDynamicApp('wordle', 'Wordle');
const BlackjackApp = createDynamicApp('blackjack', 'Blackjack');
const BreakoutApp = createDynamicApp('breakout', 'Breakout');
const AsteroidsApp = createDynamicApp('asteroids', 'Asteroids');
const SudokuApp = createDynamicApp('sudoku', 'Sudoku');
const SpaceInvadersApp = createDynamicApp('space-invaders', 'Space Invaders');
const NonogramApp = createDynamicApp('nonogram', 'Nonogram');
const TetrisApp = createDynamicApp('tetris', 'Tetris');
const CandyCrushApp = createDynamicApp('candy-crush', 'Candy Crush');
const MailAuthApp = createDynamicApp('mail-auth', 'Mail Auth');
const MailSecurityMatrixApp = createDynamicApp(
  'mail-security-matrix',
  'Mail Security Matrix'
);

const DnssecValidatorApp = createDynamicApp('dnssec-validator', 'DNSSEC Validator');

const CveDashboardApp = createDynamicApp('cve-dashboard', 'CVE Dashboard');

const GomokuApp = createDynamicApp('gomoku', 'Gomoku');
const PinballApp = createDynamicApp('pinball', 'Pinball');
const FaviconHashApp = createDynamicApp('favicon-hash', 'Favicon Hash');

const PcapViewerApp = createDynamicApp('pcap-viewer', 'PCAP Viewer');

const SqliteViewerApp = createDynamicApp('sqlite-viewer', 'SQLite Viewer');

const YaraTesterApp = createDynamicApp('yara-tester', 'YARA Tester');

const ThreatModelerApp = createDynamicApp('threat-modeler', 'Threat Modeler');

const ContentFingerprintApp = createDynamicApp('content-fingerprint', 'Content Fingerprint');
const SshFingerprintApp = createDynamicApp('ssh-fingerprint', 'SSH Fingerprint');
const NmapViewerApp = createDynamicApp('nmap-viewer', 'Nmap Viewer');

const ReportViewerApp = createDynamicApp('report-viewer', 'Report Viewer');

const HstsPreloadApp = createDynamicApp('hsts-preload', 'HSTS Preload');
const CookieJarApp = createDynamicApp('cookie-jar', 'Cookie Jar');
const Ipv6SlaacApp = createDynamicApp('ipv6-slaac', 'IPv6 SLAAC');

const AsnExplorerApp = createDynamicApp('asn-explorer', 'ASN Explorer');

const ArgonBcryptDemoApp = createDynamicApp('argon-bcrypt-demo', 'Argon/Bcrypt Demo');

const PkceHelperApp = createDynamicApp('pkce-helper', 'PKCE Helper');

const CsrGeneratorApp = createDynamicApp('csr-generator', 'CSR Generator');

const OpenRedirectLabApp = createDynamicApp('open-redirect-lab', 'Open Redirect Lab');

const SameSiteLabApp = createDynamicApp('samesite-lab', 'SameSite Lab');

const SitemapHeatmapApp = createDynamicApp('sitemap-heatmap', 'Sitemap Heatmap');

const MetaInspectorApp = createDynamicApp('meta-inspector', 'Meta Inspector');

const RedirectVisualizerApp = createDynamicApp(
  'redirect-visualizer',
  'Redirect Visualizer'
);

const Http3ProbeApp = createDynamicApp('http3-probe', 'HTTP/3 Probe');

const CspReporterApp = createDynamicApp('csp-reporter', 'CSP Reporter');

const IpDnsLeakApp = createDynamicApp('ip-dns-leak', 'IP/DNS Leak');

const PrefetchJumplistApp = createDynamicApp(
  'prefetch-jumplist',
  'Prefetch JumpList'
);



const displayTerminal = createDisplay(TerminalApp);
const displayTerminalCalc = createDisplay(CalcApp);
const displayTicTacToe = createDisplay(TicTacToeApp);
const displayChess = createDisplay(ChessApp);
const displayConnectFour = createDisplay(ConnectFourApp);
const displayHangman = createDisplay(HangmanApp);
const displayFrogger = createDisplay(FroggerApp);
const displayFlappyBird = createDisplay(FlappyBirdApp);
const display2048 = createDisplay(Game2048App);
const displaySnake = createDisplay(SnakeApp);
const displayMemory = createDisplay(MemoryApp);
const displayMinesweeper = createDisplay(MinesweeperApp);
const displayPong = createDisplay(PongApp);
const displayPacman = createDisplay(PacmanApp);
const displayCarRacer = createDisplay(CarRacerApp);
const displayPlatformer = createDisplay(PlatformerApp);
const displayBattleship = createDisplay(BattleshipApp);
const displayCheckers = createDisplay(CheckersApp);
const displayReversi = createDisplay(ReversiApp);
const displaySimon = createDisplay(SimonApp);
const displaySokoban = createDisplay(SokobanApp);
const displaySolitaire = createDisplay(SolitaireApp);
const displayTowerDefense = createDisplay(TowerDefenseApp);
const displayWordSearch = createDisplay(WordSearchApp);
const displayWordle = createDisplay(WordleApp);
const displayBlackjack = createDisplay(BlackjackApp);
const displayBreakout = createDisplay(BreakoutApp);
const displayAsteroids = createDisplay(AsteroidsApp);
const displaySudoku = createDisplay(SudokuApp);
const displaySpaceInvaders = createDisplay(SpaceInvadersApp);
const displayNonogram = createDisplay(NonogramApp);
const displayTetris = createDisplay(TetrisApp);
const displayCandyCrush = createDisplay(CandyCrushApp);
const displayMailAuth = createDisplay(MailAuthApp);
const displayMailSecurityMatrix = createDisplay(MailSecurityMatrixApp);

const displayDnssecValidator = createDisplay(DnssecValidatorApp);

const displayCveDashboard = createDisplay(CveDashboardApp);

const displayGomoku = createDisplay(GomokuApp);
const displayPinball = createDisplay(PinballApp);
const displayFaviconHash = createDisplay(FaviconHashApp);

const displayPcapViewer = createDisplay(PcapViewerApp);

const displaySqliteViewer = createDisplay(SqliteViewerApp);

const displayYaraTester = createDisplay(YaraTesterApp);

const displayThreatModeler = createDisplay(ThreatModelerApp);

const displayContentFingerprint = createDisplay(ContentFingerprintApp);
const displaySshFingerprint = createDisplay(SshFingerprintApp);
const displayNmapViewer = createDisplay(NmapViewerApp);

const displayReportViewer = createDisplay(ReportViewerApp);

const displayHstsPreload = createDisplay(HstsPreloadApp);
const displayCookieJar = createDisplay(CookieJarApp);
<<<<<<< HEAD

const displayPrefetchJumplist = createDisplay(PrefetchJumplistApp);
=======
const displayIpDnsLeak = createDisplay(IpDnsLeakApp);

const displayIpv6Slaac = createDisplay(Ipv6SlaacApp);

const displayAsnExplorer = createDisplay(AsnExplorerApp);

const displayArgonBcryptDemo = createDisplay(ArgonBcryptDemoApp);

const displayPkceHelper = createDisplay(PkceHelperApp);

const displayCsrGenerator = createDisplay(CsrGeneratorApp);

const displayOpenRedirectLab = createDisplay(OpenRedirectLabApp);

const displaySameSiteLab = createDisplay(SameSiteLabApp);


const displayCspReporter = createDisplay(CspReporterApp);

const displaySitemapHeatmap = createDisplay(SitemapHeatmapApp);

const displayMetaInspector = createDisplay(MetaInspectorApp);


const displayRedirectVisualizer = createDisplay(RedirectVisualizerApp);

const displayHttp3Probe = createDisplay(Http3ProbeApp);

>>>>>>> 3aedc8e6
 


// Default window sizing for games to prevent oversized frames
const gameDefaults = {
  defaultWidth: 50,
  defaultHeight: 60,
};

// Games list used for the "Games" folder on the desktop
const gameList = [
  {
    id: '2048',
    title: '2048',
    icon: icon('2048.svg'),
    disabled: false,
    favourite: false,
    desktop_shortcut: false,
    screen: display2048,
    defaultWidth: 35,
    defaultHeight: 45,
  },
  {
    id: 'asteroids',
    title: 'Asteroids',
    icon: icon('asteroids.svg'),
    disabled: false,
    favourite: false,
    desktop_shortcut: false,
    screen: displayAsteroids,
  },
  {
    id: 'battleship',
    title: 'Battleship',
    icon: icon('battleship.svg'),
    disabled: false,
    favourite: false,
    desktop_shortcut: false,
    screen: displayBattleship,
  },
  {
    id: 'blackjack',
    title: 'Blackjack',
    icon: icon('blackjack.svg'),
    disabled: false,
    favourite: false,
    desktop_shortcut: false,
    screen: displayBlackjack,
  },
  {
    id: 'breakout',
    title: 'Breakout',
    icon: icon('breakout.svg'),
    disabled: false,
    favourite: false,
    desktop_shortcut: false,
    screen: displayBreakout,
  },
  {
    id: 'car-racer',
    title: 'Car Racer',
    icon: icon('car-racer.svg'),
    disabled: false,
    favourite: false,
    desktop_shortcut: false,
    screen: displayCarRacer,
  },
  {
    id: 'checkers',
    title: 'Checkers',
    icon: icon('checkers.svg'),
    disabled: false,
    favourite: false,
    desktop_shortcut: false,
    screen: displayCheckers,
  },
  {
    id: 'chess',
    title: 'Chess',
    icon: icon('chess.svg'),
    disabled: false,
    favourite: false,
    desktop_shortcut: false,
    screen: displayChess,
  },
  {
    id: 'connect-four',
    title: 'Connect Four',
    icon: icon('connect-four.svg'),
    disabled: false,
    favourite: false,
    desktop_shortcut: false,
    screen: displayConnectFour,
  },
  {
    id: 'frogger',
    title: 'Frogger',
    icon: icon('frogger.svg'),
    disabled: false,
    favourite: false,
    desktop_shortcut: false,
    screen: displayFrogger,
  },
  {
    id: 'hangman',
    title: 'Hangman',
    icon: icon('hangman.svg'),
    disabled: false,
    favourite: false,
    desktop_shortcut: false,
    screen: displayHangman,
  },
  {
    id: 'memory',
    title: 'Memory',
    icon: icon('memory.svg'),
    disabled: false,
    favourite: false,
    desktop_shortcut: false,
    screen: displayMemory,
  },
  {
    id: 'minesweeper',
    title: 'Minesweeper',
    icon: icon('minesweeper.svg'),
    disabled: false,
    favourite: false,
    desktop_shortcut: false,
    screen: displayMinesweeper,
  },
  {
    id: 'pacman',
    title: 'Pacman',
    icon: icon('pacman.svg'),
    disabled: false,
    favourite: false,
    desktop_shortcut: false,
    screen: displayPacman,
  },
  {
    id: 'platformer',
    title: 'Platformer',
    icon: icon('platformer.svg'),
    disabled: false,
    favourite: false,
    desktop_shortcut: false,
    screen: displayPlatformer,
  },
  {
    id: 'pong',
    title: 'Pong',
    icon: icon('pong.svg'),
    disabled: false,
    favourite: false,
    desktop_shortcut: false,
    screen: displayPong,
  },
  {
    id: 'reversi',
    title: 'Reversi',
    icon: icon('reversi.svg'),
    disabled: false,
    favourite: false,
    desktop_shortcut: false,
    screen: displayReversi,
  },
  {
    id: 'simon',
    title: 'Simon',
    icon: icon('simon.svg'),
    disabled: false,
    favourite: false,
    desktop_shortcut: false,
    screen: displaySimon,
  },
  {
    id: 'snake',
    title: 'Snake',
    icon: icon('snake.svg'),
    disabled: false,
    favourite: false,
    desktop_shortcut: false,
    screen: displaySnake,
  },
  {
    id: 'sokoban',
    title: 'Sokoban',
    icon: icon('sokoban.svg'),
    disabled: false,
    favourite: false,
    desktop_shortcut: false,
    screen: displaySokoban,
  },
  {
    id: 'solitaire',
    title: 'Solitaire',
    icon: icon('solitaire.svg'),
    disabled: false,
    favourite: false,
    desktop_shortcut: false,
    screen: displaySolitaire,
  },
  {
    id: 'tictactoe',
    title: 'Tic Tac Toe',
    icon: icon('tictactoe.svg'),
    disabled: false,
    favourite: false,
    desktop_shortcut: false,
    screen: displayTicTacToe,
  },
  {
    id: 'tetris',
    title: 'Tetris',
    icon: icon('tetris.svg'),
    disabled: false,
    favourite: false,
    desktop_shortcut: false,
    screen: displayTetris,
  },
  {
    id: 'tower-defense',
    title: 'Tower Defense',
    icon: icon('tower-defense.svg'),
    disabled: false,
    favourite: false,
    desktop_shortcut: false,
    screen: displayTowerDefense,
  },
  {
    id: 'word-search',
    title: 'Word Search',
    icon: icon('word-search.svg'),
    disabled: false,
    favourite: false,
    desktop_shortcut: false,
    screen: displayWordSearch,
  },
  {
    id: 'wordle',
    title: 'Wordle',
    icon: icon('wordle.svg'),
    disabled: false,
    favourite: false,
    desktop_shortcut: false,
    screen: displayWordle,
  },
  {
    id: 'nonogram',
    title: 'Nonogram',
    icon: icon('nonogram.svg'),
    disabled: false,
    favourite: false,
    desktop_shortcut: false,
    screen: displayNonogram,
  },
  {
    id: 'space-invaders',
    title: 'Space Invaders',
    icon: icon('space-invaders.svg'),
    disabled: false,
    favourite: false,
    desktop_shortcut: false,
    screen: displaySpaceInvaders,
  },
  {
    id: 'sudoku',
    title: 'Sudoku',
    icon: icon('sudoku.svg'),
    disabled: false,
    favourite: false,
    desktop_shortcut: false,
    screen: displaySudoku,
  },
  {
    id: 'flappy-bird',
    title: 'Flappy Bird',
    icon: icon('flappy-bird.svg'),
    disabled: false,
    favourite: false,
    desktop_shortcut: false,
    screen: displayFlappyBird,
  },
  {
    id: 'candy-crush',
    title: 'Candy Crush',
    icon: icon('candy-crush.svg'),
    disabled: false,
    favourite: false,
    desktop_shortcut: false,
    screen: displayCandyCrush,
  },
  {
    id: 'gomoku',
    title: 'Gomoku',
    icon: icon('gomoku.svg'),
    disabled: false,
    favourite: false,
    desktop_shortcut: false,
    screen: displayGomoku,
  },
  {
    id: 'pinball',
    title: 'Pinball',
    icon: icon('pinball.svg'),
    disabled: false,
    favourite: false,
    desktop_shortcut: false,
    screen: displayPinball,
  },
];

export const games = gameList.map((game) => ({ ...gameDefaults, ...game }));

const apps = [
  {
    id: 'chrome',
    title: 'Firefox',
    icon: icon('kali-browser.svg'),
    disabled: false,
    favourite: true,
    desktop_shortcut: true,
    screen: displayChrome,
  },
  {
    id: 'calc',
    title: 'Calc',
    icon: icon('calc.png'),
    disabled: false,
    favourite: false,
    desktop_shortcut: false,
    screen: displayTerminalCalc,
    resizable: false,
    allowMaximize: false,
    defaultWidth: 25,
    defaultHeight: 40,
  },
  {
    id: 'terminal',
    title: 'Terminal',
    icon: icon('bash.png'),
    disabled: false,
    favourite: true,
    desktop_shortcut: false,
    screen: displayTerminal,
  },
  {
    id: 'vscode',
    title: 'Visual Studio Code',
    icon: icon('vscode.png'),
    disabled: false,
    favourite: true,
    desktop_shortcut: false,
    screen: displayVsCode,
  },
  {
    id: 'x',
    title: 'X',
    icon: icon('x.png'),
    disabled: false,
    favourite: true,
    desktop_shortcut: false,
    screen: displayX,
  },
  {
    id: 'spotify',
    title: 'Spotify',
    icon: icon('spotify.svg'),
    disabled: false,
    favourite: true,
    desktop_shortcut: false,
    screen: displaySpotify,
  },
  {
    id: 'youtube',
    title: 'YouTube',
    icon: icon('youtube.svg'),
    disabled: false,
    favourite: true,
    desktop_shortcut: false,
    screen: displayYouTube,
  },
  {
    id: 'about-alex',
    title: 'About Alex',
    icon: sys('user-home.png'),
    disabled: false,
    favourite: true,
    desktop_shortcut: true,
    screen: displayAboutAlex,
  },
  {
    id: 'settings',
    title: 'Settings',
    icon: icon('gnome-control-center.png'),
    disabled: false,
    favourite: true,
    desktop_shortcut: false,
    screen: displaySettings,
  },
  {
    id: 'resource-monitor',
    title: 'Resource Monitor',
    icon: icon('resource-monitor.svg'),
    disabled: false,
    favourite: false,
    desktop_shortcut: false,
    screen: displayResourceMonitor,
  },
  {
    id: 'ip-dns-leak',
    title: 'IP/DNS Leak',
    icon: icon('resource-monitor.svg'),
    disabled: false,
    favourite: false,
    desktop_shortcut: false,
    screen: displayIpDnsLeak,
  },
  {
    id: 'project-gallery',
    title: 'Project Gallery',
    icon: icon('project-gallery.svg'),
    disabled: false,
    favourite: false,
    desktop_shortcut: false,
    screen: displayProjectGallery,
  },
  {
    id: 'todoist',
    title: 'Todoist',
    icon: icon('todoist.png'),
    disabled: false,
    favourite: false,
    desktop_shortcut: false,
    screen: displayTodoist,
  },
  {
    id: 'trash',
    title: 'Trash',
    icon: sys('user-trash-full.png'),
    disabled: false,
    favourite: false,
    desktop_shortcut: true,
    screen: displayTrash,
  },
  {
    id: 'gedit',
    title: 'Contact Me',
    icon: icon('gedit.png'),
    disabled: false,
    favourite: false,
    desktop_shortcut: true,
    screen: displayGedit,
  },
  {
    id: 'converter',
    title: 'Converter',
    icon: icon('calc.png'),
    disabled: false,
    favourite: false,
    desktop_shortcut: false,
    screen: displayConverter,
  },
  {
    id: 'key-converter',
    title: 'Key Converter',
    icon: icon('hash.svg'),
    disabled: false,
    favourite: false,
    desktop_shortcut: false,
    screen: displayKeyConverter,
  },
  {
    id: 'qr-tool',
    title: 'QR Tool',
    icon: icon('qr.svg'),
    disabled: false,
    favourite: false,
    desktop_shortcut: false,
    screen: displayQrTool,
  },
  {
    id: 'regex-redactor',
    title: 'Regex Redactor',
    icon: './themes/Yaru/apps/regex-redactor.svg',
    disabled: false,
    favourite: false,
    desktop_shortcut: false,
    screen: displayRegexRedactor,
  },
  {
    id: 'ascii-art',
    title: 'ASCII Art',
    icon: icon('gedit.png'),
    disabled: false,
    favourite: false,
    desktop_shortcut: false,
    screen: displayAsciiArt,
  },
  {
    id: 'quote-generator',
    title: 'Quote Generator',
    icon: icon('quote.svg'),
    disabled: false,
    favourite: false,
    desktop_shortcut: false,
  {
    id: 'cvss-calculator',
    title: 'CVSS Calculator',
    icon: icon('calc.png'),
    disabled: false,
    favourite: false,
    desktop_shortcut: false,
    screen: displayCvssCalculator,
    id: 'caa-checker',
    title: 'CAA Checker',
    icon: icon('mail-auth.svg'),
    disabled: false,
    favourite: false,
    desktop_shortcut: false,
    screen: displayCaaChecker,
  },
  {
    id: 'jws-jwe-workbench',
    title: 'JWS/JWE Workbench',
    icon: icon('hash.svg'),
    disabled: false,
    favourite: false,
    desktop_shortcut: false,
    screen: displayJwsJweWorkbench,
  },
  {
    id: 'pkce-helper',
    title: 'PKCE Helper',
    icon: icon('calc.png'),
    disabled: false,
    favourite: false,
    desktop_shortcut: false,
    screen: displayPkceHelper,
  },
  {
    id: 'favicon-hash',
    title: 'Favicon Hash',
    icon: './themes/Yaru/apps/hash.svg',
    disabled: false,
    favourite: false,
    desktop_shortcut: false,
    screen: displayFaviconHash,
  },
  {
<<<<<<< HEAD
=======




    icon: icon('calc.png'),

>>>>>>> 3aedc8e6
    id: 'cve-dashboard',
    title: 'CVE Dashboard',
    icon: './themes/Yaru/apps/calc.png',
    disabled: false,
    favourite: false,
    desktop_shortcut: false,
    screen: displayCveDashboard,
  },
  {
    id: 'pcap-viewer',
    title: 'PCAP Viewer',
    icon: './themes/Yaru/apps/pcap-viewer.svg',
    disabled: false,
    favourite: false,
    desktop_shortcut: false,
<<<<<<< HEAD
=======

  },
  {
    id: 'sqlite-viewer',
    title: 'SQLite Viewer',
    icon: './themes/Yaru/apps/gedit.png',
    disabled: false,
    favourite: false,
    desktop_shortcut: false,
    screen: displaySqliteViewer,


>>>>>>> 3aedc8e6
    screen: displayPcapViewer,
  },
  {
    id: 'yara-tester',
    title: 'YARA Tester',
    icon: './themes/Yaru/apps/bash.png',
    disabled: false,
    favourite: false,
    desktop_shortcut: false,
    screen: displayYaraTester,
  },
  {
    id: 'plist-inspector',
    title: 'Plist Inspector',
    icon: icon('gedit.png'),
    disabled: false,
    favourite: false,
    desktop_shortcut: false,
    screen: displayPlistInspector,
  },
  {
    id: 'weather',
    title: 'Weather',
    icon: './themes/Yaru/apps/weather.svg',
    disabled: false,
    favourite: false,
    desktop_shortcut: false,
    screen: displayWeather,
  },
<<<<<<< HEAD
=======

>>>>>>> 3aedc8e6
  {
    id: 'cookie-jar',
    title: 'Cookie Jar',
    icon: './themes/Yaru/apps/cookie-jar.svg',
    disabled: false,
    favourite: false,
    desktop_shortcut: false,
    screen: displayCookieJar,
  },
  {
    id: 'content-fingerprint',
    title: 'Content Fingerprint',
    icon: './themes/Yaru/apps/content-fingerprint.svg',
    disabled: false,
    favourite: false,
    desktop_shortcut: false,
    screen: displayContentFingerprint,
  },
  {
    id: 'nmap-viewer',
    title: 'Nmap Viewer',
    icon: './themes/Yaru/apps/resource-monitor.svg',
    disabled: false,
    favourite: false,
    desktop_shortcut: false,
    screen: displayNmapViewer,
  },
  {
    id: 'report-viewer',
    title: 'Report Viewer',
    icon: './themes/Yaru/apps/gedit.png',
    disabled: false,
    favourite: false,
    desktop_shortcut: false,
    screen: displayReportViewer,
<<<<<<< HEAD
  },
  {
    id: 'prefetch-jumplist',
    title: 'Prefetch JumpList',
    icon: './themes/Yaru/apps/gedit.png',
    disabled: false,
    favourite: false,
    desktop_shortcut: false,
    screen: displayPrefetchJumplist,
  },
=======


  },
  {
    id: 'spf-flattener',
    title: 'SPF Flattener',
    icon: './themes/Yaru/apps/spf-flattener.svg',
    disabled: false,
    favourite: false,
    desktop_shortcut: false,
    screen: displaySpfFlattener,
  },



  {
    id: 'sitemap-heatmap',
    title: 'Sitemap Heatmap',
    icon: './themes/Yaru/apps/resource-monitor.svg',
    disabled: false,
    favourite: false,
    desktop_shortcut: false,
    screen: displaySitemapHeatmap,

  },
>>>>>>> 3aedc8e6
  {
    id: 'mail-auth',
    title: 'Mail Auth',
    icon: './themes/Yaru/apps/mail-auth.svg',
    disabled: false,
    favourite: false,
    desktop_shortcut: false,
    screen: displayMailAuth,
  },
  {

    id: 'mail-security-matrix',
    title: 'Mail Security Matrix',
    icon: './themes/Yaru/apps/mail-auth.svg',
    disabled: false,
    favourite: false,
    desktop_shortcut: false,
    screen: displayMailSecurityMatrix,
  },
  {

    id: 'threat-modeler',
    title: 'Threat Modeler',
    icon: './themes/Yaru/apps/threat-modeler.svg',
    disabled: false,
    favourite: false,
    desktop_shortcut: false,
    screen: displayThreatModeler,
  },
  {

    id: 'ipv6-slaac',
    title: 'IPv6 SLAAC',
    icon: icon('calc.png'),
    disabled: false,
    favourite: false,
    desktop_shortcut: false,
    screen: displayIpv6Slaac,


    id: 'csp-reporter',
    title: 'CSP Reporter',

    id: 'cookie-jar',
    title: 'Cookie Jar',
    icon: './themes/Yaru/apps/cookie-jar.svg',
    disabled: false,
    favourite: false,
    desktop_shortcut: false,
    screen: displayCookieJar,
  },
  {
    id: 'content-fingerprint',
    title: 'Content Fingerprint',
    icon: './themes/Yaru/apps/content-fingerprint.svg',
    disabled: false,
    favourite: false,
    desktop_shortcut: false,
    screen: displayContentFingerprint,
  },
  {
    id: 'nmap-viewer',
    title: 'Nmap Viewer',
    icon: './themes/Yaru/apps/resource-monitor.svg',
    disabled: false,
    favourite: false,
    desktop_shortcut: false,
    screen: displayNmapViewer,
  },
  {
    id: 'report-viewer',
    title: 'Report Viewer',
    icon: './themes/Yaru/apps/gedit.png',
    disabled: false,
    favourite: false,
    desktop_shortcut: false,
    screen: displayReportViewer,
  },
  {

    id: 'hibp-check',
    title: 'HIBP Check',
    icon: icon('hash.svg'),
    disabled: false,
    favourite: false,
    desktop_shortcut: false,
    screen: displayHibpCheck,

    id: 'open-redirect-lab',
    title: 'Open Redirect Lab',
    icon: icon('gedit.png'),
    disabled: false,
    favourite: false,
    desktop_shortcut: false,
    screen: displayOpenRedirectLab,

    screen: displayCspReporter,

    screen: displayReportViewer,
  },
  {
    id: 'hsts-preload',
    title: 'HSTS Preload',
    icon: './themes/Yaru/apps/hash.svg',
    disabled: false,
    favourite: false,
    desktop_shortcut: false,
    screen: displayHstsPreload,

    id: 'dnssec-validator',
    title: 'DNSSEC Validator',
    icon: './themes/Yaru/apps/bash.png',
    disabled: false,
    favourite: false,
    desktop_shortcut: false,
    screen: displayDnssecValidator,

  },
  // Games are included so they appear alongside apps
  ...games,
];

<<<<<<< HEAD
=======

    {
      id: 'weather',
      title: 'Weather',
      icon: './themes/Yaru/apps/weather.svg',
      disabled: false,
      favourite: false,
      desktop_shortcut: false,
      screen: displayWeather,
    },
    {
      id: 'cookie-jar',
      title: 'Cookie Jar',
      icon: './themes/Yaru/apps/cookie-jar.svg',
      disabled: false,
      favourite: false,
      desktop_shortcut: false,
      screen: displayCookieJar,
    },
    {
      id: 'asn-explorer',
      title: 'ASN Explorer',
      icon: './themes/Yaru/apps/resource-monitor.svg',
      disabled: false,
      favourite: false,
      desktop_shortcut: false,
      screen: displayAsnExplorer,
      id: 'argon-bcrypt-demo',
      title: 'Argon/Bcrypt Demo',
      icon: './themes/Yaru/apps/hash.svg',
      disabled: false,
      favourite: false,
      desktop_shortcut: false,
      screen: displayArgonBcryptDemo,

      id: 'samesite-lab',
      title: 'SameSite Lab',
      icon: './themes/Yaru/apps/cookie-jar.svg',
      disabled: false,
      favourite: false,
      desktop_shortcut: false,
      screen: displaySameSiteLab,
    },
    {
      id: 'content-fingerprint',
      title: 'Content Fingerprint',
      icon: './themes/Yaru/apps/content-fingerprint.svg',
      disabled: false,
      favourite: false,
      desktop_shortcut: false,
      screen: displayContentFingerprint,
    },
    {
      id: 'ssh-fingerprint',
      title: 'SSH Fingerprint',

      id: 'csr-generator',
      title: 'CSR Generator',
      icon: './themes/Yaru/apps/hash.svg',
      disabled: false,
      favourite: false,
      desktop_shortcut: false,
      screen: displaySshFingerprint,

      screen: displayCsrGenerator,
    },
    {

      id: 'meta-inspector',
      title: 'Meta Inspector',
      icon: './themes/Yaru/apps/kali-browser.svg',
      disabled: false,
      favourite: false,
      desktop_shortcut: false,
      screen: displayMetaInspector,
    },
    {

      id: 'nmap-viewer',
      title: 'Nmap Viewer',
      icon: './themes/Yaru/apps/resource-monitor.svg',
      disabled: false,
      favourite: false,
      desktop_shortcut: false,
      screen: displayNmapViewer,
    },
    {
      id: 'report-viewer',
      title: 'Report Viewer',
      icon: './themes/Yaru/apps/gedit.png',
      disabled: false,
      favourite: false,
      desktop_shortcut: false,
      screen: displayReportViewer,
    },
    {
      id: 'redirect-visualizer',
      title: 'Redirect Visualizer',

      id: 'http3-probe',
      title: 'HTTP/3 Probe',
      icon: './themes/Yaru/apps/resource-monitor.svg',
      disabled: false,
      favourite: false,
      desktop_shortcut: false,
      screen: displayRedirectVisualizer,

      screen: displayHttp3Probe,
    },
    // Games are included so they appear alongside apps
    ...games,
  ];




>>>>>>> 3aedc8e6
export default apps;<|MERGE_RESOLUTION|>--- conflicted
+++ resolved
@@ -222,10 +222,9 @@
 
 const displayHstsPreload = createDisplay(HstsPreloadApp);
 const displayCookieJar = createDisplay(CookieJarApp);
-<<<<<<< HEAD
 
 const displayPrefetchJumplist = createDisplay(PrefetchJumplistApp);
-=======
+
 const displayIpDnsLeak = createDisplay(IpDnsLeakApp);
 
 const displayIpv6Slaac = createDisplay(Ipv6SlaacApp);
@@ -254,7 +253,6 @@
 
 const displayHttp3Probe = createDisplay(Http3ProbeApp);
 
->>>>>>> 3aedc8e6
  
 
 
@@ -805,15 +803,13 @@
     screen: displayFaviconHash,
   },
   {
-<<<<<<< HEAD
-=======
 
 
 
 
     icon: icon('calc.png'),
 
->>>>>>> 3aedc8e6
+
     id: 'cve-dashboard',
     title: 'CVE Dashboard',
     icon: './themes/Yaru/apps/calc.png',
@@ -829,8 +825,6 @@
     disabled: false,
     favourite: false,
     desktop_shortcut: false,
-<<<<<<< HEAD
-=======
 
   },
   {
@@ -843,7 +837,6 @@
     screen: displaySqliteViewer,
 
 
->>>>>>> 3aedc8e6
     screen: displayPcapViewer,
   },
   {
@@ -873,10 +866,7 @@
     desktop_shortcut: false,
     screen: displayWeather,
   },
-<<<<<<< HEAD
-=======
-
->>>>>>> 3aedc8e6
+
   {
     id: 'cookie-jar',
     title: 'Cookie Jar',
@@ -912,7 +902,6 @@
     favourite: false,
     desktop_shortcut: false,
     screen: displayReportViewer,
-<<<<<<< HEAD
   },
   {
     id: 'prefetch-jumplist',
@@ -923,7 +912,6 @@
     desktop_shortcut: false,
     screen: displayPrefetchJumplist,
   },
-=======
 
 
   },
@@ -949,7 +937,7 @@
     screen: displaySitemapHeatmap,
 
   },
->>>>>>> 3aedc8e6
+
   {
     id: 'mail-auth',
     title: 'Mail Auth',
@@ -1072,8 +1060,6 @@
   ...games,
 ];
 
-<<<<<<< HEAD
-=======
 
     {
       id: 'weather',
@@ -1188,7 +1174,4 @@
   ];
 
 
-
-
->>>>>>> 3aedc8e6
 export default apps;