--- conflicted
+++ resolved
@@ -178,10 +178,9 @@
 
 const displayHstsPreload = createDisplay(HstsPreloadApp);
 const displayCookieJar = createDisplay(CookieJarApp);
-<<<<<<< HEAD
 
 const displayCspReporter = createDisplay(CspReporterApp);
-=======
+
 const displaySitemapHeatmap = createDisplay(SitemapHeatmapApp);
 
 const displayMetaInspector = createDisplay(MetaInspectorApp);
@@ -190,7 +189,6 @@
 const displayRedirectVisualizer = createDisplay(RedirectVisualizerApp);
 
 const displayHttp3Probe = createDisplay(Http3ProbeApp);
->>>>>>> 1532ba59
  
 
 
@@ -774,10 +772,9 @@
     screen: displayThreatModeler,
   },
   {
-<<<<<<< HEAD
     id: 'csp-reporter',
     title: 'CSP Reporter',
-=======
+
     id: 'cookie-jar',
     title: 'Cookie Jar',
     icon: './themes/Yaru/apps/cookie-jar.svg',
@@ -807,14 +804,12 @@
   {
     id: 'report-viewer',
     title: 'Report Viewer',
->>>>>>> 1532ba59
     icon: './themes/Yaru/apps/gedit.png',
     disabled: false,
     favourite: false,
     desktop_shortcut: false,
-<<<<<<< HEAD
     screen: displayCspReporter,
-=======
+
     screen: displayReportViewer,
   },
   {
@@ -833,14 +828,11 @@
     favourite: false,
     desktop_shortcut: false,
     screen: displayDnssecValidator,
->>>>>>> 1532ba59
   },
   // Games are included so they appear alongside apps
   ...games,
 ];
 
-<<<<<<< HEAD
-=======
     {
       id: 'weather',
       title: 'Weather',
@@ -915,5 +907,5 @@
   ];
 
 
->>>>>>> 1532ba59
+
 export default apps;