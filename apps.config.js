--- conflicted
+++ resolved
@@ -69,12 +69,11 @@
   }
 );
 
-<<<<<<< HEAD
 const BlackjackApp = dynamic(
   () =>
     import('./components/apps/blackjack').then((mod) => {
       ReactGA.event({ category: 'Application', action: 'Loaded Blackjack' });
-=======
+
 const SimonApp = dynamic(
   () =>
     import('./components/apps/simon').then((mod) => {
@@ -90,16 +89,13 @@
     import('./components/apps/2048').then((mod) => {
       ReactGA.event({ category: 'Application', action: 'Loaded 2048' });
  
->>>>>>> 5dd82431
       return mod.default;
     }),
   {
     ssr: false,
     loading: () => (
       <div className="h-full w-full flex items-center justify-center bg-ub-cool-grey text-white">
-<<<<<<< HEAD
         Loading Blackjack...
-=======
         Loading Simon...
 
         Loading Solitaire...
@@ -108,7 +104,6 @@
   },
 
         Loading 2048...
->>>>>>> 5dd82431
       </div>
     ),
   }
@@ -139,12 +134,11 @@
 );
 
 
-<<<<<<< HEAD
 const displayBlackjack = (addFolder, openApp) => (
   <BlackjackApp addFolder={addFolder} openApp={openApp} />
 );
 
-=======
+
 // Games list used for the "Games" folder on the desktop
 const games = [
   {
@@ -168,7 +162,6 @@
 ];
 
 // Main application list displayed on the desktop and app launcher
->>>>>>> 5dd82431
 const apps = [
   {
     id: 'chrome',
