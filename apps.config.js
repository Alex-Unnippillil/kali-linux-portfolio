import React from 'react';
import dynamic from 'next/dynamic';
import ReactGA from 'react-ga4';

import { displayX } from './components/apps/x';
import { displaySpotify } from './components/apps/spotify';
import { displayVsCode } from './components/apps/vscode';
import { displaySettings } from './components/apps/settings';
import { displayChrome } from './components/apps/chrome';
import { displayTrash } from './components/apps/trash';
import { displayGedit } from './components/apps/gedit';
import { displayAboutAlex } from './components/apps/alex';
import { displayTodoist } from './components/apps/todoist';
import { displayYouTube } from './components/apps/youtube';
import { displayWeather } from './components/apps/weather';
import { displayConverter } from './components/apps/converter';
import { displayQrTool } from './components/apps/qr_tool';
import { displayAsciiArt } from './components/apps/ascii_art';
import { displayResourceMonitor } from './components/apps/resource_monitor';
import { displayQuoteGenerator } from './components/apps/quote_generator';
import { displayProjectGallery } from './components/apps/project-gallery';
import { displayNikto } from './components/apps/nikto';

const createDynamicApp = (path, name) =>
  dynamic(
    () =>
      import(`./components/apps/${path}`).then((mod) => {
        ReactGA.event({ category: 'Application', action: `Loaded ${name}` });
        return mod.default;
      }),
    {
      ssr: false,
      loading: () => (
        <div className="h-full w-full flex items-center justify-center bg-ub-cool-grey text-white">
          {`Loading ${name}...`}
        </div>
      ),
    }
  );

const createDisplay = (Component) => (addFolder, openApp) => (
  <Component addFolder={addFolder} openApp={openApp} />
);

// Dynamic applications and games
const TerminalApp = createDynamicApp('terminal', 'Terminal');
const CalcApp = createDynamicApp('calc', 'Calc');
const TicTacToeApp = createDynamicApp('tictactoe', 'Tic Tac Toe');
const ChessApp = createDynamicApp('chess', 'Chess');
const ConnectFourApp = createDynamicApp('connect-four', 'Connect Four');
const HangmanApp = createDynamicApp('hangman', 'Hangman');
const FroggerApp = createDynamicApp('frogger', 'Frogger');
const FlappyBirdApp = createDynamicApp('flappy-bird', 'Flappy Bird');
const Game2048App = createDynamicApp('2048', '2048');
const SnakeApp = createDynamicApp('snake', 'Snake');
const MemoryApp = createDynamicApp('memory', 'Memory');
const MinesweeperApp = createDynamicApp('minesweeper', 'Minesweeper');
const PongApp = createDynamicApp('pong', 'Pong');
const PacmanApp = createDynamicApp('pacman', 'Pacman');
const CarRacerApp = createDynamicApp('car-racer', 'Car Racer');
const PlatformerApp = createDynamicApp('platformer', 'Platformer');
const BattleshipApp = createDynamicApp('battleship', 'Battleship');
const CheckersApp = createDynamicApp('checkers', 'Checkers');
const ReversiApp = createDynamicApp('reversi', 'Reversi');
const SimonApp = createDynamicApp('simon', 'Simon');
const SokobanApp = createDynamicApp('sokoban', 'Sokoban');
const SolitaireApp = createDynamicApp('solitaire', 'Solitaire');
const TowerDefenseApp = createDynamicApp('tower-defense', 'Tower Defense');
const WordSearchApp = createDynamicApp('word-search', 'Word Search');
const WordleApp = createDynamicApp('wordle', 'Wordle');
const BlackjackApp = createDynamicApp('blackjack', 'Blackjack');
const BreakoutApp = createDynamicApp('breakout', 'Breakout');
const AsteroidsApp = createDynamicApp('asteroids', 'Asteroids');
const SudokuApp = createDynamicApp('sudoku', 'Sudoku');
const SpaceInvadersApp = createDynamicApp('space-invaders', 'Space Invaders');
const NonogramApp = createDynamicApp('nonogram', 'Nonogram');
const TetrisApp = createDynamicApp('tetris', 'Tetris');
const CandyCrushApp = createDynamicApp('candy-crush', 'Candy Crush');
const WiresharkApp = createDynamicApp('wireshark', 'Wireshark');
const BluetoothApp = createDynamicApp('bluetooth', 'Bluetooth Tools');

<<<<<<< HEAD
const DsniffApp = createDynamicApp('dsniff', 'dsniff');
=======


const BeefApp = createDynamicApp('beef', 'BeEF');
const MetasploitApp = createDynamicApp('metasploit', 'Metasploit');
>>>>>>> 126c4077
const GomokuApp = createDynamicApp('gomoku', 'Gomoku');
const PinballApp = createDynamicApp('pinball', 'Pinball');
const ReaverApp = createDynamicApp('reaver', 'Reaver');


const HydraApp = createDynamicApp('hydra', 'Hydra');
const JohnApp = createDynamicApp('john', 'John the Ripper');
const NessusApp = createDynamicApp('nessus', 'Nessus');
const NmapNSEApp = createDynamicApp('nmap-nse', 'Nmap NSE');
const OpenVASApp = createDynamicApp('openvas', 'OpenVAS');
const ReconNGApp = createDynamicApp('reconng', 'Recon-ng');


const displayTerminal = createDisplay(TerminalApp);
const displayTerminalCalc = createDisplay(CalcApp);
const displayTicTacToe = createDisplay(TicTacToeApp);
const displayChess = createDisplay(ChessApp);
const displayConnectFour = createDisplay(ConnectFourApp);
const displayHangman = createDisplay(HangmanApp);
const displayFrogger = createDisplay(FroggerApp);
const displayFlappyBird = createDisplay(FlappyBirdApp);
const display2048 = createDisplay(Game2048App);
const displaySnake = createDisplay(SnakeApp);
const displayMemory = createDisplay(MemoryApp);
const displayMinesweeper = createDisplay(MinesweeperApp);
const displayPong = createDisplay(PongApp);
const displayPacman = createDisplay(PacmanApp);
const displayCarRacer = createDisplay(CarRacerApp);
const displayPlatformer = createDisplay(PlatformerApp);
const displayBattleship = createDisplay(BattleshipApp);
const displayCheckers = createDisplay(CheckersApp);
const displayReversi = createDisplay(ReversiApp);
const displaySimon = createDisplay(SimonApp);
const displaySokoban = createDisplay(SokobanApp);
const displaySolitaire = createDisplay(SolitaireApp);
const displayTowerDefense = createDisplay(TowerDefenseApp);
const displayWordSearch = createDisplay(WordSearchApp);
const displayWordle = createDisplay(WordleApp);
const displayBlackjack = createDisplay(BlackjackApp);
const displayBreakout = createDisplay(BreakoutApp);
const displayAsteroids = createDisplay(AsteroidsApp);
const displaySudoku = createDisplay(SudokuApp);
const displaySpaceInvaders = createDisplay(SpaceInvadersApp);
const displayNonogram = createDisplay(NonogramApp);
const displayTetris = createDisplay(TetrisApp);
const displayCandyCrush = createDisplay(CandyCrushApp);
const displayWireshark = createDisplay(WiresharkApp);
const displayBluetooth = createDisplay(BluetoothApp);
const displayBeef = createDisplay(BeefApp);
const displayMetasploit = createDisplay(MetasploitApp);

const displayDsniff = createDisplay(DsniffApp);
const displayGomoku = createDisplay(GomokuApp);

const displayPinball = createDisplay(PinballApp);
const displayReaver = createDisplay(ReaverApp);


const displayHydra = createDisplay(HydraApp);
const displayJohn = createDisplay(JohnApp);

const displayNessus = createDisplay(NessusApp);

const displayNmapNSE = createDisplay(NmapNSEApp);
const displayOpenVAS = createDisplay(OpenVASApp);

const displayReconNG = createDisplay(ReconNGApp);


// Default window sizing for games to prevent oversized frames
const gameDefaults = {
  defaultWidth: 50,
  defaultHeight: 60,
};

// Games list used for the "Games" folder on the desktop
const gameList = [
  {
    id: '2048',
    title: '2048',
    icon: './themes/Yaru/apps/2048.svg',
    disabled: false,
    favourite: false,
    desktop_shortcut: false,
    screen: display2048,
    defaultWidth: 35,
    defaultHeight: 45,
  },
  {
    id: 'asteroids',
    title: 'Asteroids',
    icon: './themes/Yaru/apps/asteroids.svg',
    disabled: false,
    favourite: false,
    desktop_shortcut: false,
    screen: displayAsteroids,
  },
  {
    id: 'battleship',
    title: 'Battleship',
    icon: './themes/Yaru/apps/battleship.svg',
    disabled: false,
    favourite: false,
    desktop_shortcut: false,
    screen: displayBattleship,
  },
  {
    id: 'blackjack',
    title: 'Blackjack',
    icon: './themes/Yaru/apps/blackjack.svg',
    disabled: false,
    favourite: false,
    desktop_shortcut: false,
    screen: displayBlackjack,
  },
  {
    id: 'breakout',
    title: 'Breakout',
    icon: './themes/Yaru/apps/breakout.svg',
    disabled: false,
    favourite: false,
    desktop_shortcut: false,
    screen: displayBreakout,
  },
  {
    id: 'car-racer',
    title: 'Car Racer',
    icon: './themes/Yaru/apps/car-racer.svg',
    disabled: false,
    favourite: false,
    desktop_shortcut: false,
    screen: displayCarRacer,
  },
  {
    id: 'checkers',
    title: 'Checkers',
    icon: './themes/Yaru/apps/checkers.svg',
    disabled: false,
    favourite: false,
    desktop_shortcut: false,
    screen: displayCheckers,
  },
  {
    id: 'chess',
    title: 'Chess',
    icon: './themes/Yaru/apps/chess.svg',
    disabled: false,
    favourite: false,
    desktop_shortcut: false,
    screen: displayChess,
  },
  {
    id: 'connect-four',
    title: 'Connect Four',
    icon: './themes/Yaru/apps/connect-four.svg',
    disabled: false,
    favourite: false,
    desktop_shortcut: false,
    screen: displayConnectFour,
  },
  {
    id: 'frogger',
    title: 'Frogger',
    icon: './themes/Yaru/apps/frogger.svg',
    disabled: false,
    favourite: false,
    desktop_shortcut: false,
    screen: displayFrogger,
  },
  {
    id: 'hangman',
    title: 'Hangman',
    icon: './themes/Yaru/apps/hangman.svg',
    disabled: false,
    favourite: false,
    desktop_shortcut: false,
    screen: displayHangman,
  },
  {
    id: 'memory',
    title: 'Memory',
    icon: './themes/Yaru/apps/memory.svg',
    disabled: false,
    favourite: false,
    desktop_shortcut: false,
    screen: displayMemory,
  },
  {
    id: 'minesweeper',
    title: 'Minesweeper',
    icon: './themes/Yaru/apps/minesweeper.svg',
    disabled: false,
    favourite: false,
    desktop_shortcut: false,
    screen: displayMinesweeper,
  },
  {
    id: 'pacman',
    title: 'Pacman',
    icon: './themes/Yaru/apps/pacman.svg',
    disabled: false,
    favourite: false,
    desktop_shortcut: false,
    screen: displayPacman,
  },
  {
    id: 'platformer',
    title: 'Platformer',
    icon: './themes/Yaru/apps/platformer.svg',
    disabled: false,
    favourite: false,
    desktop_shortcut: false,
    screen: displayPlatformer,
  },
  {
    id: 'pong',
    title: 'Pong',
    icon: './themes/Yaru/apps/pong.svg',
    disabled: false,
    favourite: false,
    desktop_shortcut: false,
    screen: displayPong,
  },
  {
    id: 'reversi',
    title: 'Reversi',
    icon: './themes/Yaru/apps/reversi.svg',
    disabled: false,
    favourite: false,
    desktop_shortcut: false,
    screen: displayReversi,
  },
  {
    id: 'simon',
    title: 'Simon',
    icon: './themes/Yaru/apps/simon.svg',
    disabled: false,
    favourite: false,
    desktop_shortcut: false,
    screen: displaySimon,
  },
  {
    id: 'snake',
    title: 'Snake',
    icon: './themes/Yaru/apps/snake.svg',
    disabled: false,
    favourite: false,
    desktop_shortcut: false,
    screen: displaySnake,
  },
  {
    id: 'sokoban',
    title: 'Sokoban',
    icon: './themes/Yaru/apps/sokoban.svg',
    disabled: false,
    favourite: false,
    desktop_shortcut: false,
    screen: displaySokoban,
  },
  {
    id: 'solitaire',
    title: 'Solitaire',
    icon: './themes/Yaru/apps/solitaire.svg',
    disabled: false,
    favourite: false,
    desktop_shortcut: false,
    screen: displaySolitaire,
  },
  {
    id: 'tictactoe',
    title: 'Tic Tac Toe',
    icon: './themes/Yaru/apps/tictactoe.svg',
    disabled: false,
    favourite: false,
    desktop_shortcut: false,
    screen: displayTicTacToe,
  },
  {
    id: 'tetris',
    title: 'Tetris',
    icon: './themes/Yaru/apps/tetris.svg',
    disabled: false,
    favourite: false,
    desktop_shortcut: false,
    screen: displayTetris,
  },
  {
    id: 'tower-defense',
    title: 'Tower Defense',
    icon: './themes/Yaru/apps/tower-defense.svg',
    disabled: false,
    favourite: false,
    desktop_shortcut: false,
    screen: displayTowerDefense,
  },
  {
    id: 'word-search',
    title: 'Word Search',
    icon: './themes/Yaru/apps/word-search.svg',
    disabled: false,
    favourite: false,
    desktop_shortcut: false,
    screen: displayWordSearch,
  },
  {
    id: 'wordle',
    title: 'Wordle',
    icon: './themes/Yaru/apps/wordle.svg',
    disabled: false,
    favourite: false,
    desktop_shortcut: false,
    screen: displayWordle,
  },
  {
    id: 'nonogram',
    title: 'Nonogram',
    icon: './themes/Yaru/apps/nonogram.svg',
    disabled: false,
    favourite: false,
    desktop_shortcut: false,
    screen: displayNonogram,
  },
  {
    id: 'space-invaders',
    title: 'Space Invaders',
    icon: './themes/Yaru/apps/space-invaders.svg',
    disabled: false,
    favourite: false,
    desktop_shortcut: false,
    screen: displaySpaceInvaders,
  },
  {
    id: 'sudoku',
    title: 'Sudoku',
    icon: './themes/Yaru/apps/sudoku.svg',
    disabled: false,
    favourite: false,
    desktop_shortcut: false,
    screen: displaySudoku,
  },
  {
    id: 'flappy-bird',
    title: 'Flappy Bird',
    icon: './themes/Yaru/apps/flappy-bird.svg',
    disabled: false,
    favourite: false,
    desktop_shortcut: false,
    screen: displayFlappyBird,
  },
  {
    id: 'candy-crush',
    title: 'Candy Crush',
    icon: './themes/Yaru/apps/candy-crush.svg',
    disabled: false,
    favourite: false,
    desktop_shortcut: false,
    screen: displayCandyCrush,

    id: 'gomoku',
    title: 'Gomoku',
    icon: './themes/Yaru/apps/gomoku.svg',
    disabled: false,
    favourite: false,
    desktop_shortcut: false,
    screen: displayGomoku,

    id: 'pinball',
    title: 'Pinball',
    icon: './themes/Yaru/apps/pinball.svg',
    disabled: false,
    favourite: false,
    desktop_shortcut: false,
    screen: displayPinball,
  },
];

export const games = gameList.map((game) => ({ ...gameDefaults, ...game }));

const apps = [
  {
    id: 'chrome',
    title: 'Google Chrome',
    icon: './themes/Yaru/apps/chrome.png',
    disabled: false,
    favourite: true,
    desktop_shortcut: true,
    screen: displayChrome,
  },
  {
    id: 'calc',
    title: 'Calc',
    icon: './themes/Yaru/apps/calc.png',
    disabled: false,
    favourite: false,
    desktop_shortcut: false,
    screen: displayTerminalCalc,
    resizable: false,
    allowMaximize: false,
    defaultWidth: 25,
    defaultHeight: 40,
  },
  {
    id: 'terminal',
    title: 'Terminal',
    icon: './themes/Yaru/apps/bash.png',
    disabled: false,
    favourite: true,
    desktop_shortcut: false,
    screen: displayTerminal,
  },
  {
    id: 'vscode',
    title: 'Visual Studio Code',
    icon: './themes/Yaru/apps/vscode.png',
    disabled: false,
    favourite: true,
    desktop_shortcut: false,
    screen: displayVsCode,
  },
  {
    id: 'x',
    title: 'X',
    icon: './themes/Yaru/apps/x.png',
    disabled: false,
    favourite: true,
    desktop_shortcut: false,
    screen: displayX,
  },
  {
    id: 'spotify',
    title: 'Spotify',
    icon: './themes/Yaru/apps/spotify.svg',
    disabled: false,
    favourite: true,
    desktop_shortcut: false,
    screen: displaySpotify,
  },
  {
    id: 'youtube',
    title: 'YouTube',
    icon: './themes/Yaru/apps/youtube.svg',
    disabled: false,
    favourite: true,
    desktop_shortcut: false,
    screen: displayYouTube,
  },
  {
    id: 'beef',
    title: 'BeEF',
    icon: './themes/Yaru/apps/beef.svg',
    disabled: false,
    favourite: false,
    desktop_shortcut: false,
    screen: displayBeef,
  },
  {
    id: 'about-alex',
    title: 'About Alex',
    icon: './themes/Yaru/system/user-home.png',
    disabled: false,
    favourite: true,
    desktop_shortcut: true,
    screen: displayAboutAlex,
  },
  {
    id: 'settings',
    title: 'Settings',
    icon: './themes/Yaru/apps/gnome-control-center.png',
    disabled: false,
    favourite: true,
    desktop_shortcut: false,
    screen: displaySettings,
  },
  {
    id: 'resource-monitor',
    title: 'Resource Monitor',
    icon: './themes/Yaru/apps/resource-monitor.svg',
    disabled: false,
    favourite: false,
    desktop_shortcut: false,
    screen: displayResourceMonitor,
  },
  {
    id: 'bluetooth-tools',
    title: 'Bluetooth Tools',
    icon: './themes/Yaru/apps/bluetooth.svg',
    disabled: false,
    favourite: false,
    desktop_shortcut: false,
    screen: displayBluetooth,
  },
  {
    id: 'metasploit',
    title: 'Metasploit',
    icon: './themes/Yaru/apps/metasploit.svg',
    disabled: false,
    favourite: false,
    desktop_shortcut: false,
    screen: displayMetasploit,
  },
  {
    id: 'project-gallery',
    title: 'Project Gallery',
    icon: './themes/Yaru/apps/project-gallery.svg',
    disabled: false,
    favourite: false,
    desktop_shortcut: false,
    screen: displayProjectGallery,
  },
  {
    id: 'wireshark',
    title: 'Wireshark',
    icon: './themes/Yaru/apps/wireshark.svg',
    disabled: false,
    favourite: false,
    desktop_shortcut: false,
    screen: displayWireshark,
  },
  {
    id: 'todoist',
    title: 'Todoist',
    icon: './themes/Yaru/apps/todoist.png',
    disabled: false,
    favourite: false,
    desktop_shortcut: false,
    screen: displayTodoist,
  },
  {
    id: 'trash',
    title: 'Trash',
    icon: './themes/Yaru/system/user-trash-full.png',
    disabled: false,
    favourite: false,
    desktop_shortcut: true,
    screen: displayTrash,
  },
  {
    id: 'gedit',
    title: 'Contact Me',
    icon: './themes/Yaru/apps/gedit.png',
    disabled: false,
    favourite: false,
    desktop_shortcut: true,
    screen: displayGedit,
  },
  {
    id: 'converter',
    title: 'Converter',
    icon: './themes/Yaru/apps/calc.png',
    disabled: false,
    favourite: false,
    desktop_shortcut: false,
    screen: displayConverter,
  },
  {
    id: 'nikto',
    title: 'Nikto',
    icon: './themes/Yaru/apps/nikto.svg',
    disabled: false,
    favourite: false,
    desktop_shortcut: false,
    screen: displayNikto,
  },
  {
    id: 'qr-tool',
    title: 'QR Tool',
    icon: './themes/Yaru/apps/qr.svg',
    disabled: false,
    favourite: false,
    desktop_shortcut: false,
    screen: displayQrTool,
  },
  {
    id: 'reaver',
    title: 'Reaver',
    icon: './themes/Yaru/apps/reaver.svg',
    disabled: false,
    favourite: false,
    desktop_shortcut: false,
    screen: displayReaver,
  },
  {
    id: 'nessus',
    title: 'Nessus',
    icon: './themes/Yaru/apps/nessus.svg',
    disabled: false,
    favourite: false,
    desktop_shortcut: false,
    screen: displayNessus,
  },
  {
    id: 'ascii-art',
    title: 'ASCII Art',
    icon: './themes/Yaru/apps/gedit.png',
    disabled: false,
    favourite: false,
    desktop_shortcut: false,
    screen: displayAsciiArt,
  },
  {
    id: 'quote-generator',
    title: 'Quote Generator',
    icon: './themes/Yaru/apps/quote.svg',
    disabled: false,
    favourite: false,
    desktop_shortcut: false,
    screen: displayQuoteGenerator,
  },
  {
    id: 'hydra',
    title: 'Hydra',
    icon: './themes/Yaru/apps/hydra.svg',
    disabled: false,
    favourite: false,
    desktop_shortcut: false,
    screen: displayHydra,
  },
  {
    id: 'nmap-nse',
    title: 'Nmap NSE',
    icon: './themes/Yaru/apps/nmap-nse.svg',
    disabled: false,
    favourite: false,
    desktop_shortcut: false,
    screen: displayNmapNSE,
  },
  {
    id: 'weather',
    title: 'Weather',
    icon: './themes/Yaru/apps/weather.svg',
    disabled: false,
    favourite: false,
    desktop_shortcut: false,
    screen: displayWeather,
  },
  {
<<<<<<< HEAD
    id: 'dsniff',
    title: 'dsniff',
    icon: './themes/Yaru/apps/dsniff.svg',
    disabled: false,
    favourite: false,
    desktop_shortcut: false,
    screen: displayDsniff,
=======
    id: 'john',
    title: 'John the Ripper',
    icon: './themes/Yaru/apps/john.svg',
    disabled: false,
    favourite: false,
    desktop_shortcut: false,
    screen: displayJohn,
  },
  {
    id: 'openvas',
    title: 'OpenVAS',
    icon: './themes/Yaru/apps/openvas.svg',
    disabled: false,
    favourite: false,
    desktop_shortcut: false,
    screen: displayOpenVAS,
  },
  {
    id: 'recon-ng',
    title: 'Recon-ng',
    icon: './themes/Yaru/apps/reconng.svg',
    disabled: false,
    favourite: false,
    desktop_shortcut: false,
    screen: displayReconNG,
>>>>>>> 126c4077
  },
  // Games are included so they appear alongside apps
  ...games,
];

export default apps;<|MERGE_RESOLUTION|>--- conflicted
+++ resolved
@@ -78,15 +78,9 @@
 const CandyCrushApp = createDynamicApp('candy-crush', 'Candy Crush');
 const WiresharkApp = createDynamicApp('wireshark', 'Wireshark');
 const BluetoothApp = createDynamicApp('bluetooth', 'Bluetooth Tools');
-
-<<<<<<< HEAD
 const DsniffApp = createDynamicApp('dsniff', 'dsniff');
-=======
-
-
 const BeefApp = createDynamicApp('beef', 'BeEF');
 const MetasploitApp = createDynamicApp('metasploit', 'Metasploit');
->>>>>>> 126c4077
 const GomokuApp = createDynamicApp('gomoku', 'Gomoku');
 const PinballApp = createDynamicApp('pinball', 'Pinball');
 const ReaverApp = createDynamicApp('reaver', 'Reaver');
@@ -723,7 +717,6 @@
     screen: displayWeather,
   },
   {
-<<<<<<< HEAD
     id: 'dsniff',
     title: 'dsniff',
     icon: './themes/Yaru/apps/dsniff.svg',
@@ -731,7 +724,8 @@
     favourite: false,
     desktop_shortcut: false,
     screen: displayDsniff,
-=======
+  },
+  {
     id: 'john',
     title: 'John the Ripper',
     icon: './themes/Yaru/apps/john.svg',
@@ -757,7 +751,6 @@
     favourite: false,
     desktop_shortcut: false,
     screen: displayReconNG,
->>>>>>> 126c4077
   },
   // Games are included so they appear alongside apps
   ...games,
