--- conflicted
+++ resolved
@@ -12,13 +12,12 @@
 import { displayAboutAlex } from './components/apps/alex';
 import { displayTodoist } from './components/apps/todoist';
 import { displayYouTube } from './components/apps/youtube';
-<<<<<<< HEAD
+
 import { displayQuoteGenerator } from './components/apps/quote_generator';
-=======
+
 import { displayShowcase } from './components/apps/showcase';
 
 import { displayProjectGallery } from './components/apps/project-gallery';
->>>>>>> 5bf1f1dc
 
 const TerminalApp = dynamic(
   () =>
