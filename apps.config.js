import React from 'react';
import dynamic from 'next/dynamic';
import ReactGA from 'react-ga4';

import { displayX } from './components/apps/x';
import { displaySpotify } from './components/apps/spotify';
import { displayVsCode } from './components/apps/vscode';
import { displaySettings } from './components/apps/settings';
import { displayChrome } from './components/apps/chrome';
import { displayTrash } from './components/apps/trash';
import { displayGedit } from './components/apps/gedit';
import { displayAboutAlex } from './components/apps/alex';
import { displayTodoist } from './components/apps/todoist';
import { displayYouTube } from './components/apps/youtube';
import { displayWeather } from './components/apps/weather';
import { displayConverter } from './components/apps/converter';
import { displayQrTool } from './components/apps/qr_tool';
import { displayAsciiArt } from './components/apps/ascii_art';
import { displayResourceMonitor } from './components/apps/resource_monitor';
import { displayQuoteGenerator } from './components/apps/quote_generator';
import { displayProjectGallery } from './components/apps/project-gallery';
import { displayNikto } from './components/apps/nikto';

const createDynamicApp = (path, name) =>
  dynamic(
    () =>
      import(`./components/apps/${path}`).then((mod) => {
        ReactGA.event({ category: 'Application', action: `Loaded ${name}` });
        return mod.default;
      }),
    {
      ssr: false,
      loading: () => (
        <div className="h-full w-full flex items-center justify-center bg-ub-cool-grey text-white">
          {`Loading ${name}...`}
        </div>
      ),
    }
  );

const createDisplay = (Component) => (addFolder, openApp) => (
  <Component addFolder={addFolder} openApp={openApp} />
);

// Dynamic applications and games
const TerminalApp = createDynamicApp('terminal', 'Terminal');
const CalcApp = createDynamicApp('calc', 'Calc');
const TicTacToeApp = createDynamicApp('tictactoe', 'Tic Tac Toe');
const ChessApp = createDynamicApp('chess', 'Chess');
const ConnectFourApp = createDynamicApp('connect-four', 'Connect Four');
const HangmanApp = createDynamicApp('hangman', 'Hangman');
const FroggerApp = createDynamicApp('frogger', 'Frogger');
const FlappyBirdApp = createDynamicApp('flappy-bird', 'Flappy Bird');
const Game2048App = createDynamicApp('2048', '2048');
const SnakeApp = createDynamicApp('snake', 'Snake');
const MemoryApp = createDynamicApp('memory', 'Memory');
const MinesweeperApp = createDynamicApp('minesweeper', 'Minesweeper');
const PongApp = createDynamicApp('pong', 'Pong');
const PacmanApp = createDynamicApp('pacman', 'Pacman');
const CarRacerApp = createDynamicApp('car-racer', 'Car Racer');
const PlatformerApp = createDynamicApp('platformer', 'Platformer');
const BattleshipApp = createDynamicApp('battleship', 'Battleship');
const CheckersApp = createDynamicApp('checkers', 'Checkers');
const ReversiApp = createDynamicApp('reversi', 'Reversi');
const SimonApp = createDynamicApp('simon', 'Simon');
const SokobanApp = createDynamicApp('sokoban', 'Sokoban');
const SolitaireApp = createDynamicApp('solitaire', 'Solitaire');
const TowerDefenseApp = createDynamicApp('tower-defense', 'Tower Defense');
const WordSearchApp = createDynamicApp('word-search', 'Word Search');
const WordleApp = createDynamicApp('wordle', 'Wordle');
const BlackjackApp = createDynamicApp('blackjack', 'Blackjack');
const BreakoutApp = createDynamicApp('breakout', 'Breakout');
const AsteroidsApp = createDynamicApp('asteroids', 'Asteroids');
const SudokuApp = createDynamicApp('sudoku', 'Sudoku');
const SpaceInvadersApp = createDynamicApp('space-invaders', 'Space Invaders');
const NonogramApp = createDynamicApp('nonogram', 'Nonogram');
const TetrisApp = createDynamicApp('tetris', 'Tetris');
const CandyCrushApp = createDynamicApp('candy-crush', 'Candy Crush');
const BeefApp = createDynamicApp('beef', 'BeEF');
const MetasploitApp = createDynamicApp('metasploit', 'Metasploit');
const GomokuApp = createDynamicApp('gomoku', 'Gomoku');
const PinballApp = createDynamicApp('pinball', 'Pinball');
<<<<<<< HEAD
const ReaverApp = createDynamicApp('reaver', 'Reaver');
=======
const HydraApp = createDynamicApp('hydra', 'Hydra');
const JohnApp = createDynamicApp('john', 'John the Ripper');
const NessusApp = createDynamicApp('nessus', 'Nessus');
const NmapNSEApp = createDynamicApp('nmap-nse', 'Nmap NSE');
const OpenVASApp = createDynamicApp('openvas', 'OpenVAS');
const ReconNGApp = createDynamicApp('reconng', 'Recon-ng');
>>>>>>> 1e4c1bdd


const displayTerminal = createDisplay(TerminalApp);
const displayTerminalCalc = createDisplay(CalcApp);
const displayTicTacToe = createDisplay(TicTacToeApp);
const displayChess = createDisplay(ChessApp);
const displayConnectFour = createDisplay(ConnectFourApp);
const displayHangman = createDisplay(HangmanApp);
const displayFrogger = createDisplay(FroggerApp);
const displayFlappyBird = createDisplay(FlappyBirdApp);
const display2048 = createDisplay(Game2048App);
const displaySnake = createDisplay(SnakeApp);
const displayMemory = createDisplay(MemoryApp);
const displayMinesweeper = createDisplay(MinesweeperApp);
const displayPong = createDisplay(PongApp);
const displayPacman = createDisplay(PacmanApp);
const displayCarRacer = createDisplay(CarRacerApp);
const displayPlatformer = createDisplay(PlatformerApp);
const displayBattleship = createDisplay(BattleshipApp);
const displayCheckers = createDisplay(CheckersApp);
const displayReversi = createDisplay(ReversiApp);
const displaySimon = createDisplay(SimonApp);
const displaySokoban = createDisplay(SokobanApp);
const displaySolitaire = createDisplay(SolitaireApp);
const displayTowerDefense = createDisplay(TowerDefenseApp);
const displayWordSearch = createDisplay(WordSearchApp);
const displayWordle = createDisplay(WordleApp);
const displayBlackjack = createDisplay(BlackjackApp);
const displayBreakout = createDisplay(BreakoutApp);
const displayAsteroids = createDisplay(AsteroidsApp);
const displaySudoku = createDisplay(SudokuApp);
const displaySpaceInvaders = createDisplay(SpaceInvadersApp);
const displayNonogram = createDisplay(NonogramApp);
const displayTetris = createDisplay(TetrisApp);
const displayCandyCrush = createDisplay(CandyCrushApp);
const displayBeef = createDisplay(BeefApp);

const displayMetasploit = createDisplay(MetasploitApp);

const displayGomoku = createDisplay(GomokuApp);

const displayPinball = createDisplay(PinballApp);
<<<<<<< HEAD
const displayReaver = createDisplay(ReaverApp);
=======
const displayHydra = createDisplay(HydraApp);
const displayJohn = createDisplay(JohnApp);

const displayNessus = createDisplay(NessusApp);

const displayNmapNSE = createDisplay(NmapNSEApp);
const displayOpenVAS = createDisplay(OpenVASApp);

const displayReconNG = createDisplay(ReconNGApp);
>>>>>>> 1e4c1bdd


// Default window sizing for games to prevent oversized frames
const gameDefaults = {
  defaultWidth: 50,
  defaultHeight: 60,
};

// Games list used for the "Games" folder on the desktop
const gameList = [
  {
    id: '2048',
    title: '2048',
    icon: './themes/Yaru/apps/2048.svg',
    disabled: false,
    favourite: false,
    desktop_shortcut: false,
    screen: display2048,
    defaultWidth: 35,
    defaultHeight: 45,
  },
  {
    id: 'asteroids',
    title: 'Asteroids',
    icon: './themes/Yaru/apps/asteroids.svg',
    disabled: false,
    favourite: false,
    desktop_shortcut: false,
    screen: displayAsteroids,
  },
  {
    id: 'battleship',
    title: 'Battleship',
    icon: './themes/Yaru/apps/battleship.svg',
    disabled: false,
    favourite: false,
    desktop_shortcut: false,
    screen: displayBattleship,
  },
  {
    id: 'blackjack',
    title: 'Blackjack',
    icon: './themes/Yaru/apps/blackjack.svg',
    disabled: false,
    favourite: false,
    desktop_shortcut: false,
    screen: displayBlackjack,
  },
  {
    id: 'breakout',
    title: 'Breakout',
    icon: './themes/Yaru/apps/breakout.svg',
    disabled: false,
    favourite: false,
    desktop_shortcut: false,
    screen: displayBreakout,
  },
  {
    id: 'car-racer',
    title: 'Car Racer',
    icon: './themes/Yaru/apps/car-racer.svg',
    disabled: false,
    favourite: false,
    desktop_shortcut: false,
    screen: displayCarRacer,
  },
  {
    id: 'checkers',
    title: 'Checkers',
    icon: './themes/Yaru/apps/checkers.svg',
    disabled: false,
    favourite: false,
    desktop_shortcut: false,
    screen: displayCheckers,
  },
  {
    id: 'chess',
    title: 'Chess',
    icon: './themes/Yaru/apps/chess.svg',
    disabled: false,
    favourite: false,
    desktop_shortcut: false,
    screen: displayChess,
  },
  {
    id: 'connect-four',
    title: 'Connect Four',
    icon: './themes/Yaru/apps/connect-four.svg',
    disabled: false,
    favourite: false,
    desktop_shortcut: false,
    screen: displayConnectFour,
  },
  {
    id: 'frogger',
    title: 'Frogger',
    icon: './themes/Yaru/apps/frogger.svg',
    disabled: false,
    favourite: false,
    desktop_shortcut: false,
    screen: displayFrogger,
  },
  {
    id: 'hangman',
    title: 'Hangman',
    icon: './themes/Yaru/apps/hangman.svg',
    disabled: false,
    favourite: false,
    desktop_shortcut: false,
    screen: displayHangman,
  },
  {
    id: 'memory',
    title: 'Memory',
    icon: './themes/Yaru/apps/memory.svg',
    disabled: false,
    favourite: false,
    desktop_shortcut: false,
    screen: displayMemory,
  },
  {
    id: 'minesweeper',
    title: 'Minesweeper',
    icon: './themes/Yaru/apps/minesweeper.svg',
    disabled: false,
    favourite: false,
    desktop_shortcut: false,
    screen: displayMinesweeper,
  },
  {
    id: 'pacman',
    title: 'Pacman',
    icon: './themes/Yaru/apps/pacman.svg',
    disabled: false,
    favourite: false,
    desktop_shortcut: false,
    screen: displayPacman,
  },
  {
    id: 'platformer',
    title: 'Platformer',
    icon: './themes/Yaru/apps/platformer.svg',
    disabled: false,
    favourite: false,
    desktop_shortcut: false,
    screen: displayPlatformer,
  },
  {
    id: 'pong',
    title: 'Pong',
    icon: './themes/Yaru/apps/pong.svg',
    disabled: false,
    favourite: false,
    desktop_shortcut: false,
    screen: displayPong,
  },
  {
    id: 'reversi',
    title: 'Reversi',
    icon: './themes/Yaru/apps/reversi.svg',
    disabled: false,
    favourite: false,
    desktop_shortcut: false,
    screen: displayReversi,
  },
  {
    id: 'simon',
    title: 'Simon',
    icon: './themes/Yaru/apps/simon.svg',
    disabled: false,
    favourite: false,
    desktop_shortcut: false,
    screen: displaySimon,
  },
  {
    id: 'snake',
    title: 'Snake',
    icon: './themes/Yaru/apps/snake.svg',
    disabled: false,
    favourite: false,
    desktop_shortcut: false,
    screen: displaySnake,
  },
  {
    id: 'sokoban',
    title: 'Sokoban',
    icon: './themes/Yaru/apps/sokoban.svg',
    disabled: false,
    favourite: false,
    desktop_shortcut: false,
    screen: displaySokoban,
  },
  {
    id: 'solitaire',
    title: 'Solitaire',
    icon: './themes/Yaru/apps/solitaire.svg',
    disabled: false,
    favourite: false,
    desktop_shortcut: false,
    screen: displaySolitaire,
  },
  {
    id: 'tictactoe',
    title: 'Tic Tac Toe',
    icon: './themes/Yaru/apps/tictactoe.svg',
    disabled: false,
    favourite: false,
    desktop_shortcut: false,
    screen: displayTicTacToe,
  },
  {
    id: 'tetris',
    title: 'Tetris',
    icon: './themes/Yaru/apps/tetris.svg',
    disabled: false,
    favourite: false,
    desktop_shortcut: false,
    screen: displayTetris,
  },
  {
    id: 'tower-defense',
    title: 'Tower Defense',
    icon: './themes/Yaru/apps/tower-defense.svg',
    disabled: false,
    favourite: false,
    desktop_shortcut: false,
    screen: displayTowerDefense,
  },
  {
    id: 'word-search',
    title: 'Word Search',
    icon: './themes/Yaru/apps/word-search.svg',
    disabled: false,
    favourite: false,
    desktop_shortcut: false,
    screen: displayWordSearch,
  },
  {
    id: 'wordle',
    title: 'Wordle',
    icon: './themes/Yaru/apps/wordle.svg',
    disabled: false,
    favourite: false,
    desktop_shortcut: false,
    screen: displayWordle,
  },
  {
    id: 'nonogram',
    title: 'Nonogram',
    icon: './themes/Yaru/apps/nonogram.svg',
    disabled: false,
    favourite: false,
    desktop_shortcut: false,
    screen: displayNonogram,
  },
  {
    id: 'space-invaders',
    title: 'Space Invaders',
    icon: './themes/Yaru/apps/space-invaders.svg',
    disabled: false,
    favourite: false,
    desktop_shortcut: false,
    screen: displaySpaceInvaders,
  },
  {
    id: 'sudoku',
    title: 'Sudoku',
    icon: './themes/Yaru/apps/sudoku.svg',
    disabled: false,
    favourite: false,
    desktop_shortcut: false,
    screen: displaySudoku,
  },
  {
    id: 'flappy-bird',
    title: 'Flappy Bird',
    icon: './themes/Yaru/apps/flappy-bird.svg',
    disabled: false,
    favourite: false,
    desktop_shortcut: false,
    screen: displayFlappyBird,
  },
  {
    id: 'candy-crush',
    title: 'Candy Crush',
    icon: './themes/Yaru/apps/candy-crush.svg',
    disabled: false,
    favourite: false,
    desktop_shortcut: false,
    screen: displayCandyCrush,

    id: 'gomoku',
    title: 'Gomoku',
    icon: './themes/Yaru/apps/gomoku.svg',
    disabled: false,
    favourite: false,
    desktop_shortcut: false,
    screen: displayGomoku,

    id: 'pinball',
    title: 'Pinball',
    icon: './themes/Yaru/apps/pinball.svg',
    disabled: false,
    favourite: false,
    desktop_shortcut: false,
    screen: displayPinball,
  },
];

export const games = gameList.map((game) => ({ ...gameDefaults, ...game }));

const apps = [
  {
    id: 'chrome',
    title: 'Google Chrome',
    icon: './themes/Yaru/apps/chrome.png',
    disabled: false,
    favourite: true,
    desktop_shortcut: true,
    screen: displayChrome,
  },
  {
    id: 'calc',
    title: 'Calc',
    icon: './themes/Yaru/apps/calc.png',
    disabled: false,
    favourite: false,
    desktop_shortcut: false,
    screen: displayTerminalCalc,
    resizable: false,
    allowMaximize: false,
    defaultWidth: 25,
    defaultHeight: 40,
  },
  {
    id: 'terminal',
    title: 'Terminal',
    icon: './themes/Yaru/apps/bash.png',
    disabled: false,
    favourite: true,
    desktop_shortcut: false,
    screen: displayTerminal,
  },
  {
    id: 'vscode',
    title: 'Visual Studio Code',
    icon: './themes/Yaru/apps/vscode.png',
    disabled: false,
    favourite: true,
    desktop_shortcut: false,
    screen: displayVsCode,
  },
  {
    id: 'x',
    title: 'X',
    icon: './themes/Yaru/apps/x.png',
    disabled: false,
    favourite: true,
    desktop_shortcut: false,
    screen: displayX,
  },
  {
    id: 'spotify',
    title: 'Spotify',
    icon: './themes/Yaru/apps/spotify.svg',
    disabled: false,
    favourite: true,
    desktop_shortcut: false,
    screen: displaySpotify,
  },
  {
    id: 'youtube',
    title: 'YouTube',
    icon: './themes/Yaru/apps/youtube.svg',
    disabled: false,
    favourite: true,
    desktop_shortcut: false,
    screen: displayYouTube,
  },
  {
    id: 'beef',
    title: 'BeEF',
    icon: './themes/Yaru/apps/beef.svg',
    disabled: false,
    favourite: false,
    desktop_shortcut: false,
    screen: displayBeef,
  },
  {
    id: 'about-alex',
    title: 'About Alex',
    icon: './themes/Yaru/system/user-home.png',
    disabled: false,
    favourite: true,
    desktop_shortcut: true,
    screen: displayAboutAlex,
  },
  {
    id: 'settings',
    title: 'Settings',
    icon: './themes/Yaru/apps/gnome-control-center.png',
    disabled: false,
    favourite: true,
    desktop_shortcut: false,
    screen: displaySettings,
  },
  {
    id: 'resource-monitor',
    title: 'Resource Monitor',
    icon: './themes/Yaru/apps/resource-monitor.svg',
    disabled: false,
    favourite: false,
    desktop_shortcut: false,
    screen: displayResourceMonitor,
  },
  {
    id: 'metasploit',
    title: 'Metasploit',
    icon: './themes/Yaru/apps/metasploit.svg',
    disabled: false,
    favourite: false,
    desktop_shortcut: false,
    screen: displayMetasploit,
  },
  {
    id: 'project-gallery',
    title: 'Project Gallery',
    icon: './themes/Yaru/apps/project-gallery.svg',
    disabled: false,
    favourite: false,
    desktop_shortcut: false,
    screen: displayProjectGallery,
  },
  {
    id: 'todoist',
    title: 'Todoist',
    icon: './themes/Yaru/apps/todoist.png',
    disabled: false,
    favourite: false,
    desktop_shortcut: false,
    screen: displayTodoist,
  },
  {
    id: 'trash',
    title: 'Trash',
    icon: './themes/Yaru/system/user-trash-full.png',
    disabled: false,
    favourite: false,
    desktop_shortcut: true,
    screen: displayTrash,
  },
  {
    id: 'gedit',
    title: 'Contact Me',
    icon: './themes/Yaru/apps/gedit.png',
    disabled: false,
    favourite: false,
    desktop_shortcut: true,
    screen: displayGedit,
  },
  {
    id: 'converter',
    title: 'Converter',
    icon: './themes/Yaru/apps/calc.png',
    disabled: false,
    favourite: false,
    desktop_shortcut: false,
    screen: displayConverter,
  },
  {
    id: 'nikto',
    title: 'Nikto',
    icon: './themes/Yaru/apps/nikto.svg',
    disabled: false,
    favourite: false,
    desktop_shortcut: false,
    screen: displayNikto,
  },
  {
    id: 'qr-tool',
    title: 'QR Tool',
    icon: './themes/Yaru/apps/qr.svg',
    disabled: false,
    favourite: false,
    desktop_shortcut: false,
    screen: displayQrTool,
  },
  {
<<<<<<< HEAD
    id: 'reaver',
    title: 'Reaver',
    icon: './themes/Yaru/apps/reaver.svg',
    disabled: false,
    favourite: false,
    desktop_shortcut: false,
    screen: displayReaver,
=======
    id: 'nessus',
    title: 'Nessus',
    icon: './themes/Yaru/apps/nessus.svg',
    disabled: false,
    favourite: false,
    desktop_shortcut: false,
    screen: displayNessus,
>>>>>>> 1e4c1bdd
  },
  {
    id: 'ascii-art',
    title: 'ASCII Art',
    icon: './themes/Yaru/apps/gedit.png',
    disabled: false,
    favourite: false,
    desktop_shortcut: false,
    screen: displayAsciiArt,
  },
  {
    id: 'quote-generator',
    title: 'Quote Generator',
    icon: './themes/Yaru/apps/quote.svg',
    disabled: false,
    favourite: false,
    desktop_shortcut: false,
    screen: displayQuoteGenerator,
  },
  {
    id: 'hydra',
    title: 'Hydra',
    icon: './themes/Yaru/apps/hydra.svg',
    disabled: false,
    favourite: false,
    desktop_shortcut: false,
    screen: displayHydra,
  },
  {
    id: 'nmap-nse',
    title: 'Nmap NSE',
    icon: './themes/Yaru/apps/nmap-nse.svg',
    disabled: false,
    favourite: false,
    desktop_shortcut: false,
    screen: displayNmapNSE,
  },
  {
    id: 'weather',
    title: 'Weather',
    icon: './themes/Yaru/apps/weather.svg',
    disabled: false,
    favourite: false,
    desktop_shortcut: false,
    screen: displayWeather,
  },
  {
    id: 'john',
    title: 'John the Ripper',
    icon: './themes/Yaru/apps/john.svg',
    disabled: false,
    favourite: false,
    desktop_shortcut: false,
    screen: displayJohn,
  },
  {
    id: 'openvas',
    title: 'OpenVAS',
    icon: './themes/Yaru/apps/openvas.svg',
    disabled: false,
    favourite: false,
    desktop_shortcut: false,
    screen: displayOpenVAS,
  },
  {
    id: 'recon-ng',
    title: 'Recon-ng',
    icon: './themes/Yaru/apps/reconng.svg',
    disabled: false,
    favourite: false,
    desktop_shortcut: false,
    screen: displayReconNG,
  },
  // Games are included so they appear alongside apps
  ...games,
];

export default apps;<|MERGE_RESOLUTION|>--- conflicted
+++ resolved
@@ -80,16 +80,14 @@
 const MetasploitApp = createDynamicApp('metasploit', 'Metasploit');
 const GomokuApp = createDynamicApp('gomoku', 'Gomoku');
 const PinballApp = createDynamicApp('pinball', 'Pinball');
-<<<<<<< HEAD
 const ReaverApp = createDynamicApp('reaver', 'Reaver');
-=======
+
 const HydraApp = createDynamicApp('hydra', 'Hydra');
 const JohnApp = createDynamicApp('john', 'John the Ripper');
 const NessusApp = createDynamicApp('nessus', 'Nessus');
 const NmapNSEApp = createDynamicApp('nmap-nse', 'Nmap NSE');
 const OpenVASApp = createDynamicApp('openvas', 'OpenVAS');
 const ReconNGApp = createDynamicApp('reconng', 'Recon-ng');
->>>>>>> 1e4c1bdd
 
 
 const displayTerminal = createDisplay(TerminalApp);
@@ -132,9 +130,8 @@
 const displayGomoku = createDisplay(GomokuApp);
 
 const displayPinball = createDisplay(PinballApp);
-<<<<<<< HEAD
 const displayReaver = createDisplay(ReaverApp);
-=======
+
 const displayHydra = createDisplay(HydraApp);
 const displayJohn = createDisplay(JohnApp);
 
@@ -144,7 +141,6 @@
 const displayOpenVAS = createDisplay(OpenVASApp);
 
 const displayReconNG = createDisplay(ReconNGApp);
->>>>>>> 1e4c1bdd
 
 
 // Default window sizing for games to prevent oversized frames
@@ -633,7 +629,6 @@
     screen: displayQrTool,
   },
   {
-<<<<<<< HEAD
     id: 'reaver',
     title: 'Reaver',
     icon: './themes/Yaru/apps/reaver.svg',
@@ -641,7 +636,8 @@
     favourite: false,
     desktop_shortcut: false,
     screen: displayReaver,
-=======
+  },
+  {
     id: 'nessus',
     title: 'Nessus',
     icon: './themes/Yaru/apps/nessus.svg',
@@ -649,7 +645,6 @@
     favourite: false,
     desktop_shortcut: false,
     screen: displayNessus,
->>>>>>> 1e4c1bdd
   },
   {
     id: 'ascii-art',
