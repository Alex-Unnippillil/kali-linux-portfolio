import React from 'react';
import dynamic from 'next/dynamic';
import ReactGA from 'react-ga4';

import { displayX } from './components/apps/x';
import { displaySpotify } from './components/apps/spotify';
import { displayVsCode } from './components/apps/vscode';
import { displaySettings } from './components/apps/settings';
import { displayChrome } from './components/apps/chrome';
import { displayTrash } from './components/apps/trash';
import { displayGedit } from './components/apps/gedit';
import { displayAboutAlex } from './components/apps/alex';
import { displayTodoist } from './components/apps/todoist';
import { displayYouTube } from './components/apps/youtube';
import { displayWeather } from './components/apps/weather';
import { displayConverter } from './components/apps/converter';
import { displayQrTool } from './components/apps/qr_tool';
import { displayRegexRedactor } from './components/apps/regex-redactor';
import { displayAsciiArt } from './components/apps/ascii_art';
import { displayResourceMonitor } from './components/apps/resource_monitor';
import { displayQuoteGenerator } from './components/apps/quote_generator';
import { displayProjectGallery } from './components/apps/project-gallery';

export const THEME = process.env.NEXT_PUBLIC_THEME || 'Yaru';
export const icon = (name) => `./themes/${THEME}/apps/${name}`;
export const sys = (name) => `./themes/${THEME}/system/${name}`;

const createDynamicApp = (path, name) =>
  dynamic(
    () =>
      import(`./components/apps/${path}`).then((mod) => {
        ReactGA.event({ category: 'Application', action: `Loaded ${name}` });
        return mod.default;
      }),
    {
      ssr: false,
      loading: () => (
        <div className="h-full w-full flex items-center justify-center bg-panel text-white">
          {`Loading ${name}...`}
        </div>
      ),
    }
  );

const createDisplay = (Component) => {
  const DisplayComponent = (addFolder, openApp) => (
    <Component addFolder={addFolder} openApp={openApp} />
  );
  DisplayComponent.displayName = Component.displayName || Component.name || 'Component';
  return DisplayComponent;
};

// Dynamic applications and games
const TerminalApp = createDynamicApp('terminal', 'Terminal');
const CalcApp = createDynamicApp('calc', 'Calc');
const TicTacToeApp = createDynamicApp('tictactoe', 'Tic Tac Toe');
const ChessApp = createDynamicApp('chess', 'Chess');
const ConnectFourApp = createDynamicApp('connect-four', 'Connect Four');
const HangmanApp = createDynamicApp('hangman', 'Hangman');
const FroggerApp = createDynamicApp('frogger', 'Frogger');
const FlappyBirdApp = createDynamicApp('flappy-bird', 'Flappy Bird');
const Game2048App = createDynamicApp('2048', '2048');
const SnakeApp = createDynamicApp('snake', 'Snake');
const MemoryApp = createDynamicApp('memory', 'Memory');
const MinesweeperApp = createDynamicApp('minesweeper', 'Minesweeper');
const PongApp = createDynamicApp('pong', 'Pong');
const PacmanApp = createDynamicApp('pacman', 'Pacman');
const CarRacerApp = createDynamicApp('car-racer', 'Car Racer');
const PlatformerApp = createDynamicApp('platformer', 'Platformer');
const BattleshipApp = createDynamicApp('battleship', 'Battleship');
const CheckersApp = createDynamicApp('checkers', 'Checkers');
const ReversiApp = createDynamicApp('reversi', 'Reversi');
const SimonApp = createDynamicApp('simon', 'Simon');
const SokobanApp = createDynamicApp('sokoban', 'Sokoban');
const SolitaireApp = createDynamicApp('solitaire', 'Solitaire');
const TowerDefenseApp = createDynamicApp('tower-defense', 'Tower Defense');
const WordSearchApp = createDynamicApp('word-search', 'Word Search');
const WordleApp = createDynamicApp('wordle', 'Wordle');
const BlackjackApp = createDynamicApp('blackjack', 'Blackjack');
const BreakoutApp = createDynamicApp('breakout', 'Breakout');
const AsteroidsApp = createDynamicApp('asteroids', 'Asteroids');
const SudokuApp = createDynamicApp('sudoku', 'Sudoku');
const SpaceInvadersApp = createDynamicApp('space-invaders', 'Space Invaders');
const NonogramApp = createDynamicApp('nonogram', 'Nonogram');
const TetrisApp = createDynamicApp('tetris', 'Tetris');
const CandyCrushApp = createDynamicApp('candy-crush', 'Candy Crush');
const MailAuthApp = createDynamicApp('mail-auth', 'Mail Auth');

const CveDashboardApp = createDynamicApp('cve-dashboard', 'CVE Dashboard');

const GomokuApp = createDynamicApp('gomoku', 'Gomoku');
const PinballApp = createDynamicApp('pinball', 'Pinball');
const FaviconHashApp = createDynamicApp('favicon-hash', 'Favicon Hash');

const PcapViewerApp = createDynamicApp('pcap-viewer', 'PCAP Viewer');

const YaraTesterApp = createDynamicApp('yara-tester', 'YARA Tester');

const ThreatModelerApp = createDynamicApp('threat-modeler', 'Threat Modeler');

const ContentFingerprintApp = createDynamicApp('content-fingerprint', 'Content Fingerprint');
<<<<<<< HEAD
const NmapViewerApp = createDynamicApp('nmap-viewer', 'Nmap Viewer');
=======
const ReportViewerApp = createDynamicApp('report-viewer', 'Report Viewer');

const CookieJarApp = createDynamicApp('cookie-jar', 'Cookie Jar');

>>>>>>> 9f31b11f


const displayTerminal = createDisplay(TerminalApp);
const displayTerminalCalc = createDisplay(CalcApp);
const displayTicTacToe = createDisplay(TicTacToeApp);
const displayChess = createDisplay(ChessApp);
const displayConnectFour = createDisplay(ConnectFourApp);
const displayHangman = createDisplay(HangmanApp);
const displayFrogger = createDisplay(FroggerApp);
const displayFlappyBird = createDisplay(FlappyBirdApp);
const display2048 = createDisplay(Game2048App);
const displaySnake = createDisplay(SnakeApp);
const displayMemory = createDisplay(MemoryApp);
const displayMinesweeper = createDisplay(MinesweeperApp);
const displayPong = createDisplay(PongApp);
const displayPacman = createDisplay(PacmanApp);
const displayCarRacer = createDisplay(CarRacerApp);
const displayPlatformer = createDisplay(PlatformerApp);
const displayBattleship = createDisplay(BattleshipApp);
const displayCheckers = createDisplay(CheckersApp);
const displayReversi = createDisplay(ReversiApp);
const displaySimon = createDisplay(SimonApp);
const displaySokoban = createDisplay(SokobanApp);
const displaySolitaire = createDisplay(SolitaireApp);
const displayTowerDefense = createDisplay(TowerDefenseApp);
const displayWordSearch = createDisplay(WordSearchApp);
const displayWordle = createDisplay(WordleApp);
const displayBlackjack = createDisplay(BlackjackApp);
const displayBreakout = createDisplay(BreakoutApp);
const displayAsteroids = createDisplay(AsteroidsApp);
const displaySudoku = createDisplay(SudokuApp);
const displaySpaceInvaders = createDisplay(SpaceInvadersApp);
const displayNonogram = createDisplay(NonogramApp);
const displayTetris = createDisplay(TetrisApp);
const displayCandyCrush = createDisplay(CandyCrushApp);
const displayMailAuth = createDisplay(MailAuthApp);

const displayCveDashboard = createDisplay(CveDashboardApp);

const displayGomoku = createDisplay(GomokuApp);
const displayPinball = createDisplay(PinballApp);
const displayFaviconHash = createDisplay(FaviconHashApp);

const displayPcapViewer = createDisplay(PcapViewerApp);

const displayYaraTester = createDisplay(YaraTesterApp);

const displayThreatModeler = createDisplay(ThreatModelerApp);

const displayContentFingerprint = createDisplay(ContentFingerprintApp);
<<<<<<< HEAD
const displayNmapViewer = createDisplay(NmapViewerApp);
=======
const displayReportViewer = createDisplay(ReportViewerApp);

const displayCookieJar = createDisplay(CookieJarApp);
>>>>>>> 9f31b11f


// Default window sizing for games to prevent oversized frames
const gameDefaults = {
  defaultWidth: 50,
  defaultHeight: 60,
};

// Games list used for the "Games" folder on the desktop
const gameList = [
  {
    id: '2048',
    title: '2048',
    icon: icon('2048.svg'),
    disabled: false,
    favourite: false,
    desktop_shortcut: false,
    screen: display2048,
    defaultWidth: 35,
    defaultHeight: 45,
  },
  {
    id: 'asteroids',
    title: 'Asteroids',
    icon: icon('asteroids.svg'),
    disabled: false,
    favourite: false,
    desktop_shortcut: false,
    screen: displayAsteroids,
  },
  {
    id: 'battleship',
    title: 'Battleship',
    icon: icon('battleship.svg'),
    disabled: false,
    favourite: false,
    desktop_shortcut: false,
    screen: displayBattleship,
  },
  {
    id: 'blackjack',
    title: 'Blackjack',
    icon: icon('blackjack.svg'),
    disabled: false,
    favourite: false,
    desktop_shortcut: false,
    screen: displayBlackjack,
  },
  {
    id: 'breakout',
    title: 'Breakout',
    icon: icon('breakout.svg'),
    disabled: false,
    favourite: false,
    desktop_shortcut: false,
    screen: displayBreakout,
  },
  {
    id: 'car-racer',
    title: 'Car Racer',
    icon: icon('car-racer.svg'),
    disabled: false,
    favourite: false,
    desktop_shortcut: false,
    screen: displayCarRacer,
  },
  {
    id: 'checkers',
    title: 'Checkers',
    icon: icon('checkers.svg'),
    disabled: false,
    favourite: false,
    desktop_shortcut: false,
    screen: displayCheckers,
  },
  {
    id: 'chess',
    title: 'Chess',
    icon: icon('chess.svg'),
    disabled: false,
    favourite: false,
    desktop_shortcut: false,
    screen: displayChess,
  },
  {
    id: 'connect-four',
    title: 'Connect Four',
    icon: icon('connect-four.svg'),
    disabled: false,
    favourite: false,
    desktop_shortcut: false,
    screen: displayConnectFour,
  },
  {
    id: 'frogger',
    title: 'Frogger',
    icon: icon('frogger.svg'),
    disabled: false,
    favourite: false,
    desktop_shortcut: false,
    screen: displayFrogger,
  },
  {
    id: 'hangman',
    title: 'Hangman',
    icon: icon('hangman.svg'),
    disabled: false,
    favourite: false,
    desktop_shortcut: false,
    screen: displayHangman,
  },
  {
    id: 'memory',
    title: 'Memory',
    icon: icon('memory.svg'),
    disabled: false,
    favourite: false,
    desktop_shortcut: false,
    screen: displayMemory,
  },
  {
    id: 'minesweeper',
    title: 'Minesweeper',
    icon: icon('minesweeper.svg'),
    disabled: false,
    favourite: false,
    desktop_shortcut: false,
    screen: displayMinesweeper,
  },
  {
    id: 'pacman',
    title: 'Pacman',
    icon: icon('pacman.svg'),
    disabled: false,
    favourite: false,
    desktop_shortcut: false,
    screen: displayPacman,
  },
  {
    id: 'platformer',
    title: 'Platformer',
    icon: icon('platformer.svg'),
    disabled: false,
    favourite: false,
    desktop_shortcut: false,
    screen: displayPlatformer,
  },
  {
    id: 'pong',
    title: 'Pong',
    icon: icon('pong.svg'),
    disabled: false,
    favourite: false,
    desktop_shortcut: false,
    screen: displayPong,
  },
  {
    id: 'reversi',
    title: 'Reversi',
    icon: icon('reversi.svg'),
    disabled: false,
    favourite: false,
    desktop_shortcut: false,
    screen: displayReversi,
  },
  {
    id: 'simon',
    title: 'Simon',
    icon: icon('simon.svg'),
    disabled: false,
    favourite: false,
    desktop_shortcut: false,
    screen: displaySimon,
  },
  {
    id: 'snake',
    title: 'Snake',
    icon: icon('snake.svg'),
    disabled: false,
    favourite: false,
    desktop_shortcut: false,
    screen: displaySnake,
  },
  {
    id: 'sokoban',
    title: 'Sokoban',
    icon: icon('sokoban.svg'),
    disabled: false,
    favourite: false,
    desktop_shortcut: false,
    screen: displaySokoban,
  },
  {
    id: 'solitaire',
    title: 'Solitaire',
    icon: icon('solitaire.svg'),
    disabled: false,
    favourite: false,
    desktop_shortcut: false,
    screen: displaySolitaire,
  },
  {
    id: 'tictactoe',
    title: 'Tic Tac Toe',
    icon: icon('tictactoe.svg'),
    disabled: false,
    favourite: false,
    desktop_shortcut: false,
    screen: displayTicTacToe,
  },
  {
    id: 'tetris',
    title: 'Tetris',
    icon: icon('tetris.svg'),
    disabled: false,
    favourite: false,
    desktop_shortcut: false,
    screen: displayTetris,
  },
  {
    id: 'tower-defense',
    title: 'Tower Defense',
    icon: icon('tower-defense.svg'),
    disabled: false,
    favourite: false,
    desktop_shortcut: false,
    screen: displayTowerDefense,
  },
  {
    id: 'word-search',
    title: 'Word Search',
    icon: icon('word-search.svg'),
    disabled: false,
    favourite: false,
    desktop_shortcut: false,
    screen: displayWordSearch,
  },
  {
    id: 'wordle',
    title: 'Wordle',
    icon: icon('wordle.svg'),
    disabled: false,
    favourite: false,
    desktop_shortcut: false,
    screen: displayWordle,
  },
  {
    id: 'nonogram',
    title: 'Nonogram',
    icon: icon('nonogram.svg'),
    disabled: false,
    favourite: false,
    desktop_shortcut: false,
    screen: displayNonogram,
  },
  {
    id: 'space-invaders',
    title: 'Space Invaders',
    icon: icon('space-invaders.svg'),
    disabled: false,
    favourite: false,
    desktop_shortcut: false,
    screen: displaySpaceInvaders,
  },
  {
    id: 'sudoku',
    title: 'Sudoku',
    icon: icon('sudoku.svg'),
    disabled: false,
    favourite: false,
    desktop_shortcut: false,
    screen: displaySudoku,
  },
  {
    id: 'flappy-bird',
    title: 'Flappy Bird',
    icon: icon('flappy-bird.svg'),
    disabled: false,
    favourite: false,
    desktop_shortcut: false,
    screen: displayFlappyBird,
  },
  {
    id: 'candy-crush',
    title: 'Candy Crush',
    icon: icon('candy-crush.svg'),
    disabled: false,
    favourite: false,
    desktop_shortcut: false,
    screen: displayCandyCrush,
  },
  {
    id: 'gomoku',
    title: 'Gomoku',
    icon: icon('gomoku.svg'),
    disabled: false,
    favourite: false,
    desktop_shortcut: false,
    screen: displayGomoku,
  },
  {
    id: 'pinball',
    title: 'Pinball',
    icon: icon('pinball.svg'),
    disabled: false,
    favourite: false,
    desktop_shortcut: false,
    screen: displayPinball,
  },
];

export const games = gameList.map((game) => ({ ...gameDefaults, ...game }));

const apps = [
  {
    id: 'chrome',
    title: 'Firefox',
    icon: icon('kali-browser.svg'),
    disabled: false,
    favourite: true,
    desktop_shortcut: true,
    screen: displayChrome,
  },
  {
    id: 'calc',
    title: 'Calc',
    icon: icon('calc.png'),
    disabled: false,
    favourite: false,
    desktop_shortcut: false,
    screen: displayTerminalCalc,
    resizable: false,
    allowMaximize: false,
    defaultWidth: 25,
    defaultHeight: 40,
  },
  {
    id: 'terminal',
    title: 'Terminal',
    icon: icon('bash.png'),
    disabled: false,
    favourite: true,
    desktop_shortcut: false,
    screen: displayTerminal,
  },
  {
    id: 'vscode',
    title: 'Visual Studio Code',
    icon: icon('vscode.png'),
    disabled: false,
    favourite: true,
    desktop_shortcut: false,
    screen: displayVsCode,
  },
  {
    id: 'x',
    title: 'X',
    icon: icon('x.png'),
    disabled: false,
    favourite: true,
    desktop_shortcut: false,
    screen: displayX,
  },
  {
    id: 'spotify',
    title: 'Spotify',
    icon: icon('spotify.svg'),
    disabled: false,
    favourite: true,
    desktop_shortcut: false,
    screen: displaySpotify,
  },
  {
    id: 'youtube',
    title: 'YouTube',
    icon: icon('youtube.svg'),
    disabled: false,
    favourite: true,
    desktop_shortcut: false,
    screen: displayYouTube,
  },
  {
    id: 'about-alex',
    title: 'About Alex',
    icon: sys('user-home.png'),
    disabled: false,
    favourite: true,
    desktop_shortcut: true,
    screen: displayAboutAlex,
  },
  {
    id: 'settings',
    title: 'Settings',
    icon: icon('gnome-control-center.png'),
    disabled: false,
    favourite: true,
    desktop_shortcut: false,
    screen: displaySettings,
  },
  {
    id: 'resource-monitor',
    title: 'Resource Monitor',
    icon: icon('resource-monitor.svg'),
    disabled: false,
    favourite: false,
    desktop_shortcut: false,
    screen: displayResourceMonitor,
  },
  {
    id: 'project-gallery',
    title: 'Project Gallery',
    icon: icon('project-gallery.svg'),
    disabled: false,
    favourite: false,
    desktop_shortcut: false,
    screen: displayProjectGallery,
  },
  {
    id: 'todoist',
    title: 'Todoist',
    icon: icon('todoist.png'),
    disabled: false,
    favourite: false,
    desktop_shortcut: false,
    screen: displayTodoist,
  },
  {
    id: 'trash',
    title: 'Trash',
    icon: sys('user-trash-full.png'),
    disabled: false,
    favourite: false,
    desktop_shortcut: true,
    screen: displayTrash,
  },
  {
    id: 'gedit',
    title: 'Contact Me',
    icon: icon('gedit.png'),
    disabled: false,
    favourite: false,
    desktop_shortcut: true,
    screen: displayGedit,
  },
  {
    id: 'converter',
    title: 'Converter',
    icon: icon('calc.png'),
    disabled: false,
    favourite: false,
    desktop_shortcut: false,
    screen: displayConverter,
  },
  {
    id: 'qr-tool',
    title: 'QR Tool',
    icon: icon('qr.svg'),
    disabled: false,
    favourite: false,
    desktop_shortcut: false,
    screen: displayQrTool,
  },
  {
    id: 'regex-redactor',
    title: 'Regex Redactor',
    icon: './themes/Yaru/apps/regex-redactor.svg',
    disabled: false,
    favourite: false,
    desktop_shortcut: false,
    screen: displayRegexRedactor,
  },
  {
    id: 'ascii-art',
    title: 'ASCII Art',
    icon: icon('gedit.png'),
    disabled: false,
    favourite: false,
    desktop_shortcut: false,
    screen: displayAsciiArt,
  },
  {
    id: 'quote-generator',
    title: 'Quote Generator',
    icon: icon('quote.svg'),
    disabled: false,
    favourite: false,
    desktop_shortcut: false,
    screen: displayQuoteGenerator,
  },
  {
    id: 'favicon-hash',
    title: 'Favicon Hash',
    icon: './themes/Yaru/apps/hash.svg',
    disabled: false,
    favourite: false,
    desktop_shortcut: false,
    screen: displayFaviconHash,

    id: 'cve-dashboard',
    title: 'CVE Dashboard',
    icon: './themes/Yaru/apps/calc.png',
    id: 'pcap-viewer',
    title: 'PCAP Viewer',
    icon: './themes/Yaru/apps/pcap-viewer.svg',
    disabled: false,
    favourite: false,
    desktop_shortcut: false,
    screen: displayPcapViewer,

    id: 'yara-tester',
    title: 'YARA Tester',
    icon: './themes/Yaru/apps/bash.png',
    disabled: false,
    favourite: false,
    desktop_shortcut: false,
    screen: displayYaraTester,
  },
  {
    id: 'weather',
    title: 'Weather',
    icon: icon('weather.svg'),
    disabled: false,
    favourite: false,
    desktop_shortcut: false,
    screen: displayCveDashboard,
  },


  {
    id: 'mail-auth',
    title: 'Mail Auth',
    icon: './themes/Yaru/apps/mail-auth.svg',
    disabled: false,
    favourite: false,
    desktop_shortcut: false,
    screen: displayMailAuth,

    id: 'threat-modeler',
    title: 'Threat Modeler',
    icon: './themes/Yaru/apps/threat-modeler.svg',
    disabled: false,
    favourite: false,
    desktop_shortcut: false,
    screen: displayThreatModeler,
  },
  // Games are included so they appear alongside apps
  ...games,
];

    {
      id: 'weather',
      title: 'Weather',
      icon: './themes/Yaru/apps/weather.svg',
      disabled: false,
      favourite: false,
      desktop_shortcut: false,
      screen: displayWeather,
    },
    {
      id: 'cookie-jar',
      title: 'Cookie Jar',
      icon: './themes/Yaru/apps/cookie-jar.svg',
      disabled: false,
      favourite: false,
      desktop_shortcut: false,
      screen: displayCookieJar,
    },
    {
      id: 'content-fingerprint',
      title: 'Content Fingerprint',
      icon: './themes/Yaru/apps/content-fingerprint.svg',
      disabled: false,
      favourite: false,
      desktop_shortcut: false,
      screen: displayContentFingerprint,
    },
    {
<<<<<<< HEAD
      id: 'nmap-viewer',
      title: 'Nmap Viewer',
      icon: './themes/Yaru/apps/resource-monitor.svg',
      disabled: false,
      favourite: false,
      desktop_shortcut: false,
      screen: displayNmapViewer,
=======
      id: 'report-viewer',
      title: 'Report Viewer',
      icon: './themes/Yaru/apps/gedit.png',
      disabled: false,
      favourite: false,
      desktop_shortcut: false,
      screen: displayReportViewer,
>>>>>>> 9f31b11f
    },
    // Games are included so they appear alongside apps
    ...games,
  ];

export default apps;<|MERGE_RESOLUTION|>--- conflicted
+++ resolved
@@ -99,14 +99,12 @@
 const ThreatModelerApp = createDynamicApp('threat-modeler', 'Threat Modeler');
 
 const ContentFingerprintApp = createDynamicApp('content-fingerprint', 'Content Fingerprint');
-<<<<<<< HEAD
 const NmapViewerApp = createDynamicApp('nmap-viewer', 'Nmap Viewer');
-=======
+
 const ReportViewerApp = createDynamicApp('report-viewer', 'Report Viewer');
 
 const CookieJarApp = createDynamicApp('cookie-jar', 'Cookie Jar');
 
->>>>>>> 9f31b11f
 
 
 const displayTerminal = createDisplay(TerminalApp);
@@ -157,13 +155,12 @@
 const displayThreatModeler = createDisplay(ThreatModelerApp);
 
 const displayContentFingerprint = createDisplay(ContentFingerprintApp);
-<<<<<<< HEAD
 const displayNmapViewer = createDisplay(NmapViewerApp);
-=======
+
 const displayReportViewer = createDisplay(ReportViewerApp);
 
 const displayCookieJar = createDisplay(CookieJarApp);
->>>>>>> 9f31b11f
+ 
 
 
 // Default window sizing for games to prevent oversized frames
@@ -741,15 +738,15 @@
       screen: displayContentFingerprint,
     },
     {
-<<<<<<< HEAD
-      id: 'nmap-viewer',
+
+id: 'nmap-viewer',
       title: 'Nmap Viewer',
       icon: './themes/Yaru/apps/resource-monitor.svg',
       disabled: false,
       favourite: false,
       desktop_shortcut: false,
       screen: displayNmapViewer,
-=======
+
       id: 'report-viewer',
       title: 'Report Viewer',
       icon: './themes/Yaru/apps/gedit.png',
@@ -757,7 +754,6 @@
       favourite: false,
       desktop_shortcut: false,
       screen: displayReportViewer,
->>>>>>> 9f31b11f
     },
     // Games are included so they appear alongside apps
     ...games,
