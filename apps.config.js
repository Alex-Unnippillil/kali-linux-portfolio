--- conflicted
+++ resolved
@@ -69,28 +69,23 @@
   }
 );
 
-<<<<<<< HEAD
 const FroggerApp = dynamic(
   () =>
     import('./components/apps/frogger').then((mod) => {
       ReactGA.event({ category: 'Application', action: 'Loaded Frogger' });
-=======
+
 const Game2048App = dynamic(
   () =>
     import('./components/apps/2048').then((mod) => {
       ReactGA.event({ category: 'Application', action: 'Loaded 2048' });
->>>>>>> c3b1352c
       return mod.default;
     }),
   {
     ssr: false,
     loading: () => (
       <div className="h-full w-full flex items-center justify-center bg-ub-cool-grey text-white">
-<<<<<<< HEAD
         Loading Frogger...
-=======
         Loading 2048...
->>>>>>> c3b1352c
       </div>
     ),
   }
@@ -108,18 +103,16 @@
   <TicTacToeApp addFolder={addFolder} openApp={openApp} />
 );
 
-<<<<<<< HEAD
 const displayFrogger = (addFolder, openApp) => (
   <FroggerApp addFolder={addFolder} openApp={openApp} />
 );
 
-=======
+
 const display2048 = (addFolder, openApp) => (
   <Game2048App addFolder={addFolder} openApp={openApp} />
 );
 
 // Games list used for the "Games" folder on the desktop
->>>>>>> c3b1352c
 const games = [
   {
     id: 'tictactoe',
@@ -131,7 +124,6 @@
     screen: displayTicTacToe,
   },
   {
-<<<<<<< HEAD
     id: 'frogger',
     title: 'Frogger',
     icon: './themes/Yaru/apps/frogger.svg',
@@ -142,7 +134,7 @@
   },
 ];
 
-=======
+
     id: '2048',
     title: '2048',
     icon: './themes/Yaru/apps/2048.png',
@@ -154,7 +146,6 @@
 ];
 
 // Main application list displayed on the desktop and app launcher
->>>>>>> c3b1352c
 const apps = [
   {
     id: 'chrome',
@@ -181,8 +172,7 @@
   // Games are included so they appear alongside apps
   ...games,
   {
-<<<<<<< HEAD
-=======
+
     id: 'converter',
     title: 'Converter',
     icon: './themes/Yaru/apps/calc.png',
@@ -219,7 +209,6 @@
     screen: displayQuoteGenerator,
   },
   {
->>>>>>> c3b1352c
     id: 'about-alex',
     title: 'About Alex',
     icon: './themes/Yaru/system/user-home.png',
