--- conflicted
+++ resolved
@@ -958,8 +958,7 @@
     screen: displayFaviconHash,
   },
   {
-<<<<<<< HEAD
-=======
+
 
 
 
@@ -968,7 +967,6 @@
 
 
 
->>>>>>> 60b14221
     id: 'cve-dashboard',
     title: 'CVE Dashboard',
     icon: './themes/Yaru/apps/calc.png',
@@ -984,8 +982,7 @@
     disabled: false,
     favourite: false,
     desktop_shortcut: false,
-<<<<<<< HEAD
-=======
+
 
 
   },
@@ -998,7 +995,6 @@
     desktop_shortcut: false,
     screen: displaySqliteViewer,
 
->>>>>>> 60b14221
     screen: displayPcapViewer,
   },
   {
@@ -1045,8 +1041,7 @@
     desktop_shortcut: false,
     screen: displayWeather,
   },
-<<<<<<< HEAD
-=======
+
   {
     id: 'cookie-jar',
     title: 'Cookie Jar',
@@ -1142,7 +1137,6 @@
 
   },
 
->>>>>>> 60b14221
   {
     id: 'mail-auth',
     title: 'Mail Auth',
@@ -1153,8 +1147,6 @@
     screen: displayMailAuth,
   },
   {
-<<<<<<< HEAD
-=======
 
 
 
@@ -1172,7 +1164,6 @@
 
 
 
->>>>>>> 60b14221
     id: 'threat-modeler',
     title: 'Threat Modeler',
     icon: './themes/Yaru/apps/threat-modeler.svg',
@@ -1182,8 +1173,7 @@
     screen: displayThreatModeler,
   },
   {
-<<<<<<< HEAD
-=======
+
     id: 'exploit-explainer',
     title: 'Exploit Explainer',
     id: 'killchain-diagram',
@@ -1241,7 +1231,6 @@
     id: 'csp-reporter',
     title: 'CSP Reporter',
 
->>>>>>> 60b14221
     id: 'cookie-jar',
     title: 'Cookie Jar',
     icon: './themes/Yaru/apps/cookie-jar.svg',
@@ -1260,8 +1249,7 @@
     screen: displayContentFingerprint,
   },
   {
-<<<<<<< HEAD
-=======
+
     id: 'file-signature',
     title: 'File Signature',
     icon: './themes/Yaru/apps/hash.svg',
@@ -1272,7 +1260,6 @@
   },
   {
 
->>>>>>> 60b14221
     id: 'nmap-viewer',
     title: 'Nmap Viewer',
     icon: './themes/Yaru/apps/resource-monitor.svg',
@@ -1290,11 +1277,10 @@
     desktop_shortcut: false,
     screen: displayReportViewer,
   },
-<<<<<<< HEAD
   // Games are included so they appear alongside apps
   ...games,
 ];
-=======
+
 
   {
 
@@ -1482,5 +1468,4 @@
 
 
 
->>>>>>> 60b14221
 export default apps;