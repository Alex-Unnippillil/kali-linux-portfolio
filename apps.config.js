--- conflicted
+++ resolved
@@ -83,9 +83,7 @@
 const MetasploitApp = createDynamicApp('metasploit', 'Metasploit');
 const GomokuApp = createDynamicApp('gomoku', 'Gomoku');
 const PinballApp = createDynamicApp('pinball', 'Pinball');
-<<<<<<< HEAD
 const MimikatzApp = createDynamicApp('mimikatz', 'Mimikatz');
-=======
 const EttercapApp = createDynamicApp('ettercap', 'Ettercap');
 const ReaverApp = createDynamicApp('reaver', 'Reaver');
 const HydraApp = createDynamicApp('hydra', 'Hydra');
@@ -94,7 +92,6 @@
 const NmapNSEApp = createDynamicApp('nmap-nse', 'Nmap NSE');
 const OpenVASApp = createDynamicApp('openvas', 'OpenVAS');
 const ReconNGApp = createDynamicApp('reconng', 'Recon-ng');
->>>>>>> 46b53d61
 
 
 const displayTerminal = createDisplay(TerminalApp);
@@ -134,29 +131,18 @@
 const displayBluetooth = createDisplay(BluetoothApp);
 const displayBeef = createDisplay(BeefApp);
 const displayMetasploit = createDisplay(MetasploitApp);
-
 const displayDsniff = createDisplay(DsniffApp);
 const displayGomoku = createDisplay(GomokuApp);
-
 const displayPinball = createDisplay(PinballApp);
-<<<<<<< HEAD
 const displayMimikatz = createDisplay(MimikatzApp);
-=======
 const displayEttercap = createDisplay(EttercapApp);
-
 const displayReaver = createDisplay(ReaverApp);
-
-
 const displayHydra = createDisplay(HydraApp);
 const displayJohn = createDisplay(JohnApp);
-
 const displayNessus = createDisplay(NessusApp);
-
 const displayNmapNSE = createDisplay(NmapNSEApp);
 const displayOpenVAS = createDisplay(OpenVASApp);
-
 const displayReconNG = createDisplay(ReconNGApp);
->>>>>>> 46b53d61
 
 
 // Default window sizing for games to prevent oversized frames
@@ -708,7 +694,6 @@
     screen: displayQuoteGenerator,
   },
   {
-<<<<<<< HEAD
     id: 'mimikatz',
     title: 'Mimikatz',
     icon: './themes/Yaru/apps/mimikatz.svg',
@@ -716,7 +701,8 @@
     favourite: false,
     desktop_shortcut: false,
     screen: displayMimikatz,
-=======
+  },
+  {
     id: 'hydra',
     title: 'Hydra',
     icon: './themes/Yaru/apps/hydra.svg',
@@ -733,7 +719,6 @@
     favourite: false,
     desktop_shortcut: false,
     screen: displayNmapNSE,
->>>>>>> 46b53d61
   },
   {
     id: 'weather',
