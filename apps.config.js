import React from 'react';
import dynamic from 'next/dynamic';
import ReactGA from 'react-ga4';

import { displayX } from './components/apps/x';
import { displaySpotify } from './components/apps/spotify';
import { displayVsCode } from './components/apps/vscode';
import { displaySettings } from './components/apps/settings';
import { displayChrome } from './components/apps/chrome';
import { displayTrash } from './components/apps/trash';
import { displayGedit } from './components/apps/gedit';
import { displayAboutAlex } from './components/apps/alex';
import { displayTodoist } from './components/apps/todoist';
import { displayYouTube } from './components/apps/youtube';
import { displayWeather } from './components/apps/weather';
import { displayConverter } from './components/apps/converter';
import { displayQrTool } from './components/apps/qr_tool';
import { displayRegexRedactor } from './components/apps/regex-redactor';
import { displayAsciiArt } from './components/apps/ascii_art';
import { displayResourceMonitor } from './components/apps/resource_monitor';
import { displayQuoteGenerator } from './components/apps/quote_generator';
import { displayProjectGallery } from './components/apps/project-gallery';
import { displayCaaChecker } from './components/apps/caa-checker';

export const THEME = process.env.NEXT_PUBLIC_THEME || 'Yaru';
export const icon = (name) => `./themes/${THEME}/apps/${name}`;
export const sys = (name) => `./themes/${THEME}/system/${name}`;

const createDynamicApp = (path, name) =>
  dynamic(
    () =>
      import(`./components/apps/${path}`).then((mod) => {
        ReactGA.event({ category: 'Application', action: `Loaded ${name}` });
        return mod.default;
      }),
    {
      ssr: false,
      loading: () => (
        <div className="h-full w-full flex items-center justify-center bg-panel text-white">
          {`Loading ${name}...`}
        </div>
      ),
    }
  );

const createDisplay = (Component) => {
  const DisplayComponent = (addFolder, openApp) => (
    <Component addFolder={addFolder} openApp={openApp} />
  );
  DisplayComponent.displayName = Component.displayName || Component.name || 'Component';
  return DisplayComponent;
};

// Dynamic applications and games
const TerminalApp = createDynamicApp('terminal', 'Terminal');
const CalcApp = createDynamicApp('calc', 'Calc');
const TicTacToeApp = createDynamicApp('tictactoe', 'Tic Tac Toe');
const ChessApp = createDynamicApp('chess', 'Chess');
const ConnectFourApp = createDynamicApp('connect-four', 'Connect Four');
const HangmanApp = createDynamicApp('hangman', 'Hangman');
const FroggerApp = createDynamicApp('frogger', 'Frogger');
const FlappyBirdApp = createDynamicApp('flappy-bird', 'Flappy Bird');
const Game2048App = createDynamicApp('2048', '2048');
const SnakeApp = createDynamicApp('snake', 'Snake');
const MemoryApp = createDynamicApp('memory', 'Memory');
const MinesweeperApp = createDynamicApp('minesweeper', 'Minesweeper');
const PongApp = createDynamicApp('pong', 'Pong');
const PacmanApp = createDynamicApp('pacman', 'Pacman');
const CarRacerApp = createDynamicApp('car-racer', 'Car Racer');
const PlatformerApp = createDynamicApp('platformer', 'Platformer');
const BattleshipApp = createDynamicApp('battleship', 'Battleship');
const CheckersApp = createDynamicApp('checkers', 'Checkers');
const ReversiApp = createDynamicApp('reversi', 'Reversi');
const SimonApp = createDynamicApp('simon', 'Simon');
const SokobanApp = createDynamicApp('sokoban', 'Sokoban');
const SolitaireApp = createDynamicApp('solitaire', 'Solitaire');
const TowerDefenseApp = createDynamicApp('tower-defense', 'Tower Defense');
const WordSearchApp = createDynamicApp('word-search', 'Word Search');
const WordleApp = createDynamicApp('wordle', 'Wordle');
const BlackjackApp = createDynamicApp('blackjack', 'Blackjack');
const BreakoutApp = createDynamicApp('breakout', 'Breakout');
const AsteroidsApp = createDynamicApp('asteroids', 'Asteroids');
const SudokuApp = createDynamicApp('sudoku', 'Sudoku');
const SpaceInvadersApp = createDynamicApp('space-invaders', 'Space Invaders');
const NonogramApp = createDynamicApp('nonogram', 'Nonogram');
const TetrisApp = createDynamicApp('tetris', 'Tetris');
const CandyCrushApp = createDynamicApp('candy-crush', 'Candy Crush');
const MailAuthApp = createDynamicApp('mail-auth', 'Mail Auth');
const DnssecValidatorApp = createDynamicApp('dnssec-validator', 'DNSSEC Validator');

const CveDashboardApp = createDynamicApp('cve-dashboard', 'CVE Dashboard');

const GomokuApp = createDynamicApp('gomoku', 'Gomoku');
const PinballApp = createDynamicApp('pinball', 'Pinball');
const FaviconHashApp = createDynamicApp('favicon-hash', 'Favicon Hash');

const PcapViewerApp = createDynamicApp('pcap-viewer', 'PCAP Viewer');

const YaraTesterApp = createDynamicApp('yara-tester', 'YARA Tester');

const ThreatModelerApp = createDynamicApp('threat-modeler', 'Threat Modeler');

const ContentFingerprintApp = createDynamicApp('content-fingerprint', 'Content Fingerprint');
const NmapViewerApp = createDynamicApp('nmap-viewer', 'Nmap Viewer');

const ReportViewerApp = createDynamicApp('report-viewer', 'Report Viewer');

const HstsPreloadApp = createDynamicApp('hsts-preload', 'HSTS Preload');
const CookieJarApp = createDynamicApp('cookie-jar', 'Cookie Jar');

<<<<<<< HEAD
const RedirectVisualizerApp = createDynamicApp(
  'redirect-visualizer',
  'Redirect Visualizer'
);
=======
const Http3ProbeApp = createDynamicApp('http3-probe', 'HTTP/3 Probe');
>>>>>>> 3a6b8484



const displayTerminal = createDisplay(TerminalApp);
const displayTerminalCalc = createDisplay(CalcApp);
const displayTicTacToe = createDisplay(TicTacToeApp);
const displayChess = createDisplay(ChessApp);
const displayConnectFour = createDisplay(ConnectFourApp);
const displayHangman = createDisplay(HangmanApp);
const displayFrogger = createDisplay(FroggerApp);
const displayFlappyBird = createDisplay(FlappyBirdApp);
const display2048 = createDisplay(Game2048App);
const displaySnake = createDisplay(SnakeApp);
const displayMemory = createDisplay(MemoryApp);
const displayMinesweeper = createDisplay(MinesweeperApp);
const displayPong = createDisplay(PongApp);
const displayPacman = createDisplay(PacmanApp);
const displayCarRacer = createDisplay(CarRacerApp);
const displayPlatformer = createDisplay(PlatformerApp);
const displayBattleship = createDisplay(BattleshipApp);
const displayCheckers = createDisplay(CheckersApp);
const displayReversi = createDisplay(ReversiApp);
const displaySimon = createDisplay(SimonApp);
const displaySokoban = createDisplay(SokobanApp);
const displaySolitaire = createDisplay(SolitaireApp);
const displayTowerDefense = createDisplay(TowerDefenseApp);
const displayWordSearch = createDisplay(WordSearchApp);
const displayWordle = createDisplay(WordleApp);
const displayBlackjack = createDisplay(BlackjackApp);
const displayBreakout = createDisplay(BreakoutApp);
const displayAsteroids = createDisplay(AsteroidsApp);
const displaySudoku = createDisplay(SudokuApp);
const displaySpaceInvaders = createDisplay(SpaceInvadersApp);
const displayNonogram = createDisplay(NonogramApp);
const displayTetris = createDisplay(TetrisApp);
const displayCandyCrush = createDisplay(CandyCrushApp);
const displayMailAuth = createDisplay(MailAuthApp);
const displayDnssecValidator = createDisplay(DnssecValidatorApp);

const displayCveDashboard = createDisplay(CveDashboardApp);

const displayGomoku = createDisplay(GomokuApp);
const displayPinball = createDisplay(PinballApp);
const displayFaviconHash = createDisplay(FaviconHashApp);

const displayPcapViewer = createDisplay(PcapViewerApp);

const displayYaraTester = createDisplay(YaraTesterApp);

const displayThreatModeler = createDisplay(ThreatModelerApp);

const displayContentFingerprint = createDisplay(ContentFingerprintApp);
const displayNmapViewer = createDisplay(NmapViewerApp);

const displayReportViewer = createDisplay(ReportViewerApp);

const displayHstsPreload = createDisplay(HstsPreloadApp);
const displayCookieJar = createDisplay(CookieJarApp);

<<<<<<< HEAD
const displayRedirectVisualizer = createDisplay(RedirectVisualizerApp);
=======
const displayHttp3Probe = createDisplay(Http3ProbeApp);
>>>>>>> 3a6b8484
 


// Default window sizing for games to prevent oversized frames
const gameDefaults = {
  defaultWidth: 50,
  defaultHeight: 60,
};

// Games list used for the "Games" folder on the desktop
const gameList = [
  {
    id: '2048',
    title: '2048',
    icon: icon('2048.svg'),
    disabled: false,
    favourite: false,
    desktop_shortcut: false,
    screen: display2048,
    defaultWidth: 35,
    defaultHeight: 45,
  },
  {
    id: 'asteroids',
    title: 'Asteroids',
    icon: icon('asteroids.svg'),
    disabled: false,
    favourite: false,
    desktop_shortcut: false,
    screen: displayAsteroids,
  },
  {
    id: 'battleship',
    title: 'Battleship',
    icon: icon('battleship.svg'),
    disabled: false,
    favourite: false,
    desktop_shortcut: false,
    screen: displayBattleship,
  },
  {
    id: 'blackjack',
    title: 'Blackjack',
    icon: icon('blackjack.svg'),
    disabled: false,
    favourite: false,
    desktop_shortcut: false,
    screen: displayBlackjack,
  },
  {
    id: 'breakout',
    title: 'Breakout',
    icon: icon('breakout.svg'),
    disabled: false,
    favourite: false,
    desktop_shortcut: false,
    screen: displayBreakout,
  },
  {
    id: 'car-racer',
    title: 'Car Racer',
    icon: icon('car-racer.svg'),
    disabled: false,
    favourite: false,
    desktop_shortcut: false,
    screen: displayCarRacer,
  },
  {
    id: 'checkers',
    title: 'Checkers',
    icon: icon('checkers.svg'),
    disabled: false,
    favourite: false,
    desktop_shortcut: false,
    screen: displayCheckers,
  },
  {
    id: 'chess',
    title: 'Chess',
    icon: icon('chess.svg'),
    disabled: false,
    favourite: false,
    desktop_shortcut: false,
    screen: displayChess,
  },
  {
    id: 'connect-four',
    title: 'Connect Four',
    icon: icon('connect-four.svg'),
    disabled: false,
    favourite: false,
    desktop_shortcut: false,
    screen: displayConnectFour,
  },
  {
    id: 'frogger',
    title: 'Frogger',
    icon: icon('frogger.svg'),
    disabled: false,
    favourite: false,
    desktop_shortcut: false,
    screen: displayFrogger,
  },
  {
    id: 'hangman',
    title: 'Hangman',
    icon: icon('hangman.svg'),
    disabled: false,
    favourite: false,
    desktop_shortcut: false,
    screen: displayHangman,
  },
  {
    id: 'memory',
    title: 'Memory',
    icon: icon('memory.svg'),
    disabled: false,
    favourite: false,
    desktop_shortcut: false,
    screen: displayMemory,
  },
  {
    id: 'minesweeper',
    title: 'Minesweeper',
    icon: icon('minesweeper.svg'),
    disabled: false,
    favourite: false,
    desktop_shortcut: false,
    screen: displayMinesweeper,
  },
  {
    id: 'pacman',
    title: 'Pacman',
    icon: icon('pacman.svg'),
    disabled: false,
    favourite: false,
    desktop_shortcut: false,
    screen: displayPacman,
  },
  {
    id: 'platformer',
    title: 'Platformer',
    icon: icon('platformer.svg'),
    disabled: false,
    favourite: false,
    desktop_shortcut: false,
    screen: displayPlatformer,
  },
  {
    id: 'pong',
    title: 'Pong',
    icon: icon('pong.svg'),
    disabled: false,
    favourite: false,
    desktop_shortcut: false,
    screen: displayPong,
  },
  {
    id: 'reversi',
    title: 'Reversi',
    icon: icon('reversi.svg'),
    disabled: false,
    favourite: false,
    desktop_shortcut: false,
    screen: displayReversi,
  },
  {
    id: 'simon',
    title: 'Simon',
    icon: icon('simon.svg'),
    disabled: false,
    favourite: false,
    desktop_shortcut: false,
    screen: displaySimon,
  },
  {
    id: 'snake',
    title: 'Snake',
    icon: icon('snake.svg'),
    disabled: false,
    favourite: false,
    desktop_shortcut: false,
    screen: displaySnake,
  },
  {
    id: 'sokoban',
    title: 'Sokoban',
    icon: icon('sokoban.svg'),
    disabled: false,
    favourite: false,
    desktop_shortcut: false,
    screen: displaySokoban,
  },
  {
    id: 'solitaire',
    title: 'Solitaire',
    icon: icon('solitaire.svg'),
    disabled: false,
    favourite: false,
    desktop_shortcut: false,
    screen: displaySolitaire,
  },
  {
    id: 'tictactoe',
    title: 'Tic Tac Toe',
    icon: icon('tictactoe.svg'),
    disabled: false,
    favourite: false,
    desktop_shortcut: false,
    screen: displayTicTacToe,
  },
  {
    id: 'tetris',
    title: 'Tetris',
    icon: icon('tetris.svg'),
    disabled: false,
    favourite: false,
    desktop_shortcut: false,
    screen: displayTetris,
  },
  {
    id: 'tower-defense',
    title: 'Tower Defense',
    icon: icon('tower-defense.svg'),
    disabled: false,
    favourite: false,
    desktop_shortcut: false,
    screen: displayTowerDefense,
  },
  {
    id: 'word-search',
    title: 'Word Search',
    icon: icon('word-search.svg'),
    disabled: false,
    favourite: false,
    desktop_shortcut: false,
    screen: displayWordSearch,
  },
  {
    id: 'wordle',
    title: 'Wordle',
    icon: icon('wordle.svg'),
    disabled: false,
    favourite: false,
    desktop_shortcut: false,
    screen: displayWordle,
  },
  {
    id: 'nonogram',
    title: 'Nonogram',
    icon: icon('nonogram.svg'),
    disabled: false,
    favourite: false,
    desktop_shortcut: false,
    screen: displayNonogram,
  },
  {
    id: 'space-invaders',
    title: 'Space Invaders',
    icon: icon('space-invaders.svg'),
    disabled: false,
    favourite: false,
    desktop_shortcut: false,
    screen: displaySpaceInvaders,
  },
  {
    id: 'sudoku',
    title: 'Sudoku',
    icon: icon('sudoku.svg'),
    disabled: false,
    favourite: false,
    desktop_shortcut: false,
    screen: displaySudoku,
  },
  {
    id: 'flappy-bird',
    title: 'Flappy Bird',
    icon: icon('flappy-bird.svg'),
    disabled: false,
    favourite: false,
    desktop_shortcut: false,
    screen: displayFlappyBird,
  },
  {
    id: 'candy-crush',
    title: 'Candy Crush',
    icon: icon('candy-crush.svg'),
    disabled: false,
    favourite: false,
    desktop_shortcut: false,
    screen: displayCandyCrush,
  },
  {
    id: 'gomoku',
    title: 'Gomoku',
    icon: icon('gomoku.svg'),
    disabled: false,
    favourite: false,
    desktop_shortcut: false,
    screen: displayGomoku,
  },
  {
    id: 'pinball',
    title: 'Pinball',
    icon: icon('pinball.svg'),
    disabled: false,
    favourite: false,
    desktop_shortcut: false,
    screen: displayPinball,
  },
];

export const games = gameList.map((game) => ({ ...gameDefaults, ...game }));

const apps = [
  {
    id: 'chrome',
    title: 'Firefox',
    icon: icon('kali-browser.svg'),
    disabled: false,
    favourite: true,
    desktop_shortcut: true,
    screen: displayChrome,
  },
  {
    id: 'calc',
    title: 'Calc',
    icon: icon('calc.png'),
    disabled: false,
    favourite: false,
    desktop_shortcut: false,
    screen: displayTerminalCalc,
    resizable: false,
    allowMaximize: false,
    defaultWidth: 25,
    defaultHeight: 40,
  },
  {
    id: 'terminal',
    title: 'Terminal',
    icon: icon('bash.png'),
    disabled: false,
    favourite: true,
    desktop_shortcut: false,
    screen: displayTerminal,
  },
  {
    id: 'vscode',
    title: 'Visual Studio Code',
    icon: icon('vscode.png'),
    disabled: false,
    favourite: true,
    desktop_shortcut: false,
    screen: displayVsCode,
  },
  {
    id: 'x',
    title: 'X',
    icon: icon('x.png'),
    disabled: false,
    favourite: true,
    desktop_shortcut: false,
    screen: displayX,
  },
  {
    id: 'spotify',
    title: 'Spotify',
    icon: icon('spotify.svg'),
    disabled: false,
    favourite: true,
    desktop_shortcut: false,
    screen: displaySpotify,
  },
  {
    id: 'youtube',
    title: 'YouTube',
    icon: icon('youtube.svg'),
    disabled: false,
    favourite: true,
    desktop_shortcut: false,
    screen: displayYouTube,
  },
  {
    id: 'about-alex',
    title: 'About Alex',
    icon: sys('user-home.png'),
    disabled: false,
    favourite: true,
    desktop_shortcut: true,
    screen: displayAboutAlex,
  },
  {
    id: 'settings',
    title: 'Settings',
    icon: icon('gnome-control-center.png'),
    disabled: false,
    favourite: true,
    desktop_shortcut: false,
    screen: displaySettings,
  },
  {
    id: 'resource-monitor',
    title: 'Resource Monitor',
    icon: icon('resource-monitor.svg'),
    disabled: false,
    favourite: false,
    desktop_shortcut: false,
    screen: displayResourceMonitor,
  },
  {
    id: 'project-gallery',
    title: 'Project Gallery',
    icon: icon('project-gallery.svg'),
    disabled: false,
    favourite: false,
    desktop_shortcut: false,
    screen: displayProjectGallery,
  },
  {
    id: 'todoist',
    title: 'Todoist',
    icon: icon('todoist.png'),
    disabled: false,
    favourite: false,
    desktop_shortcut: false,
    screen: displayTodoist,
  },
  {
    id: 'trash',
    title: 'Trash',
    icon: sys('user-trash-full.png'),
    disabled: false,
    favourite: false,
    desktop_shortcut: true,
    screen: displayTrash,
  },
  {
    id: 'gedit',
    title: 'Contact Me',
    icon: icon('gedit.png'),
    disabled: false,
    favourite: false,
    desktop_shortcut: true,
    screen: displayGedit,
  },
  {
    id: 'converter',
    title: 'Converter',
    icon: icon('calc.png'),
    disabled: false,
    favourite: false,
    desktop_shortcut: false,
    screen: displayConverter,
  },
  {
    id: 'qr-tool',
    title: 'QR Tool',
    icon: icon('qr.svg'),
    disabled: false,
    favourite: false,
    desktop_shortcut: false,
    screen: displayQrTool,
  },
  {
    id: 'regex-redactor',
    title: 'Regex Redactor',
    icon: './themes/Yaru/apps/regex-redactor.svg',
    disabled: false,
    favourite: false,
    desktop_shortcut: false,
    screen: displayRegexRedactor,
  },
  {
    id: 'ascii-art',
    title: 'ASCII Art',
    icon: icon('gedit.png'),
    disabled: false,
    favourite: false,
    desktop_shortcut: false,
    screen: displayAsciiArt,
  },
  {
    id: 'quote-generator',
    title: 'Quote Generator',
    icon: icon('quote.svg'),
    disabled: false,
    favourite: false,
    desktop_shortcut: false,
    screen: displayQuoteGenerator,
  },
  {
    id: 'caa-checker',
    title: 'CAA Checker',
    icon: icon('mail-auth.svg'),
    disabled: false,
    favourite: false,
    desktop_shortcut: false,
    screen: displayCaaChecker,
  },
  {
    id: 'favicon-hash',
    title: 'Favicon Hash',
    icon: './themes/Yaru/apps/hash.svg',
    disabled: false,
    favourite: false,
    desktop_shortcut: false,
    screen: displayFaviconHash,
  },
  {
    id: 'cve-dashboard',
    title: 'CVE Dashboard',
    icon: './themes/Yaru/apps/calc.png',
    disabled: false,
    favourite: false,
    desktop_shortcut: false,
    screen: displayCveDashboard,
  },
  {
    id: 'pcap-viewer',
    title: 'PCAP Viewer',
    icon: './themes/Yaru/apps/pcap-viewer.svg',
    disabled: false,
    favourite: false,
    desktop_shortcut: false,
    screen: displayPcapViewer,
  },
  {
    id: 'yara-tester',
    title: 'YARA Tester',
    icon: './themes/Yaru/apps/bash.png',
    disabled: false,
    favourite: false,
    desktop_shortcut: false,
    screen: displayYaraTester,
  },
  {
    id: 'weather',
    title: 'Weather',
    icon: icon('weather.svg'),
    disabled: false,
    favourite: false,
    desktop_shortcut: false,
    screen: displayWeather,
  },
  {
    id: 'mail-auth',
    title: 'Mail Auth',
    icon: './themes/Yaru/apps/mail-auth.svg',
    disabled: false,
    favourite: false,
    desktop_shortcut: false,
    screen: displayMailAuth,
  },
  {
    id: 'threat-modeler',
    title: 'Threat Modeler',
    icon: './themes/Yaru/apps/threat-modeler.svg',
    disabled: false,
    favourite: false,
    desktop_shortcut: false,
    screen: displayThreatModeler,
  },
  {
    id: 'cookie-jar',
    title: 'Cookie Jar',
    icon: './themes/Yaru/apps/cookie-jar.svg',
    disabled: false,
    favourite: false,
    desktop_shortcut: false,
    screen: displayCookieJar,
  },
  {
    id: 'content-fingerprint',
    title: 'Content Fingerprint',
    icon: './themes/Yaru/apps/content-fingerprint.svg',
    disabled: false,
    favourite: false,
    desktop_shortcut: false,
    screen: displayContentFingerprint,
  },
  {
    id: 'nmap-viewer',
    title: 'Nmap Viewer',
    icon: './themes/Yaru/apps/resource-monitor.svg',
    disabled: false,
    favourite: false,
    desktop_shortcut: false,
    screen: displayNmapViewer,
  },
  {
    id: 'report-viewer',
    title: 'Report Viewer',
    icon: './themes/Yaru/apps/gedit.png',
    disabled: false,
    favourite: false,
    desktop_shortcut: false,
    screen: displayReportViewer,
  },
  {
    id: 'hsts-preload',
    title: 'HSTS Preload',
    icon: './themes/Yaru/apps/hash.svg',
    disabled: false,
    favourite: false,
    desktop_shortcut: false,
    screen: displayHstsPreload,

    id: 'dnssec-validator',
    title: 'DNSSEC Validator',
    icon: './themes/Yaru/apps/bash.png',
    disabled: false,
    favourite: false,
    desktop_shortcut: false,
    screen: displayDnssecValidator,
  },
  // Games are included so they appear alongside apps
  ...games,
];

    {
      id: 'weather',
      title: 'Weather',
      icon: './themes/Yaru/apps/weather.svg',
      disabled: false,
      favourite: false,
      desktop_shortcut: false,
      screen: displayWeather,
    },
    {
      id: 'cookie-jar',
      title: 'Cookie Jar',
      icon: './themes/Yaru/apps/cookie-jar.svg',
      disabled: false,
      favourite: false,
      desktop_shortcut: false,
      screen: displayCookieJar,
    },
    {
      id: 'content-fingerprint',
      title: 'Content Fingerprint',
      icon: './themes/Yaru/apps/content-fingerprint.svg',
      disabled: false,
      favourite: false,
      desktop_shortcut: false,
      screen: displayContentFingerprint,
    },
    {
      id: 'nmap-viewer',
      title: 'Nmap Viewer',
      icon: './themes/Yaru/apps/resource-monitor.svg',
      disabled: false,
      favourite: false,
      desktop_shortcut: false,
      screen: displayNmapViewer,
    },
    {
      id: 'report-viewer',
      title: 'Report Viewer',
      icon: './themes/Yaru/apps/gedit.png',
      disabled: false,
      favourite: false,
      desktop_shortcut: false,
      screen: displayReportViewer,
    },
    {
<<<<<<< HEAD
      id: 'redirect-visualizer',
      title: 'Redirect Visualizer',
=======
      id: 'http3-probe',
      title: 'HTTP/3 Probe',
>>>>>>> 3a6b8484
      icon: './themes/Yaru/apps/resource-monitor.svg',
      disabled: false,
      favourite: false,
      desktop_shortcut: false,
<<<<<<< HEAD
      screen: displayRedirectVisualizer,
=======
      screen: displayHttp3Probe,
>>>>>>> 3a6b8484
    },
    // Games are included so they appear alongside apps
    ...games,
  ];


export default apps;<|MERGE_RESOLUTION|>--- conflicted
+++ resolved
@@ -108,14 +108,12 @@
 const HstsPreloadApp = createDynamicApp('hsts-preload', 'HSTS Preload');
 const CookieJarApp = createDynamicApp('cookie-jar', 'Cookie Jar');
 
-<<<<<<< HEAD
 const RedirectVisualizerApp = createDynamicApp(
   'redirect-visualizer',
   'Redirect Visualizer'
 );
-=======
+
 const Http3ProbeApp = createDynamicApp('http3-probe', 'HTTP/3 Probe');
->>>>>>> 3a6b8484
 
 
 
@@ -175,11 +173,9 @@
 const displayHstsPreload = createDisplay(HstsPreloadApp);
 const displayCookieJar = createDisplay(CookieJarApp);
 
-<<<<<<< HEAD
 const displayRedirectVisualizer = createDisplay(RedirectVisualizerApp);
-=======
+
 const displayHttp3Probe = createDisplay(Http3ProbeApp);
->>>>>>> 3a6b8484
  
 
 
@@ -845,22 +841,18 @@
       screen: displayReportViewer,
     },
     {
-<<<<<<< HEAD
       id: 'redirect-visualizer',
       title: 'Redirect Visualizer',
-=======
+
       id: 'http3-probe',
       title: 'HTTP/3 Probe',
->>>>>>> 3a6b8484
       icon: './themes/Yaru/apps/resource-monitor.svg',
       disabled: false,
       favourite: false,
       desktop_shortcut: false,
-<<<<<<< HEAD
       screen: displayRedirectVisualizer,
-=======
+
       screen: displayHttp3Probe,
->>>>>>> 3a6b8484
     },
     // Games are included so they appear alongside apps
     ...games,
