--- conflicted
+++ resolved
@@ -926,7 +926,6 @@
     screen: getScreen('wayback-viewer'),
   },
   {
-<<<<<<< HEAD
     id: 'lexical-analyzer',
     title: 'Lexical Analyzer',
     icon: icon('lexical-analyzer.svg'),
@@ -934,15 +933,7 @@
     favourite: false,
     desktop_shortcut: false,
     screen: displayLexicalAnalyzer,
-=======
-    id: 'utilities-demo',
-    title: 'Utilities Demo',
-    icon: './themes/Yaru/apps/utilities.svg',
-    disabled: false,
-    favourite: false,
-    desktop_shortcut: false,
-    screen: getScreen('utilities-demo'),
->>>>>>> 401bd82b
+
   },
 ];
  
