--- conflicted
+++ resolved
@@ -79,11 +79,9 @@
 
 const GomokuApp = createDynamicApp('gomoku', 'Gomoku');
 const PinballApp = createDynamicApp('pinball', 'Pinball');
-<<<<<<< HEAD
 const OpenVASApp = createDynamicApp('openvas', 'OpenVAS');
-=======
+
 const ReconNGApp = createDynamicApp('reconng', 'Recon-ng');
->>>>>>> 90fb8bd6
 
 
 const displayTerminal = createDisplay(TerminalApp);
@@ -623,7 +621,6 @@
     screen: displayWeather,
   },
   {
-<<<<<<< HEAD
     id: 'openvas',
     title: 'OpenVAS',
     icon: './themes/Yaru/apps/openvas.svg',
@@ -631,7 +628,8 @@
     favourite: false,
     desktop_shortcut: false,
     screen: displayOpenVAS,
-=======
+  },
+  {
     id: 'recon-ng',
     title: 'Recon-ng',
     icon: './themes/Yaru/apps/reconng.svg',
@@ -639,7 +637,6 @@
     favourite: false,
     desktop_shortcut: false,
     screen: displayReconNG,
->>>>>>> 90fb8bd6
   },
   // Games are included so they appear alongside apps
   ...games,
