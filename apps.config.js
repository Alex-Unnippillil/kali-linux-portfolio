import React from 'react';
import dynamic from 'next/dynamic';
import ReactGA from 'react-ga4';

import { displayX } from './components/apps/x';
import { displaySpotify } from './components/apps/spotify';
import { displayVsCode } from './components/apps/vscode';
import { displaySettings } from './components/apps/settings';
import { displayChrome } from './components/apps/chrome';
import { displayTrash } from './components/apps/trash';
import { displayGedit } from './components/apps/gedit';
import { displayAboutAlex } from './components/apps/alex';
import { displayTodoist } from './components/apps/todoist';
import { displayYouTube } from './components/apps/youtube';
import { displayWeather } from './components/apps/weather';
import { displayConverter } from './components/apps/converter';
import { displayQrTool } from './components/apps/qr_tool';
import { displayAsciiArt } from './components/apps/ascii_art';
import { displayResourceMonitor } from './components/apps/resource_monitor';
import { displayQuoteGenerator } from './components/apps/quote_generator';
import { displayProjectGallery } from './components/apps/project-gallery';

const createDynamicApp = (path, name) =>
  dynamic(
    () =>
      import(`./components/apps/${path}`).then((mod) => {
        ReactGA.event({ category: 'Application', action: `Loaded ${name}` });
        return mod.default;
      }),
    {
      ssr: false,
      loading: () => (
        <div className="h-full w-full flex items-center justify-center bg-ub-cool-grey text-white">
          {`Loading ${name}...`}
        </div>
      ),
    }
  );

const createDisplay = (Component) => (addFolder, openApp) => (
  <Component addFolder={addFolder} openApp={openApp} />
);

// Dynamic applications and games
const TerminalApp = createDynamicApp('terminal', 'Terminal');
const CalcApp = createDynamicApp('calc', 'Calc');
const TicTacToeApp = createDynamicApp('tictactoe', 'Tic Tac Toe');
const ChessApp = createDynamicApp('chess', 'Chess');
const ConnectFourApp = createDynamicApp('connect-four', 'Connect Four');
const HangmanApp = createDynamicApp('hangman', 'Hangman');
const FroggerApp = createDynamicApp('frogger', 'Frogger');
const FlappyBirdApp = createDynamicApp('flappy-bird', 'Flappy Bird');
const Game2048App = createDynamicApp('2048', '2048');
const SnakeApp = createDynamicApp('snake', 'Snake');
const MemoryApp = createDynamicApp('memory', 'Memory');
const MinesweeperApp = createDynamicApp('minesweeper', 'Minesweeper');
const PongApp = createDynamicApp('pong', 'Pong');
const PacmanApp = createDynamicApp('pacman', 'Pacman');
const CarRacerApp = createDynamicApp('car-racer', 'Car Racer');
const PlatformerApp = createDynamicApp('platformer', 'Platformer');
const BattleshipApp = createDynamicApp('battleship', 'Battleship');
const CheckersApp = createDynamicApp('checkers', 'Checkers');
const ReversiApp = createDynamicApp('reversi', 'Reversi');
const SimonApp = createDynamicApp('simon', 'Simon');
const SokobanApp = createDynamicApp('sokoban', 'Sokoban');
const SolitaireApp = createDynamicApp('solitaire', 'Solitaire');
const TowerDefenseApp = createDynamicApp('tower-defense', 'Tower Defense');
const WordSearchApp = createDynamicApp('word-search', 'Word Search');
const WordleApp = createDynamicApp('wordle', 'Wordle');
const BlackjackApp = createDynamicApp('blackjack', 'Blackjack');
const BreakoutApp = createDynamicApp('breakout', 'Breakout');
const AsteroidsApp = createDynamicApp('asteroids', 'Asteroids');
const SudokuApp = createDynamicApp('sudoku', 'Sudoku');
const SpaceInvadersApp = createDynamicApp('space-invaders', 'Space Invaders');
const NonogramApp = createDynamicApp('nonogram', 'Nonogram');
const TetrisApp = createDynamicApp('tetris', 'Tetris');
<<<<<<< HEAD
const GomokuApp = createDynamicApp('gomoku', 'Gomoku');
=======
const PinballApp = createDynamicApp('pinball', 'Pinball');
>>>>>>> 373fc7cc

const displayTerminal = createDisplay(TerminalApp);
const displayTerminalCalc = createDisplay(CalcApp);
const displayTicTacToe = createDisplay(TicTacToeApp);
const displayChess = createDisplay(ChessApp);
const displayConnectFour = createDisplay(ConnectFourApp);
const displayHangman = createDisplay(HangmanApp);
const displayFrogger = createDisplay(FroggerApp);
const displayFlappyBird = createDisplay(FlappyBirdApp);
const display2048 = createDisplay(Game2048App);
const displaySnake = createDisplay(SnakeApp);
const displayMemory = createDisplay(MemoryApp);
const displayMinesweeper = createDisplay(MinesweeperApp);
const displayPong = createDisplay(PongApp);
const displayPacman = createDisplay(PacmanApp);
const displayCarRacer = createDisplay(CarRacerApp);
const displayPlatformer = createDisplay(PlatformerApp);
const displayBattleship = createDisplay(BattleshipApp);
const displayCheckers = createDisplay(CheckersApp);
const displayReversi = createDisplay(ReversiApp);
const displaySimon = createDisplay(SimonApp);
const displaySokoban = createDisplay(SokobanApp);
const displaySolitaire = createDisplay(SolitaireApp);
const displayTowerDefense = createDisplay(TowerDefenseApp);
const displayWordSearch = createDisplay(WordSearchApp);
const displayWordle = createDisplay(WordleApp);
const displayBlackjack = createDisplay(BlackjackApp);
const displayBreakout = createDisplay(BreakoutApp);
const displayAsteroids = createDisplay(AsteroidsApp);
const displaySudoku = createDisplay(SudokuApp);
const displaySpaceInvaders = createDisplay(SpaceInvadersApp);
const displayNonogram = createDisplay(NonogramApp);
const displayTetris = createDisplay(TetrisApp);
<<<<<<< HEAD
const displayGomoku = createDisplay(GomokuApp);
=======
const displayPinball = createDisplay(PinballApp);
>>>>>>> 373fc7cc

// Default window sizing for games to prevent oversized frames
const gameDefaults = {
  defaultWidth: 50,
  defaultHeight: 60,
};

// Games list used for the "Games" folder on the desktop
const gameList = [
  {
    id: '2048',
    title: '2048',
    icon: './themes/Yaru/apps/2048.svg',
    disabled: false,
    favourite: false,
    desktop_shortcut: false,
    screen: display2048,
  },
  {
    id: 'asteroids',
    title: 'Asteroids',
    icon: './themes/Yaru/apps/asteroids.svg',
    disabled: false,
    favourite: false,
    desktop_shortcut: false,
    screen: displayAsteroids,
  },
  {
    id: 'battleship',
    title: 'Battleship',
    icon: './themes/Yaru/apps/battleship.svg',
    disabled: false,
    favourite: false,
    desktop_shortcut: false,
    screen: displayBattleship,
  },
  {
    id: 'blackjack',
    title: 'Blackjack',
    icon: './themes/Yaru/apps/blackjack.svg',
    disabled: false,
    favourite: false,
    desktop_shortcut: false,
    screen: displayBlackjack,
  },
  {
    id: 'breakout',
    title: 'Breakout',
    icon: './themes/Yaru/apps/breakout.svg',
    disabled: false,
    favourite: false,
    desktop_shortcut: false,
    screen: displayBreakout,
  },
  {
    id: 'car-racer',
    title: 'Car Racer',
    icon: './themes/Yaru/apps/car-racer.svg',
    disabled: false,
    favourite: false,
    desktop_shortcut: false,
    screen: displayCarRacer,
  },
  {
    id: 'checkers',
    title: 'Checkers',
    icon: './themes/Yaru/apps/checkers.svg',
    disabled: false,
    favourite: false,
    desktop_shortcut: false,
    screen: displayCheckers,
  },
  {
    id: 'chess',
    title: 'Chess',
    icon: './themes/Yaru/apps/chess.svg',
    disabled: false,
    favourite: false,
    desktop_shortcut: false,
    screen: displayChess,
  },
  {
    id: 'connect-four',
    title: 'Connect Four',
    icon: './themes/Yaru/apps/connect-four.svg',
    disabled: false,
    favourite: false,
    desktop_shortcut: false,
    screen: displayConnectFour,
  },
  {
    id: 'frogger',
    title: 'Frogger',
    icon: './themes/Yaru/apps/frogger.svg',
    disabled: false,
    favourite: false,
    desktop_shortcut: false,
    screen: displayFrogger,
  },
  {
    id: 'hangman',
    title: 'Hangman',
    icon: './themes/Yaru/apps/hangman.svg',
    disabled: false,
    favourite: false,
    desktop_shortcut: false,
    screen: displayHangman,
  },
  {
    id: 'memory',
    title: 'Memory',
    icon: './themes/Yaru/apps/memory.svg',
    disabled: false,
    favourite: false,
    desktop_shortcut: false,
    screen: displayMemory,
  },
  {
    id: 'minesweeper',
    title: 'Minesweeper',
    icon: './themes/Yaru/apps/minesweeper.svg',
    disabled: false,
    favourite: false,
    desktop_shortcut: false,
    screen: displayMinesweeper,
  },
  {
    id: 'pacman',
    title: 'Pacman',
    icon: './themes/Yaru/apps/pacman.svg',
    disabled: false,
    favourite: false,
    desktop_shortcut: false,
    screen: displayPacman,
  },
  {
    id: 'platformer',
    title: 'Platformer',
    icon: './themes/Yaru/apps/platformer.svg',
    disabled: false,
    favourite: false,
    desktop_shortcut: false,
    screen: displayPlatformer,
  },
  {
    id: 'pong',
    title: 'Pong',
    icon: './themes/Yaru/apps/pong.svg',
    disabled: false,
    favourite: false,
    desktop_shortcut: false,
    screen: displayPong,
  },
  {
    id: 'reversi',
    title: 'Reversi',
    icon: './themes/Yaru/apps/reversi.svg',
    disabled: false,
    favourite: false,
    desktop_shortcut: false,
    screen: displayReversi,
  },
  {
    id: 'simon',
    title: 'Simon',
    icon: './themes/Yaru/apps/simon.svg',
    disabled: false,
    favourite: false,
    desktop_shortcut: false,
    screen: displaySimon,
  },
  {
    id: 'snake',
    title: 'Snake',
    icon: './themes/Yaru/apps/snake.svg',
    disabled: false,
    favourite: false,
    desktop_shortcut: false,
    screen: displaySnake,
  },
  {
    id: 'sokoban',
    title: 'Sokoban',
    icon: './themes/Yaru/apps/sokoban.svg',
    disabled: false,
    favourite: false,
    desktop_shortcut: false,
    screen: displaySokoban,
  },
  {
    id: 'solitaire',
    title: 'Solitaire',
    icon: './themes/Yaru/apps/solitaire.svg',
    disabled: false,
    favourite: false,
    desktop_shortcut: false,
    screen: displaySolitaire,
  },
  {
    id: 'tictactoe',
    title: 'Tic Tac Toe',
    icon: './themes/Yaru/apps/tictactoe.svg',
    disabled: false,
    favourite: false,
    desktop_shortcut: false,
    screen: displayTicTacToe,
  },
  {
    id: 'tetris',
    title: 'Tetris',
    icon: './themes/Yaru/apps/tetris.svg',
    disabled: false,
    favourite: false,
    desktop_shortcut: false,
    screen: displayTetris,
  },
  {
    id: 'tower-defense',
    title: 'Tower Defense',
    icon: './themes/Yaru/apps/tower-defense.svg',
    disabled: false,
    favourite: false,
    desktop_shortcut: false,
    screen: displayTowerDefense,
  },
  {
    id: 'word-search',
    title: 'Word Search',
    icon: './themes/Yaru/apps/word-search.svg',
    disabled: false,
    favourite: false,
    desktop_shortcut: false,
    screen: displayWordSearch,
  },
  {
    id: 'wordle',
    title: 'Wordle',
    icon: './themes/Yaru/apps/wordle.svg',
    disabled: false,
    favourite: false,
    desktop_shortcut: false,
    screen: displayWordle,
  },
  {
    id: 'nonogram',
    title: 'Nonogram',
    icon: './themes/Yaru/apps/nonogram.svg',
    disabled: false,
    favourite: false,
    desktop_shortcut: false,
    screen: displayNonogram,
  },
  {
    id: 'space-invaders',
    title: 'Space Invaders',
    icon: './themes/Yaru/apps/space-invaders.svg',
    disabled: false,
    favourite: false,
    desktop_shortcut: false,
    screen: displaySpaceInvaders,
  },
  {
    id: 'sudoku',
    title: 'Sudoku',
    icon: './themes/Yaru/apps/sudoku.svg',
    disabled: false,
    favourite: false,
    desktop_shortcut: false,
    screen: displaySudoku,
  },
  {
    id: 'flappy-bird',
    title: 'Flappy Bird',
    icon: './themes/Yaru/apps/flappy-bird.svg',
    disabled: false,
    favourite: false,
    desktop_shortcut: false,
    screen: displayFlappyBird,
  },
  {
<<<<<<< HEAD
    id: 'gomoku',
    title: 'Gomoku',
    icon: './themes/Yaru/apps/gomoku.svg',
    disabled: false,
    favourite: false,
    desktop_shortcut: false,
    screen: displayGomoku,
=======
    id: 'pinball',
    title: 'Pinball',
    icon: './themes/Yaru/apps/pinball.svg',
    disabled: false,
    favourite: false,
    desktop_shortcut: false,
    screen: displayPinball,
>>>>>>> 373fc7cc
  },
];

export const games = gameList.map((game) => ({ ...gameDefaults, ...game }));

const apps = [
  {
    id: 'chrome',
    title: 'Google Chrome',
    icon: './themes/Yaru/apps/chrome.png',
    disabled: false,
    favourite: true,
    desktop_shortcut: true,
    screen: displayChrome,
  },
  {
    id: 'calc',
    title: 'Calc',
    icon: './themes/Yaru/apps/calc.png',
    disabled: false,
    favourite: false,
    desktop_shortcut: false,
    screen: displayTerminalCalc,
    resizable: false,
    allowMaximize: false,
    defaultWidth: 25,
    defaultHeight: 40,
  },
  {
    id: 'terminal',
    title: 'Terminal',
    icon: './themes/Yaru/apps/bash.png',
    disabled: false,
    favourite: true,
    desktop_shortcut: false,
    screen: displayTerminal,
  },
  {
    id: 'vscode',
    title: 'Visual Studio Code',
    icon: './themes/Yaru/apps/vscode.png',
    disabled: false,
    favourite: true,
    desktop_shortcut: false,
    screen: displayVsCode,
  },
  {
    id: 'x',
    title: 'X',
    icon: './themes/Yaru/apps/x.png',
    disabled: false,
    favourite: true,
    desktop_shortcut: false,
    screen: displayX,
  },
  {
    id: 'spotify',
    title: 'Spotify',
    icon: './themes/Yaru/apps/spotify.svg',
    disabled: false,
    favourite: true,
    desktop_shortcut: false,
    screen: displaySpotify,
  },
  {
    id: 'youtube',
    title: 'YouTube',
    icon: './themes/Yaru/apps/youtube.svg',
    disabled: false,
    favourite: true,
    desktop_shortcut: false,
    screen: displayYouTube,
  },
  {
    id: 'about-alex',
    title: 'About Alex',
    icon: './themes/Yaru/system/user-home.png',
    disabled: false,
    favourite: true,
    desktop_shortcut: true,
    screen: displayAboutAlex,
  },
  {
    id: 'settings',
    title: 'Settings',
    icon: './themes/Yaru/apps/gnome-control-center.png',
    disabled: false,
    favourite: true,
    desktop_shortcut: false,
    screen: displaySettings,
  },
  {
    id: 'resource-monitor',
    title: 'Resource Monitor',
    icon: './themes/Yaru/apps/resource-monitor.svg',
    disabled: false,
    favourite: false,
    desktop_shortcut: false,
    screen: displayResourceMonitor,
  },
  {
    id: 'project-gallery',
    title: 'Project Gallery',
    icon: './themes/Yaru/apps/project-gallery.svg',
    disabled: false,
    favourite: false,
    desktop_shortcut: false,
    screen: displayProjectGallery,
  },
  {
    id: 'todoist',
    title: 'Todoist',
    icon: './themes/Yaru/apps/todoist.png',
    disabled: false,
    favourite: false,
    desktop_shortcut: false,
    screen: displayTodoist,
  },
  {
    id: 'trash',
    title: 'Trash',
    icon: './themes/Yaru/system/user-trash-full.png',
    disabled: false,
    favourite: false,
    desktop_shortcut: true,
    screen: displayTrash,
  },
  {
    id: 'gedit',
    title: 'Contact Me',
    icon: './themes/Yaru/apps/gedit.png',
    disabled: false,
    favourite: false,
    desktop_shortcut: true,
    screen: displayGedit,
  },
  {
    id: 'converter',
    title: 'Converter',
    icon: './themes/Yaru/apps/calc.png',
    disabled: false,
    favourite: false,
    desktop_shortcut: false,
    screen: displayConverter,
  },
  {
    id: 'qr-tool',
    title: 'QR Tool',
    icon: './themes/Yaru/apps/qr.svg',
    disabled: false,
    favourite: false,
    desktop_shortcut: false,
    screen: displayQrTool,
  },
  {
    id: 'ascii-art',
    title: 'ASCII Art',
    icon: './themes/Yaru/apps/gedit.png',
    disabled: false,
    favourite: false,
    desktop_shortcut: false,
    screen: displayAsciiArt,
  },
  {
    id: 'quote-generator',
    title: 'Quote Generator',
    icon: './themes/Yaru/apps/quote.svg',
    disabled: false,
    favourite: false,
    desktop_shortcut: false,
    screen: displayQuoteGenerator,
  },
  {
    id: 'weather',
    title: 'Weather',
    icon: './themes/Yaru/apps/weather.svg',
    disabled: false,
    favourite: false,
    desktop_shortcut: false,
    screen: displayWeather,
  },
  // Games are included so they appear alongside apps
  ...games,
];

export default apps;<|MERGE_RESOLUTION|>--- conflicted
+++ resolved
@@ -74,11 +74,9 @@
 const SpaceInvadersApp = createDynamicApp('space-invaders', 'Space Invaders');
 const NonogramApp = createDynamicApp('nonogram', 'Nonogram');
 const TetrisApp = createDynamicApp('tetris', 'Tetris');
-<<<<<<< HEAD
 const GomokuApp = createDynamicApp('gomoku', 'Gomoku');
-=======
 const PinballApp = createDynamicApp('pinball', 'Pinball');
->>>>>>> 373fc7cc
+
 
 const displayTerminal = createDisplay(TerminalApp);
 const displayTerminalCalc = createDisplay(CalcApp);
@@ -112,11 +110,9 @@
 const displaySpaceInvaders = createDisplay(SpaceInvadersApp);
 const displayNonogram = createDisplay(NonogramApp);
 const displayTetris = createDisplay(TetrisApp);
-<<<<<<< HEAD
 const displayGomoku = createDisplay(GomokuApp);
-=======
+
 const displayPinball = createDisplay(PinballApp);
->>>>>>> 373fc7cc
 
 // Default window sizing for games to prevent oversized frames
 const gameDefaults = {
@@ -397,7 +393,6 @@
     screen: displayFlappyBird,
   },
   {
-<<<<<<< HEAD
     id: 'gomoku',
     title: 'Gomoku',
     icon: './themes/Yaru/apps/gomoku.svg',
@@ -405,7 +400,7 @@
     favourite: false,
     desktop_shortcut: false,
     screen: displayGomoku,
-=======
+
     id: 'pinball',
     title: 'Pinball',
     icon: './themes/Yaru/apps/pinball.svg',
@@ -413,7 +408,6 @@
     favourite: false,
     desktop_shortcut: false,
     screen: displayPinball,
->>>>>>> 373fc7cc
   },
 ];
 
