{
<<<<<<< HEAD
  "$schema": "https://openapi.vercel.sh/vercel.json"
=======
  "version": 2,
  "functions": {
    "api/**/*.js": { "runtime": "nodejs22.x" },
    "api/**/*.ts": { "runtime": "nodejs22.x" }
  },
  "env": {
    "FLAGS_SECRET": "@flags_secret"

  },
  "env": {
    "ADMIN_READ_KEY": "@admin-read-key"
  }
>>>>>>> afdbeb8c
}<|MERGE_RESOLUTION|>--- conflicted
+++ resolved
@@ -1,18 +1,4 @@
 {
-<<<<<<< HEAD
   "$schema": "https://openapi.vercel.sh/vercel.json"
-=======
-  "version": 2,
-  "functions": {
-    "api/**/*.js": { "runtime": "nodejs22.x" },
-    "api/**/*.ts": { "runtime": "nodejs22.x" }
-  },
-  "env": {
-    "FLAGS_SECRET": "@flags_secret"
 
-  },
-  "env": {
-    "ADMIN_READ_KEY": "@admin-read-key"
-  }
->>>>>>> afdbeb8c
 }