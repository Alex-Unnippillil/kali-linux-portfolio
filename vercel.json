--- conflicted
+++ resolved
@@ -2,14 +2,7 @@
   "$schema": "https://openapi.vercel.sh/vercel.json",
   "nodeVersion": "20.x",
   "functions": {
-<<<<<<< HEAD
     "pages/api/**/*.js": { "memory": 1024, "maxDuration": 30 }
-=======
-    "pages/api/**/*.js": {
-      "memory": 1024,
-      "maxDuration": 30,
-      "runtime": "nodejs20.x"
-    }
->>>>>>> fbe4ca83
+
   }
 }