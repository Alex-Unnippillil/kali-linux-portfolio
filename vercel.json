--- conflicted
+++ resolved
@@ -1,13 +1,8 @@
 {
   "version": 2,
   "functions": {
-<<<<<<< HEAD
     "api/**/*.js": { "runtime": "nodejs22.x" },
     "api/**/*.ts": { "runtime": "nodejs22.x" }
-=======
-    "api/**/*": {
-      "runtime": "nodejs20.x"
-    }
->>>>>>> 17d6c2da
+
   }
 }