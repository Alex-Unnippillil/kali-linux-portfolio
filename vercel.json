--- conflicted
+++ resolved
@@ -1,12 +1,7 @@
 {
-<<<<<<< HEAD
   "functions": {
     "pages/api/**/*.js": { "runtime": "@vercel/node@5.3.17" },
     "pages/api/**/*.ts": { "runtime": "@vercel/node@5.3.17" }
   }
-=======
-  "$schema": "https://openapi.vercel.sh/vercel.json",
-  "version": 2
 
->>>>>>> 4e7c0e5d
 }