name: Node.js CI

on:
  push:
    branches: [master]
  pull_request:
    branches: [master]

jobs:
  build:
    runs-on: ubuntu-latest

    strategy:
      matrix:
        node-version: [16.x]


    steps:
      - uses: actions/checkout@v2
      - name: Use Node.js ${{ matrix.node-version }}
        uses: actions/setup-node@v2
        with:
          node-version: ${{ matrix.node-version }}
          cache: "yarn"
      - name: Installing Packages
        run: yarn install

<<<<<<< HEAD
=======
      - name: Lint
        run: yarn lint

>>>>>>> 53a11982
      - name: Building
        run: yarn build
        env:
          NEXT_PUBLIC_TRACKING_ID: ${{ secrets.NEXT_PUBLIC_TRACKING_ID }}
          NEXT_PUBLIC_SERVICE_ID: ${{ secrets.NEXT_PUBLIC_SERVICE_ID }}
          NEXT_PUBLIC_TEMPLATE_ID: ${{ secrets.NEXT_PUBLIC_TEMPLATE_ID }}
          NEXT_PUBLIC_USER_ID: ${{ secrets.NEXT_PUBLIC_USER_ID }}

      - name: Exporting Bundle File
        run: yarn export
      - run: touch ./out/.nojekyll

      - name: Deploy to Github-Pages 
        uses: JamesIves/github-pages-deploy-action@4.1.5
        with:
          branch: gh-pages 
          folder: out <|MERGE_RESOLUTION|>--- conflicted
+++ resolved
@@ -25,12 +25,9 @@
       - name: Installing Packages
         run: yarn install
 
-<<<<<<< HEAD
-=======
       - name: Lint
         run: yarn lint
 
->>>>>>> 53a11982
       - name: Building
         run: yarn build
         env:
