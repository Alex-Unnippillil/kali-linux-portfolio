--- conflicted
+++ resolved
@@ -20,7 +20,6 @@
         with:
           node-version: ${{ matrix.node-version }}
           cache: 'yarn'
-<<<<<<< HEAD
           cache-dependency-path: yarn.lock
       - name: Cache yarn dependencies
         uses: actions/cache@v4
@@ -43,13 +42,7 @@
       - run: corepack enable
       - run: yarn install --immutable
       - run: yarn dedupe --check
-=======
-      - name: Generate JWT secret
-        run: echo "JWT_SECRET=$(openssl rand -hex 32)" >> $GITHUB_ENV
-      - run: corepack enable
-      - run: yarn install --immutable
-      - run: yarn dedupe:check
->>>>>>> 05898e0d
+
       - run: yarn lint:ci
       - run: yarn typecheck
       - run: yarn validate:icons
@@ -84,11 +77,8 @@
             playwright-report
           if-no-files-found: ignore
 
-<<<<<<< HEAD
       - name: Lighthouse CI
-=======
-      - name: Lighthouse (mobile)
->>>>>>> 05898e0d
+
         run: yarn lighthouse --collect.startServerCommand="yarn start" --collect.startServerReadyPattern="ready on"
       - name: Lighthouse (desktop)
         run: yarn lighthouse --collect.startServerCommand="yarn start" --collect.startServerReadyPattern="ready on" --collect.settings.preset=desktop --collect.additive
