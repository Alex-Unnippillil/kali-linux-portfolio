name: CI

on:
  pull_request:

jobs:
  install:
    runs-on: ubuntu-latest
    steps:
      - uses: actions/checkout@v4
      - uses: actions/setup-node@v4
        with:
          node-version: 20.x
          cache: yarn
      - run: yarn install --immutable --immutable-cache

  lint:
    runs-on: ubuntu-latest
    needs: install
    steps:
      - uses: actions/checkout@v4
      - uses: actions/setup-node@v4
        with:
          node-version: 20.x
          cache: yarn
      - run: yarn install --immutable --immutable-cache
      - run: npm run lint

  typecheck:
    runs-on: ubuntu-latest
    needs: install
    steps:
      - uses: actions/checkout@v4
      - uses: actions/setup-node@v4
        with:
          node-version: 20.x
          cache: yarn
      - run: yarn install --immutable --immutable-cache
      - run: npm run tsc -- --noEmit

  test:
    runs-on: ubuntu-latest
    needs: install
    steps:
      - uses: actions/checkout@v4
      - uses: actions/setup-node@v4
        with:
          node-version: 20.x
          cache: yarn
      - run: yarn install --immutable --immutable-cache
      - run: yarn test --coverage

  e2e:
    runs-on: ubuntu-latest
    needs: install
    steps:
      - uses: actions/checkout@v4
      - uses: actions/setup-node@v4
        with:
          node-version: 20.x
          cache: yarn
      - run: yarn install --immutable --immutable-cache
      - run: npx playwright install --with-deps
      - run: |
          yarn dev &
          npx wait-on http://localhost:3000
      - run: npx playwright test tests/e2e

  pa11y:
    runs-on: ubuntu-latest
    needs: install
    steps:
      - uses: actions/checkout@v4
      - uses: actions/setup-node@v4
        with:
          node-version: 20.x
          cache: yarn
      - run: yarn install --immutable --immutable-cache
      - run: |
          yarn dev &
          npx wait-on http://localhost:3000
      - run: npx pa11y-ci --config pa11yci.json

  security:
    runs-on: ubuntu-latest
    needs: install
    steps:
      - uses: actions/checkout@v4
      - uses: actions/setup-node@v4
        with:
          node-version: 20.x
          cache: yarn
      - run: yarn install --immutable --immutable-cache
      - run: yarn npm audit

<<<<<<< HEAD
  validate-apps:
=======
  verify:
>>>>>>> d70107ab
    runs-on: ubuntu-latest
    needs: install
    steps:
      - uses: actions/checkout@v4
      - uses: actions/setup-node@v4
        with:
          node-version: 20.x
          cache: yarn
      - run: yarn install --immutable --immutable-cache
<<<<<<< HEAD
      - run: npm run validate:apps
=======
      - run: yarn verify:all
>>>>>>> d70107ab

  vercel-preview:
    runs-on: ubuntu-latest
    needs: install
    env:
      VERCEL_TOKEN: ${{ secrets.VERCEL_TOKEN }}
      VERCEL_ORG_ID: ${{ secrets.VERCEL_ORG_ID }}
      VERCEL_PROJECT_ID: ${{ secrets.VERCEL_PROJECT_ID }}
    steps:
      - uses: actions/checkout@v4
      - uses: actions/setup-node@v4
        with:
          node-version: 20.x
          cache: yarn
      - run: yarn install --immutable --immutable-cache
      - run: npx vercel pull --yes --environment=preview --token=${{ secrets.VERCEL_TOKEN }}
      - run: npx vercel build --token=${{ secrets.VERCEL_TOKEN }}
      - run: npx vercel deploy --prebuilt --token=${{ secrets.VERCEL_TOKEN }}

  export:
    runs-on: ubuntu-latest
    needs:
      - lint
      - typecheck
      - test
      - e2e
      - security
      - verify
    steps:
      - uses: actions/checkout@v4
      - uses: actions/setup-node@v4
        with:
          node-version: 20.x
          cache: yarn
      - run: yarn install --immutable --immutable-cache
      - run: ANALYZE=true yarn build
      - run: yarn check-budgets
      - run: yarn export
      - uses: actions/upload-artifact@v4
        with:
          name: export
          path: out
          if-no-files-found: error<|MERGE_RESOLUTION|>--- conflicted
+++ resolved
@@ -93,11 +93,9 @@
       - run: yarn install --immutable --immutable-cache
       - run: yarn npm audit
 
-<<<<<<< HEAD
-  validate-apps:
-=======
-  verify:
->>>>>>> d70107ab
+
+validate-apps:
+
     runs-on: ubuntu-latest
     needs: install
     steps:
@@ -107,11 +105,8 @@
           node-version: 20.x
           cache: yarn
       - run: yarn install --immutable --immutable-cache
-<<<<<<< HEAD
       - run: npm run validate:apps
-=======
-      - run: yarn verify:all
->>>>>>> d70107ab
+
 
   vercel-preview:
     runs-on: ubuntu-latest
