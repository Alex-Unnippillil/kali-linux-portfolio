--- conflicted
+++ resolved
@@ -20,7 +20,6 @@
       - run: yarn lint:ci
       - run: yarn typecheck
       - run: yarn build:ci
-<<<<<<< HEAD
       - name: Jest tests
         run: yarn test --ci | tee jest-report.txt
       - name: Upload Jest report
@@ -59,15 +58,3 @@
         with:
           name: lighthouse-results
           path: .lighthouseci
-=======
-      - name: Run Lighthouse CI
-        run: yarn lighthouse
-      - name: Upload Lighthouse report
-        if: always()
-        uses: actions/upload-artifact@v4
-        with:
-          name: lighthouse-report
-          path: .lighthouseci
-      - run: yarn test
-      - run: yarn test:e2e
->>>>>>> abb1e032
