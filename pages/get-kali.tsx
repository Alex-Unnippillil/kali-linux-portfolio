import React from 'react';
import Image from 'next/image';
import Callout from '../components/ui/Callout';
import Header from '../components/layout/Header';
import Footer from '../components/layout/Footer';
import ImageWizard from '../components/downloads/ImageWizard';

<<<<<<< HEAD
=======
import * as Installer from '../content/get-kali/installer.tsx';
import * as VMs from '../content/get-kali/vms.tsx';
import * as ARM from '../content/get-kali/arm.tsx';
import * as Mobile from '../content/get-kali/mobile.tsx';
import * as Cloud from '../content/get-kali/cloud.tsx';
import * as Containers from '../content/get-kali/containers.tsx';
import * as Live from '../content/get-kali/live.tsx';
import * as WSL from '../content/get-kali/wsl.tsx';
import * as WinKex from '../content/get-kali/win-kex.tsx';
import * as Purple from '../content/get-kali/purple.tsx';
import * as Docs from '../content/get-kali/docs.tsx';
>>>>>>> b967adc2

const badgeIcons: Record<string, string> = {
  aws: '/icons/providers/aws.svg',
  azure: '/icons/providers/azure.svg',
  gcp: '/icons/providers/gcp.svg',
};

type Platform = {
  slug: string;
  title: string;
  summary: string;
  badges: string[];
  url?: string;
};

const platforms: Platform[] = [
  {
    slug: 'installer',
    title: 'Installer',
    summary: 'Full-featured ISO for bare-metal installation.',
    badges: ['amd64', 'arm64'],
  },
  {
    slug: 'virtual-machines',
    title: 'Virtual Machines',
    summary: 'Pre-built images for VMware and VirtualBox.',
    badges: ['vmware', 'virtualbox'],
  },
  {
    slug: 'arm',
    title: 'ARM',
    summary: 'Images for ARM-based single-board computers.',
    badges: ['arm', 'arm64'],
  },
  {
    slug: 'mobile',
    title: 'Mobile (NetHunter)',
    summary: 'Kali NetHunter for Android devices.',
    badges: ['android'],
  },
  {
    slug: 'cloud',
    title: 'Cloud',
    summary: 'Images for AWS, Azure, and other cloud providers.',
    badges: ['aws', 'azure', 'gcp'],
  },
  {
    slug: 'containers',
    title: 'Containers',
    summary: 'Docker and LXC/LXD container images.',
    badges: ['docker', 'lxc'],
  },
  {
    slug: 'live',
    title: 'Live',
    summary: 'Bootable live system with optional persistence.',
    badges: ['usb'],
  },
  {
    slug: 'wsl',
    title: 'WSL',
    summary: 'Kali Linux for Windows Subsystem for Linux.',
    badges: ['wsl'],
  },
  {
    slug: 'win-kex',
    title: 'Win-KeX',
    summary: 'Graphical desktop experience for Kali on WSL.',
    badges: ['wsl'],
    url: 'https://www.kali.org/docs/wsl/win-kex/',
  },
  {
    slug: 'purple',
    title: 'Kali Purple',
    summary: 'Security operations-focused Kali variant.',
    badges: ['soc'],
  },
  {
    slug: 'docs',
    title: 'Documentation',
    summary: 'Official Kali Linux guides and tutorials.',
    badges: ['docs'],
    url: 'https://www.kali.org/docs/',
  },
];

const GetKali: React.FC = () => (
  <>
    <Header />
    <main className="p-4">
      <ImageWizard />
      <div className="grid gap-4 sm:grid-cols-2 lg:grid-cols-3">
        {platforms.map(({ slug, title, summary, badges, url }) => (
          <div key={slug} className="border rounded p-4 flex flex-col">
            <h2 className="text-xl font-semibold mb-2">{title}</h2>
            <p className="mb-4">{summary}</p>
            {badges?.length > 0 && (
              <ul className="flex flex-wrap gap-2 mb-4">
                {badges.map((badge) => {
                  const icon = badgeIcons[badge];
                  return (
                    <li key={badge} className="flex items-center justify-center">
                      {icon ? (
                        <Image src={icon} alt={badge} width={24} height={24} className="h-6 w-6" />
                      ) : (
                        <span className="bg-gray-200 text-gray-800 px-2 py-1 rounded text-xs">
                          {badge}
                        </span>
                      )}
                    </li>
                  );
                })}
              </ul>
            )}
            <a
              href={url ?? `https://www.kali.org/get-kali/#kali-${slug}`}
              target="_blank"
              rel="noopener noreferrer"
              className="text-blue-500 hover:underline mt-auto"
            >
              Learn more
            </a>
          </div>
        ))}
      </div>
      <div className="mt-6">
        <Callout variant="verifyDownload">
          <p>
            Verify downloads using signatures or hashes{' '}
            <a
              href="https://www.kali.org/docs/introduction/download-validation/"
              target="_blank"
              rel="noopener noreferrer"
              className="underline"
            >
              Verification instructions
            </a>
            .
          </p>
        </Callout>
      </div>
    </main>
    <Footer />
  </>
);

export default GetKali;<|MERGE_RESOLUTION|>--- conflicted
+++ resolved
@@ -5,20 +5,7 @@
 import Footer from '../components/layout/Footer';
 import ImageWizard from '../components/downloads/ImageWizard';
 
-<<<<<<< HEAD
-=======
-import * as Installer from '../content/get-kali/installer.tsx';
-import * as VMs from '../content/get-kali/vms.tsx';
-import * as ARM from '../content/get-kali/arm.tsx';
-import * as Mobile from '../content/get-kali/mobile.tsx';
-import * as Cloud from '../content/get-kali/cloud.tsx';
-import * as Containers from '../content/get-kali/containers.tsx';
-import * as Live from '../content/get-kali/live.tsx';
-import * as WSL from '../content/get-kali/wsl.tsx';
-import * as WinKex from '../content/get-kali/win-kex.tsx';
-import * as Purple from '../content/get-kali/purple.tsx';
-import * as Docs from '../content/get-kali/docs.tsx';
->>>>>>> b967adc2
+
 
 const badgeIcons: Record<string, string> = {
   aws: '/icons/providers/aws.svg',
