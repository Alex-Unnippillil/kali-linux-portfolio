--- conflicted
+++ resolved
@@ -61,7 +61,6 @@
   return promise;
 }
 
-<<<<<<< HEAD
 const SPF_SPEC = 'https://www.rfc-editor.org/rfc/rfc7208';
 
 function parseSpf(records: string[]) {
@@ -114,35 +113,7 @@
     example: pass ? undefined : 'v=spf1 include:_spf.example.com -all',
     spec: SPF_SPEC,
   };
-=======
-async function lookupTlsa(name: string): Promise<string[]> {
-  const now = Date.now();
-  const cached = TLSA_CACHE[name];
-  if (cached) {
-    if (cached.data.length && cached.expires > now) return cached.data;
-    if (cached.promise) return cached.promise;
-  }
-
-  const url = `https://cloudflare-dns.com/dns-query?name=${encodeURIComponent(name)}&type=TLSA`;
-  const promise = fetch(url, { headers: { Accept: 'application/dns-json' } })
-    .then((res) => {
-      if (!res.ok) throw new Error('DNS query failed');
-      return res.json();
-    })
-    .then((data) => {
-      const answers = data.Answer || [];
-      const records = answers.map((a: any) => String(a.data));
-      TLSA_CACHE[name] = { data: records, expires: now + TXT_TTL };
-      return records;
-    })
-    .catch((err) => {
-      delete TLSA_CACHE[name];
-      throw err;
-    });
-
-  TLSA_CACHE[name] = { data: [], expires: 0, promise };
-  return promise;
->>>>>>> 2ab2f8bd
+
 }
 
 const DKIM_SPEC = 'https://datatracker.ietf.org/doc/html/rfc6376';
@@ -382,7 +353,6 @@
     res.status(400).json({ error: 'domain parameter required' });
     return;
   }
-<<<<<<< HEAD
 
   const response: any = {};
 
@@ -447,31 +417,13 @@
   }
 
   try {
-=======
-  const cacheKey = `${domain}|${selector || ''}`;
-  const cached = RESULT_CACHE.get(cacheKey);
-  if (cached) {
-    res.status(200).json(cached);
-    return;
-  }
-  try {
-    const [spfRecords, dmarcRecords, mtaStsRecords, tlsRptRecords, bimiRecords, daneRecords] =
-      await Promise.all([
-        lookupTxt(domain),
-        lookupTxt(`_dmarc.${domain}`),
-        lookupTxt(`_mta-sts.${domain}`),
-        lookupTxt(`_smtp._tls.${domain}`),
-        lookupTxt(`default._bimi.${domain}`),
-        lookupTlsa(`_25._tcp.${domain}`),
-      ]);
->>>>>>> 2ab2f8bd
+
     let dkimRecords: string[] = [];
     if (typeof selector === 'string' && selector) {
       dkimRecords = await lookupTxt(`${selector}._domainkey.${domain}`);
     } else {
       dkimRecords = await lookupTxt(`default._domainkey.${domain}`);
     }
-<<<<<<< HEAD
     response.dkim =
       dkimRecords.length > 0
         ? parseDkim(dkimRecords)
@@ -482,53 +434,7 @@
             example: 'v=DKIM1; k=rsa; p=base64publickey',
             spec: DKIM_SPEC,
           };
-=======
-
-    const mtaStsResult = parseMtaSts(mtaStsRecords);
-    if (mtaStsResult.pass) {
-      const ok = await fetch(`https://mta-sts.${domain}/.well-known/mta-sts.txt`)
-        .then((r) => r.ok)
-        .catch(() => false);
-      if (!ok) {
-        mtaStsResult.pass = false;
-        mtaStsResult.message = 'MTA-STS policy file not accessible';
-        mtaStsResult.recommendation = `Serve policy at https://mta-sts.${domain}/.well-known/mta-sts.txt`;
-      }
-    }
-
-    const bimiResult = parseBimi(bimiRecords);
-    if (bimiResult.pass && bimiResult.logo) {
-      const ok = await fetch(bimiResult.logo)
-        .then((r) => r.ok)
-        .catch(() => false);
-      if (!ok) {
-        bimiResult.pass = false;
-        bimiResult.message = 'BIMI logo URL not reachable';
-        bimiResult.recommendation = 'Ensure logo URL is accessible via HTTPS';
-      }
-    }
-
-    const result = {
-      spf: parseSpf(spfRecords),
-      dkim:
-        dkimRecords.length > 0
-          ? parseDkim(dkimRecords)
-          : {
-              pass: false,
-              message: 'No DKIM record found',
-              recommendation: 'Publish a DKIM record or specify a selector',
-              example: 'v=DKIM1; k=rsa; p=base64publickey',
-              spec: DKIM_SPEC,
-            },
-      dmarc: parseDmarc(dmarcRecords),
-      mtaSts: mtaStsResult,
-      tlsRpt: parseTlsRpt(tlsRptRecords),
-      dane: parseDane(daneRecords),
-      bimi: bimiResult,
-    };
-    RESULT_CACHE.set(cacheKey, result);
-    res.status(200).json(result);
->>>>>>> 2ab2f8bd
+
   } catch (e: any) {
     response.dkim = {
       pass: false,
