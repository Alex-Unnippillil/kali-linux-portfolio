--- conflicted
+++ resolved
@@ -1,16 +1,9 @@
 import type { NextApiRequest, NextApiResponse } from 'next';
 import { z } from 'zod';
 import { validateRequest } from '../../lib/validate';
-<<<<<<< HEAD
 import { UserInputError, withErrorHandler } from '../../lib/errors';
 import { fetchRobots, RobotsData } from '../../lib/robots';
-=======
-import {
-  UserInputError,
-  withErrorHandler,
-} from '../../lib/errors';
-import { fetchRobots } from '../../lib/robots';
->>>>>>> 07fcfbee
+
 import { XMLParser } from 'fast-xml-parser';
 
 interface SitemapEntry {
@@ -85,7 +78,6 @@
     throw new UserInputError('Missing url query parameter');
   }
 
-<<<<<<< HEAD
   const origin = new URL(url).origin;
   const robots = await fetchRobots(origin);
 
@@ -122,78 +114,6 @@
     unsupported: robots.unsupported,
     profiles,
     missingRobots: robots.missing || undefined,
-=======
-  const originUrl = new URL(url);
-  const origin = originUrl.origin;
-  const robotsUrl = `${origin}/robots.txt`;
 
-  const robotsData = await fetchRobots(origin);
-
-  const disallows = robotsData.groups.flatMap((g) => g.disallows);
-  const sitemapUrls = robotsData.sitemaps.length
-    ? robotsData.sitemaps
-    : [`${origin}/sitemap.xml`];
-
-  const parser = new XMLParser({ ignoreAttributes: false });
-  const visited = new Set<string>();
-
-  async function crawlSitemap(sitemapUrl: string): Promise<SitemapEntry[]> {
-    if (visited.has(sitemapUrl)) return [];
-    visited.add(sitemapUrl);
-    try {
-      const res = await fetch(sitemapUrl);
-      if (!res.ok) return [];
-      const text = await res.text();
-      const xml = parser.parse(text);
-      if (xml.urlset) {
-        const urls = Array.isArray(xml.urlset.url)
-          ? xml.urlset.url
-          : [xml.urlset.url];
-        const entries: SitemapEntry[] = [];
-        for (const u of urls) {
-          const loc: string = u.loc;
-          const lastmod: string | undefined = u.lastmod;
-          let status: number | undefined;
-          try {
-            const head = await fetch(loc, { method: 'HEAD' });
-            status = head.status;
-          } catch {
-            status = undefined;
-          }
-          const depth = new URL(loc).pathname.split('/').filter(Boolean)
-            .length;
-          entries.push({ loc, lastmod, status, depth });
-        }
-        return entries;
-      } else if (xml.sitemapindex) {
-        const maps = Array.isArray(xml.sitemapindex.sitemap)
-          ? xml.sitemapindex.sitemap
-          : [xml.sitemapindex.sitemap];
-        let all: SitemapEntry[] = [];
-        for (const m of maps) {
-          const loc: string = m.loc;
-          const sub = await crawlSitemap(loc);
-          all = all.concat(sub);
-        }
-        return all;
-      }
-    } catch {
-      return [];
-    }
-    return [];
-  }
-
-  let sitemapEntries: SitemapEntry[] = [];
-  for (const sm of sitemapUrls) {
-    const entries = await crawlSitemap(sm);
-    sitemapEntries = sitemapEntries.concat(entries);
-  }
-
-  res.status(200).json({
-    disallows,
-    sitemapEntries,
-    missingRobots: robotsData.missing,
-    robotsUrl,
->>>>>>> 07fcfbee
   });
 });
