--- conflicted
+++ resolved
@@ -11,16 +11,7 @@
   if (!authorized) {
     return NextResponse.json(null, { status: 401 });
   }
-
-<<<<<<< HEAD
   const data = (await getProviderData(appFlags as any)) as ApiData;
   return NextResponse.json(data);
-=======
-  const data = (await getProviderData({ beta })) as ApiData;
-  return NextResponse.json(data, {
-    headers: {
-      'x-flags-sdk-version': version,
-    },
-  });
->>>>>>> b36a9775
+
 }