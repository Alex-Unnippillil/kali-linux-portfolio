import type { NextApiRequest, NextApiResponse } from 'next';
<<<<<<< HEAD
import { decodeProtectedHeader, importJWK, jwtVerify } from 'jose';
import { createHash } from 'crypto';
=======
import { z } from 'zod';
import { validateRequest } from '../../lib/validate';
>>>>>>> fb9b0d42

interface CacheEntry {
  jwk: any;
  expiry: number;
}

const cache = new Map<string, CacheEntry>();
const DEFAULT_TTL = 5 * 60 * 1000; // 5 minutes fallback
const SUPPORTED_ALGS = [
  'RS256',
  'RS384',
  'RS512',
  'PS256',
  'PS384',
  'PS512',
  'ES256',
  'ES384',
  'ES512',
  'EdDSA',
];

async function fetchAndCacheKeys(jwksUrl: string) {
  const resp = await fetch(jwksUrl);
  if (!resp.ok) throw new Error('fetch failed');
  const json = await resp.json();
  const keys = Array.isArray(json.keys) ? json.keys : [];
  let maxAge = DEFAULT_TTL / 1000;
  const cc = resp.headers.get('cache-control');
  const m = cc && /max-age=(\d+)/i.exec(cc);
  if (m) maxAge = parseInt(m[1], 10);
  const expiry = Date.now() + maxAge * 1000;
  for (const k of keys) {
    if (k.kid) cache.set(k.kid, { jwk: k, expiry });
  }
  return keys;
}

function augmentKey(k: any) {
  const result: any = { ...k };
  const certB64 = k.x5c?.[0];
  if (certB64) {
    const der = Buffer.from(certB64, 'base64');
    const sha1 = createHash('sha1').update(der).digest('base64url');
    const sha256 = createHash('sha256').update(der).digest('base64url');
    result.thumbprintSHA1 = sha1;
    result.thumbprintSHA256 = sha256;
    if (k.x5t) result.x5tValid = k.x5t === sha1;
    if (k['x5t#S256']) result.x5tS256Valid = k['x5t#S256'] === sha256;
    result.pem =
      '-----BEGIN CERTIFICATE-----\n' +
      certB64.match(/.{1,64}/g)!.join('\n') +
      '\n-----END CERTIFICATE-----';
  }
  return result;
}

async function getKey(jwksUrl: string, kid: string) {
  const entry = cache.get(kid);
  if (entry && entry.expiry > Date.now()) return entry.jwk;
  const keys = await fetchAndCacheKeys(jwksUrl);
  return keys.find((k: any) => k.kid === kid);
}

export const config = {
  api: { bodyParser: { sizeLimit: '1kb' } },
};

const querySchema = z.object({ jwksUrl: z.string().url() });
const bodySchema = z.object({});

export default async function handler(
  req: NextApiRequest,
  res: NextApiResponse
) {
<<<<<<< HEAD
  const { jwksUrl, jwt } =
    req.method === 'POST' ? req.body : (req.query as { [key: string]: any });

  if (typeof jwksUrl !== 'string') {
    res.status(400).json({ ok: false, error: 'invalid_url', keys: [] });
    return;
  }
=======
  const parsed = validateRequest(req, res, {
    querySchema,
    bodySchema,
    queryLimit: 1024,
    bodyLimit: 1024,
  });
  if (!parsed) return;
  const { jwksUrl } = parsed.query;
>>>>>>> fb9b0d42

  try {
    const url = new URL(jwksUrl);
    if (!/^https?:$/.test(url.protocol)) throw new Error('invalid');
  } catch {
    res.status(400).json({ ok: false, error: 'invalid_url', keys: [] });
    return;
  }

  const token = typeof jwt === 'string' ? jwt : null;

  try {
    if (token) {
      const { kid, alg } = decodeProtectedHeader(token);
      if (!kid) {
        res.status(400).json({ ok: false, error: 'missing_kid', keys: [] });
        return;
      }
      if (!alg || !SUPPORTED_ALGS.includes(alg)) {
        res.status(400).json({ ok: false, error: 'unsupported_alg', keys: [] });
        return;
      }
      let jwk = await getKey(jwksUrl, kid);
      if (!jwk) {
        res.status(400).json({ ok: false, error: 'kid_not_found', keys: [] });
        return;
      }
      const key = await importJWK(jwk, alg);
      const { payload, protectedHeader } = await jwtVerify(token, key);
      const keys = await fetchAndCacheKeys(jwksUrl);
      const augmented = keys.map(augmentKey);
      res
        .status(200)
        .json({ ok: true, keys: augmented, payload, header: protectedHeader });
    } else {
      const keys = await fetchAndCacheKeys(jwksUrl);
      const augmented = keys.map(augmentKey);
      res.status(200).json({ ok: true, keys: augmented });
    }
  } catch (e: any) {
    res
      .status(500)
      .json({ ok: false, error: 'server_error', message: e?.message, keys: [] });
  }
}<|MERGE_RESOLUTION|>--- conflicted
+++ resolved
@@ -1,11 +1,9 @@
 import type { NextApiRequest, NextApiResponse } from 'next';
-<<<<<<< HEAD
 import { decodeProtectedHeader, importJWK, jwtVerify } from 'jose';
 import { createHash } from 'crypto';
-=======
+
 import { z } from 'zod';
 import { validateRequest } from '../../lib/validate';
->>>>>>> fb9b0d42
 
 interface CacheEntry {
   jwk: any;
@@ -80,7 +78,6 @@
   req: NextApiRequest,
   res: NextApiResponse
 ) {
-<<<<<<< HEAD
   const { jwksUrl, jwt } =
     req.method === 'POST' ? req.body : (req.query as { [key: string]: any });
 
@@ -88,7 +85,6 @@
     res.status(400).json({ ok: false, error: 'invalid_url', keys: [] });
     return;
   }
-=======
   const parsed = validateRequest(req, res, {
     querySchema,
     bodySchema,
@@ -97,7 +93,6 @@
   });
   if (!parsed) return;
   const { jwksUrl } = parsed.query;
->>>>>>> fb9b0d42
 
   try {
     const url = new URL(jwksUrl);
