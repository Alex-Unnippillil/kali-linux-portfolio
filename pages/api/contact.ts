import type { NextApiRequest, NextApiResponse } from 'next';

<<<<<<< HEAD
// Simple in-memory rate limiter. Not suitable for distributed environments.
export const RATE_LIMIT_WINDOW_MS = 60_000;
const RATE_LIMIT_MAX = 5;
=======
export const RATE_LIMIT_WINDOW_MS = 60_000;
const RATE_LIMIT_MAX = 5;
// In-memory rate limiter map; not shared across server instances.
>>>>>>> deca4579
export const rateLimit = new Map<string, { count: number; start: number }>();

export default function handler(req: NextApiRequest, res: NextApiResponse) {
  if (req.method !== 'POST') {
    res.status(405).json({ ok: false });
    return;
  }

  const ip =
    (req.headers['x-forwarded-for'] as string) || req.socket.remoteAddress || '';
  const now = Date.now();
  const entry = rateLimit.get(ip) || { count: 0, start: now };
  if (now - entry.start > RATE_LIMIT_WINDOW_MS) {
    entry.count = 0;
    entry.start = now;
  }
  entry.count += 1;
  rateLimit.set(ip, entry);
  for (const [key, value] of rateLimit) {
    if (now - value.start > RATE_LIMIT_WINDOW_MS) {
      rateLimit.delete(key);
    }
  }
  if (entry.count > RATE_LIMIT_MAX) {
    res.status(429).json({ ok: false, error: 'Too many requests' });
    return;
  }

  const { name = '', email = '', message = '', honeypot = '' } = req.body || {};
  const trimmedName = name.trim();
  const trimmedEmail = email.trim();
  const trimmedMessage = message.trim();

  if (
    honeypot ||
    !trimmedName ||
    trimmedName.length > 100 ||
    !/\S+@\S+\.\S+/.test(trimmedEmail) ||
    !trimmedMessage ||
    trimmedMessage.length > 1000
  ) {
    res.status(400).json({ ok: false, error: 'Invalid input' });
    return;
  }

  res.status(200).json({ ok: true });
}<|MERGE_RESOLUTION|>--- conflicted
+++ resolved
@@ -1,14 +1,9 @@
 import type { NextApiRequest, NextApiResponse } from 'next';
 
-<<<<<<< HEAD
 // Simple in-memory rate limiter. Not suitable for distributed environments.
 export const RATE_LIMIT_WINDOW_MS = 60_000;
 const RATE_LIMIT_MAX = 5;
-=======
-export const RATE_LIMIT_WINDOW_MS = 60_000;
-const RATE_LIMIT_MAX = 5;
-// In-memory rate limiter map; not shared across server instances.
->>>>>>> deca4579
+
 export const rateLimit = new Map<string, { count: number; start: number }>();
 
 export default function handler(req: NextApiRequest, res: NextApiResponse) {
