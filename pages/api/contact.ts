--- conflicted
+++ resolved
@@ -13,15 +13,12 @@
   try {
     validateServerEnv(process.env);
   } catch {
-<<<<<<< HEAD
     if (!process.env.RECAPTCHA_SECRET) {
       res.status(503).json({ ok: false, code: 'recaptcha_disabled' });
     } else {
       res.status(500).json({ ok: false });
     }
-=======
-    res.status(500).json({ ok: false, code: 'server_not_configured' });
->>>>>>> 41ae051f
+
     return;
   }
   if (req.method === 'GET') {
