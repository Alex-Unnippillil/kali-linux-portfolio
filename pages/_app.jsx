import { useEffect } from 'react';
import ReactGA from 'react-ga4';
import { Analytics, type BeforeSendEvent } from '@vercel/analytics/next';
import { SpeedInsights } from '@vercel/speed-insights/next';
import 'tailwindcss/tailwind.css';
import '../styles/globals.css';
import '../styles/index.css';
import '../styles/resume-print.css';
import '../styles/print.css';
import '@xterm/xterm/css/xterm.css';
import 'leaflet/dist/leaflet.css';
import { SettingsProvider } from '../hooks/useSettings';
import ShortcutOverlay from '../components/common/ShortcutOverlay';
import PipPortalProvider from '../components/common/PipPortal';
import FlagValuesEmitter from '../components/FlagValuesEmitter';

/**
 * @param {import('next/app').AppProps} props
 */
function MyApp({ Component, pageProps }) {
  useEffect(() => {
    const trackingId = process.env.NEXT_PUBLIC_TRACKING_ID;
    if (trackingId) {
      ReactGA.initialize(trackingId);
    }
    if (process.env.NODE_ENV === 'production' && 'serviceWorker' in navigator) {
      const register = async () => {
        try {
          const registration = await navigator.serviceWorker.register('/sw.js');

          window.manualRefresh = () => registration.update();

          if ('periodicSync' in registration) {
            try {
              const status = await navigator.permissions.query({
                name: 'periodic-background-sync',
              });
              if (status.state === 'granted') {
                await registration.periodicSync.register('content-sync', {
                  minInterval: 24 * 60 * 60 * 1000,
                });
              } else {
                registration.update();
              }
            } catch {
              registration.update();
            }
          } else {
            registration.update();
          }
        } catch (err) {
          console.error('Service worker registration failed', err);
        }
      };
      register().catch((err) => {
        console.error('Service worker setup failed', err);
      });
    }
  }, []);

  useEffect(() => {
    const liveRegion = document.getElementById('live-region');
    if (!liveRegion) return;

    const update = (message) => {
      liveRegion.textContent = '';
      setTimeout(() => {
        liveRegion.textContent = message;
      }, 100);
    };

    const handleCopy = () => update('Copied to clipboard');
    const handleCut = () => update('Cut to clipboard');
    const handlePaste = () => update('Pasted from clipboard');

    window.addEventListener('copy', handleCopy);
    window.addEventListener('cut', handleCut);
    window.addEventListener('paste', handlePaste);

    const { clipboard } = navigator;
    const originalWrite = clipboard?.writeText?.bind(clipboard);
    const originalRead = clipboard?.readText?.bind(clipboard);
    if (originalWrite) {
      clipboard.writeText = async (text) => {
        update('Copied to clipboard');
        return originalWrite(text);
      };
    }
    if (originalRead) {
      clipboard.readText = async () => {
        const text = await originalRead();
        update('Pasted from clipboard');
        return text;
      };
    }

    const OriginalNotification = window.Notification;
    if (OriginalNotification) {
      const WrappedNotification = function (title, options) {
        update(`${title}${options?.body ? ' ' + options.body : ''}`);
        return new OriginalNotification(title, options);
      };
      WrappedNotification.requestPermission = OriginalNotification.requestPermission.bind(
        OriginalNotification,
      );
      Object.defineProperty(WrappedNotification, 'permission', {
        get: () => OriginalNotification.permission,
      });
      WrappedNotification.prototype = OriginalNotification.prototype;
      window.Notification = WrappedNotification;
    }

    return () => {
      window.removeEventListener('copy', handleCopy);
      window.removeEventListener('cut', handleCut);
      window.removeEventListener('paste', handlePaste);
      if (clipboard) {
        if (originalWrite) clipboard.writeText = originalWrite;
        if (originalRead) clipboard.readText = originalRead;
      }
      if (OriginalNotification) {
        window.Notification = OriginalNotification;
      }
    };
  }, []);
  return (
    <SettingsProvider>
      <PipPortalProvider>
        <div aria-live="polite" id="live-region" />
        <Component {...pageProps} />
        <ShortcutOverlay />
<<<<<<< HEAD
        <Analytics
          beforeSend={(e: BeforeSendEvent) => {
            if (e.url.includes('/admin') || e.url.includes('/private')) return null;
            if (e.metadata?.email) delete e.metadata.email;
            return e;
          }}
        />
=======
        <FlagValuesEmitter />
        <Analytics />
>>>>>>> a6db53cb
        {process.env.NEXT_PUBLIC_STATIC_EXPORT !== 'true' && <SpeedInsights />}
      </PipPortalProvider>
    </SettingsProvider>
  );
}

export default MyApp;<|MERGE_RESOLUTION|>--- conflicted
+++ resolved
@@ -129,7 +129,6 @@
         <div aria-live="polite" id="live-region" />
         <Component {...pageProps} />
         <ShortcutOverlay />
-<<<<<<< HEAD
         <Analytics
           beforeSend={(e: BeforeSendEvent) => {
             if (e.url.includes('/admin') || e.url.includes('/private')) return null;
@@ -137,10 +136,7 @@
             return e;
           }}
         />
-=======
-        <FlagValuesEmitter />
-        <Analytics />
->>>>>>> a6db53cb
+
         {process.env.NEXT_PUBLIC_STATIC_EXPORT !== 'true' && <SpeedInsights />}
       </PipPortalProvider>
     </SettingsProvider>
