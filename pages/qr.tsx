--- conflicted
+++ resolved
@@ -36,21 +36,13 @@
           videoRef.current.srcObject = stream;
           await videoRef.current.play();
         }
-<<<<<<< HEAD
           const codeReader = new BrowserQRCodeReader();
           codeReaderRef.current = codeReader;
           codeReader.decodeFromVideoDevice(
             null,
             videoRef.current!,
             (result, err) => {
-=======
-        const codeReader = new BrowserQRCodeReader();
-        codeReaderRef.current = codeReader;
-        codeReader.decodeFromVideoDevice(
-          null,
-          videoRef.current!,
-          (result, err) => {
->>>>>>> 08f1c2fb
+
             if (result) {
               setScanResult(result.getText());
             }
