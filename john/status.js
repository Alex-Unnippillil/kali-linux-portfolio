--- conflicted
+++ resolved
@@ -1,10 +1,7 @@
 #!/usr/bin/env node
 
-<<<<<<< HEAD
 import logger from '../utils/logger';
-=======
-import logger from '../utils/logger.ts';
->>>>>>> ba4d0d49
+
 
 function renderProgressBar(completed, total) {
   const percent = total === 0 ? 0 : (completed / total);
