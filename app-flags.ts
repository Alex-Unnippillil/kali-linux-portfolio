--- conflicted
+++ resolved
@@ -1,15 +1,5 @@
-<<<<<<< HEAD
 import { flag } from '@vercel/flags/next';
-=======
-import { flag } from 'flags/next';
 
-export const beta = flag<boolean>({
-  key: 'beta',
-  decide() {
-    return false;
-  },
-});
->>>>>>> ed9713d0
 
 // Example feature flag used by pages/api/vercel/flags.ts
 export const exampleFlag = flag<boolean>({
