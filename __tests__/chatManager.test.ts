--- conflicted
+++ resolved
@@ -2,7 +2,6 @@
 import { createLogger } from '../lib/logger';
 
 describe('getChatId', () => {
-<<<<<<< HEAD
   it('throws and logs when chat is undefined', () => {
     const logger = createLogger('test');
     const spy = jest.spyOn(console, 'log').mockImplementation(() => {});
@@ -12,9 +11,6 @@
     expect(log.level).toBe('error');
     expect(log.message).toBe('chat is required');
     spy.mockRestore();
-=======
-  it('returns undefined when chat is missing', () => {
-    expect(getChatId(undefined as any)).toBeUndefined();
->>>>>>> d98df98c
+
   });
 });