--- conflicted
+++ resolved
@@ -13,7 +13,6 @@
 import SbomViewer from '@components/apps/sbom-viewer';
 
 class MockWorker {
-<<<<<<< HEAD
   onmessage: (e: any) => void = () => {};
   constructor(_url: string | URL, _opts?: any) {}
   postMessage(msg: any) {
@@ -24,16 +23,7 @@
   }
   terminate() {}
 }
-=======
-  onmessage: ((e: any) => void) | null = null;
-  postMessage() {
-    const parsed = parseSbomObject(cyclonedxSample);
-    this.onmessage?.({ data: { type: 'done', sbom: parsed } });
-  }
-  terminate() {}
-}
 
->>>>>>> 101a9aad
 (global as any).Worker = MockWorker as any;
 
 describe('SBOM Viewer', () => {
