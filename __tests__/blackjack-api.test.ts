import jwt from 'jsonwebtoken';

function mockReqRes({ method, query, body, headers }: { method: string; query: any; body?: any; headers?: any }) {
  const req: any = { method, query, body, headers: headers || {} };
  const res: any = { statusCode: 200 };
  res.status = (code: number) => { res.statusCode = code; return res; };
  res.json = (data: any) => { res.data = data; return res; };
  res.end = () => res;
  return { req, res };
}

describe('blackjack api', () => {
  const id = 'user1';

  test('rejects when JWT secret missing', async () => {
    delete process.env.JWT_SECRET;
    jest.resetModules();
<<<<<<< HEAD
    const { default: handler } = await import('@pages/api/users/[id]/blackjack');
=======
    const { setKVAdapter, MemoryKV } = await import('../lib/kv');
    setKVAdapter(new MemoryKV());
    const { default: handler } = await import('../pages/api/users/[id]/blackjack');
>>>>>>> 37b6a3d7
    const token = jwt.sign({ sub: id }, 'temp');
    const { req, res } = mockReqRes({ method: 'GET', query: { id }, headers: { authorization: `Bearer ${token}` } });
    await handler(req, res);
    expect(res.statusCode).toBe(500);
  });

  test('validates token subject', async () => {
    process.env.JWT_SECRET = 'secret';
    jest.resetModules();
<<<<<<< HEAD
    const { default: handler } = await import('@pages/api/users/[id]/blackjack');
=======
    const { setKVAdapter, MemoryKV } = await import('../lib/kv');
    setKVAdapter(new MemoryKV());
    const { default: handler } = await import('../pages/api/users/[id]/blackjack');
>>>>>>> 37b6a3d7
    const token = jwt.sign({ sub: 'other' }, process.env.JWT_SECRET!);
    const { req, res } = mockReqRes({ method: 'GET', query: { id }, headers: { authorization: `Bearer ${token}` } });
    await handler(req, res);
    expect(res.statusCode).toBe(403);
  });

  test('persists stats and rate limits', async () => {
    process.env.JWT_SECRET = 'secret';
    jest.resetModules();
<<<<<<< HEAD
    const { default: handler } = await import('@pages/api/users/[id]/blackjack');
=======
    const { setKVAdapter, MemoryKV } = await import('../lib/kv');
    setKVAdapter(new MemoryKV());
    const { default: handler } = await import('../pages/api/users/[id]/blackjack');
>>>>>>> 37b6a3d7
    const token = jwt.sign({ sub: id }, process.env.JWT_SECRET!);

    // initial update
    let { req, res } = mockReqRes({
      method: 'POST',
      query: { id },
      body: { result: 'win' },
      headers: { authorization: `Bearer ${token}` },
    });
    await handler(req, res);
    expect(res.statusCode).toBe(200);

    // verify persistence
    ({ req, res } = mockReqRes({
      method: 'GET',
      query: { id },
      headers: { authorization: `Bearer ${token}` },
    }));
    await handler(req, res);
    expect(res.data.wins).toBe(1);

    // exceed rate limit
    for (let i = 0; i < 5; i++) {
      ({ req, res } = mockReqRes({
        method: 'POST',
        query: { id },
        body: { result: 'win' },
        headers: { authorization: `Bearer ${token}` },
      }));
      await handler(req, res);
    }
    expect(res.statusCode).toBe(429);
  });
});<|MERGE_RESOLUTION|>--- conflicted
+++ resolved
@@ -15,13 +15,12 @@
   test('rejects when JWT secret missing', async () => {
     delete process.env.JWT_SECRET;
     jest.resetModules();
-<<<<<<< HEAD
-    const { default: handler } = await import('@pages/api/users/[id]/blackjack');
-=======
+
+    
     const { setKVAdapter, MemoryKV } = await import('../lib/kv');
     setKVAdapter(new MemoryKV());
     const { default: handler } = await import('../pages/api/users/[id]/blackjack');
->>>>>>> 37b6a3d7
+
     const token = jwt.sign({ sub: id }, 'temp');
     const { req, res } = mockReqRes({ method: 'GET', query: { id }, headers: { authorization: `Bearer ${token}` } });
     await handler(req, res);
@@ -31,13 +30,11 @@
   test('validates token subject', async () => {
     process.env.JWT_SECRET = 'secret';
     jest.resetModules();
-<<<<<<< HEAD
-    const { default: handler } = await import('@pages/api/users/[id]/blackjack');
-=======
+
     const { setKVAdapter, MemoryKV } = await import('../lib/kv');
     setKVAdapter(new MemoryKV());
     const { default: handler } = await import('../pages/api/users/[id]/blackjack');
->>>>>>> 37b6a3d7
+
     const token = jwt.sign({ sub: 'other' }, process.env.JWT_SECRET!);
     const { req, res } = mockReqRes({ method: 'GET', query: { id }, headers: { authorization: `Bearer ${token}` } });
     await handler(req, res);
@@ -47,13 +44,11 @@
   test('persists stats and rate limits', async () => {
     process.env.JWT_SECRET = 'secret';
     jest.resetModules();
-<<<<<<< HEAD
-    const { default: handler } = await import('@pages/api/users/[id]/blackjack');
-=======
+
     const { setKVAdapter, MemoryKV } = await import('../lib/kv');
     setKVAdapter(new MemoryKV());
     const { default: handler } = await import('../pages/api/users/[id]/blackjack');
->>>>>>> 37b6a3d7
+
     const token = jwt.sign({ sub: id }, process.env.JWT_SECRET!);
 
     // initial update
