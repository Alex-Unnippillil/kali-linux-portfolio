import React from 'react';
import { render, screen, fireEvent, act, within } from '@testing-library/react';
import Navbar from '../components/screen/navbar';

jest.mock('../components/util-components/clock', () => () => <div data-testid="clock" />);
jest.mock('../components/util-components/status', () => () => <div data-testid="status" />);
jest.mock('../components/ui/QuickSettings', () => ({ open }: { open: boolean }) => (
  <div data-testid="quick-settings">{open ? 'open' : 'closed'}</div>
));
jest.mock('../components/menu/WhiskerMenu', () => () => <button type="button">Menu</button>);
jest.mock('../components/ui/PerformanceGraph', () => () => <div data-testid="performance" />);

const workspaceEventDetail = {
  workspaces: [
    { id: 0, label: 'Workspace 1', openWindows: 1 },
    { id: 1, label: 'Workspace 2', openWindows: 0 },
  ],
  activeWorkspace: 0,
  runningApps: [
    {
      id: 'app1',
      title: 'App One',
      icon: '/icon.png',
      isFocused: true,
      isMinimized: false,
    },
  ],
};

const multiAppWorkspaceDetail = {
  ...workspaceEventDetail,
  runningApps: [
    {
      id: 'app1',
      title: 'App One',
      icon: '/icon.png',
      isFocused: true,
      isMinimized: false,
    },
    {
      id: 'app2',
      title: 'App Two',
      icon: '/icon.png',
      isFocused: false,
      isMinimized: false,
    },
    {
      id: 'app3',
      title: 'App Three',
      icon: '/icon.png',
      isFocused: false,
      isMinimized: true,
    },
  ],
};

const createDataTransfer = () => {
  const store = new Map<string, string>();
  const types: string[] = [];
  return {
    dropEffect: 'none',
    effectAllowed: 'all',
    files: [],
    items: [],
    types,
    setData: (type: string, value: string) => {
      store.set(type, value);
      if (!types.includes(type)) {
        types.push(type);
      }
    },
    getData: (type: string) => store.get(type) || '',
    clearData: (type?: string) => {
      if (type) {
        store.delete(type);
      } else {
        store.clear();
        types.splice(0, types.length);
      }
    },
  } as DataTransfer;
};

describe('Navbar running apps tray', () => {
  let dispatchSpy: jest.SpyInstance;

  beforeEach(() => {
    dispatchSpy = jest.spyOn(window, 'dispatchEvent');
  });

  afterEach(() => {
    dispatchSpy.mockRestore();
  });

  it('dispatches a taskbar command when clicking an open app', () => {
    render(<Navbar />);

    act(() => {
      window.dispatchEvent(new CustomEvent('workspace-state', { detail: workspaceEventDetail }));
    });

    dispatchSpy.mockClear();

    const button = screen.getByRole('button', { name: /app one/i });
    fireEvent.click(button);

    const taskbarEventCall = dispatchSpy.mock.calls.find(([event]) => event.type === 'taskbar-command');
    expect(taskbarEventCall).toBeTruthy();
    const [event] = taskbarEventCall!;
    expect(event.detail).toEqual({ appId: 'app1', action: 'toggle' });
    expect(button).toHaveAttribute('data-context', 'taskbar');
    expect(button).toHaveAttribute('aria-pressed', 'true');
    expect(button).toHaveAttribute('data-active', 'true');
    expect(button.querySelector('[data-testid="running-indicator"]')).toBeTruthy();
  });

  it('shows minimized state on button attributes', () => {
    render(<Navbar />);

    act(() => {
      window.dispatchEvent(
        new CustomEvent('workspace-state', {
          detail: {
            ...workspaceEventDetail,
            runningApps: [
              {
                id: 'app2',
                title: 'App Two',
                icon: '/icon.png',
                isFocused: false,
                isMinimized: true,
              },
            ],
          },
        }),
      );
    });

    const button = screen.getByRole('button', { name: /app two/i });
    expect(button).toHaveAttribute('aria-pressed', 'false');
    expect(button).toHaveAttribute('data-active', 'false');
    expect(button.querySelector('[data-testid="running-indicator"]')).toBeFalsy();
  });

  it('reorders running apps through drag and drop', () => {
    render(<Navbar />);

    act(() => {
      window.dispatchEvent(new CustomEvent('workspace-state', { detail: multiAppWorkspaceDetail }));
    });

    dispatchSpy.mockClear();

    const list = screen.getByRole('list', { name: /open applications/i });
    const items = within(list).getAllByRole('listitem');
    expect(items).toHaveLength(3);

    const [firstItem,, thirdItem] = items;
    Object.defineProperty(thirdItem, 'getBoundingClientRect', {
      value: () => ({ left: 0, width: 120, top: 0, right: 120, bottom: 32, height: 32 }),
    });

    const dataTransfer = createDataTransfer();

    act(() => {
      fireEvent.dragStart(firstItem, { dataTransfer });
    });

    expect(dataTransfer.getData('application/x-taskbar-app-id')).toBe('app1');

    act(() => {
      fireEvent.dragOver(thirdItem, { dataTransfer, clientX: 100 });
    });

    act(() => {
      fireEvent.drop(thirdItem, { dataTransfer, clientX: 100 });
    });

    act(() => {
      fireEvent.dragEnd(firstItem, { dataTransfer });
    });

    const buttons = within(list).getAllByRole('button', { name: /app/i });
    expect(buttons.map((button) => button.getAttribute('aria-label'))).toEqual([
      'App Two',
      'App Three',
      'App One',
    ]);

    const taskbarEventCall = dispatchSpy.mock.calls.find(([event]) => event.type === 'taskbar-command');
    expect(taskbarEventCall).toBeTruthy();
    expect(taskbarEventCall && taskbarEventCall[0].detail).toEqual({
      action: 'reorder',
      order: ['app2', 'app3', 'app1'],
    });
  });

<<<<<<< HEAD
  it('requests and displays a taskbar preview on hover', async () => {
    render(<Navbar />);

    act(() => {
      window.dispatchEvent(new CustomEvent('workspace-state', { detail: workspaceEventDetail }));
    });

    const button = screen.getByRole('button', { name: /app one/i });
    Object.defineProperty(button, 'getBoundingClientRect', {
      value: () => ({ left: 100, right: 140, top: 20, bottom: 52, width: 40, height: 32 }),
    });

    dispatchSpy.mockClear();

    act(() => {
      fireEvent.mouseEnter(button);
    });

    const previewRequestCall = dispatchSpy.mock.calls.find(([event]) => event.type === 'taskbar-preview-request');
    expect(previewRequestCall).toBeTruthy();
    const [previewRequestEvent] = previewRequestCall!;
    expect(previewRequestEvent.detail.appId).toBe('app1');
    expect(typeof previewRequestEvent.detail.requestId).toBe('number');

    act(() => {
      window.dispatchEvent(
        new CustomEvent('taskbar-preview-response', {
          detail: {
            appId: 'app1',
            requestId: previewRequestEvent.detail.requestId,
            preview: 'data:image/png;base64,preview',
          },
        }),
      );
    });

    expect(
      await screen.findByRole('dialog', { name: /app one preview/i }),
    ).toBeInTheDocument();
    expect(screen.getByAltText(/app one window preview/i)).toBeInTheDocument();

    act(() => {
      fireEvent.keyDown(document, { key: 'Escape' });
    });

    expect(screen.queryByRole('dialog', { name: /app one preview/i })).not.toBeInTheDocument();
=======
  it('renders badge metadata for running apps', () => {
    render(<Navbar />);

    act(() => {
      window.dispatchEvent(
        new CustomEvent('workspace-state', {
          detail: {
            ...workspaceEventDetail,
            runningApps: [
              {
                ...workspaceEventDetail.runningApps[0],
                badge: {
                  type: 'count',
                  displayValue: '3',
                  count: 3,
                  label: '3 pending alerts',
                  tone: 'danger',
                  pulse: true,
                },
              },
            ],
          },
        }),
      );
    });

    const button = screen.getByRole('button', { name: /app one/i });
    expect(button).toHaveAttribute('aria-label', 'App One — 3 pending alerts');
    const badge = within(button).getByRole('status', { name: /3 pending alerts/i });
    expect(badge).toHaveClass('taskbar-badge', 'taskbar-badge--count');
    expect(within(badge).getByText('3')).toBeInTheDocument();
  });

  it('updates badge overlays when metadata changes', () => {
    render(<Navbar />);

    act(() => {
      window.dispatchEvent(
        new CustomEvent('workspace-state', {
          detail: {
            ...workspaceEventDetail,
            runningApps: [
              {
                ...workspaceEventDetail.runningApps[0],
                badge: {
                  type: 'count',
                  displayValue: '2',
                  count: 2,
                  label: '2 pending alerts',
                  tone: 'warning',
                },
              },
            ],
          },
        }),
      );
    });

    act(() => {
      window.dispatchEvent(
        new CustomEvent('workspace-state', {
          detail: {
            ...workspaceEventDetail,
            runningApps: [
              {
                ...workspaceEventDetail.runningApps[0],
                badge: {
                  type: 'count',
                  displayValue: '4',
                  count: 4,
                  label: '4 pending alerts',
                  tone: 'warning',
                },
              },
            ],
          },
        }),
      );
    });

    const button = screen.getByRole('button', { name: /app one/i });
    expect(button).toHaveAttribute('aria-label', 'App One — 4 pending alerts');
    const badge = within(button).getByRole('status', { name: /4 pending alerts/i });
    expect(badge).toHaveClass('taskbar-badge', 'taskbar-badge--count');
    expect(within(badge).getByText('4')).toBeInTheDocument();
  });

  it('supports progress ring badges', () => {
    render(<Navbar />);

    act(() => {
      window.dispatchEvent(
        new CustomEvent('workspace-state', {
          detail: {
            ...workspaceEventDetail,
            runningApps: [
              {
                ...workspaceEventDetail.runningApps[0],
                badge: {
                  type: 'ring',
                  progress: 0.75,
                  displayValue: '75%',
                  label: 'Download 75% complete',
                  tone: 'accent',
                },
              },
            ],
          },
        }),
      );
    });

    const button = screen.getByRole('button', { name: /app one/i });
    const ring = within(button).getByRole('status', { name: /download 75% complete/i });
    expect(ring).toHaveClass('taskbar-badge--ring');
    expect(ring).toHaveAttribute('style', expect.stringContaining('--taskbar-badge-progress: 270deg'));
>>>>>>> f41df668
  });
});<|MERGE_RESOLUTION|>--- conflicted
+++ resolved
@@ -195,7 +195,6 @@
     });
   });
 
-<<<<<<< HEAD
   it('requests and displays a taskbar preview on hover', async () => {
     render(<Navbar />);
 
@@ -242,7 +241,6 @@
     });
 
     expect(screen.queryByRole('dialog', { name: /app one preview/i })).not.toBeInTheDocument();
-=======
   it('renders badge metadata for running apps', () => {
     render(<Navbar />);
 
@@ -359,6 +357,5 @@
     const ring = within(button).getByRole('status', { name: /download 75% complete/i });
     expect(ring).toHaveClass('taskbar-badge--ring');
     expect(ring).toHaveAttribute('style', expect.stringContaining('--taskbar-badge-progress: 270deg'));
->>>>>>> f41df668
   });
 });