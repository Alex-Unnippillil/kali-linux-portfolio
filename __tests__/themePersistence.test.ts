--- conflicted
+++ resolved
@@ -18,15 +18,8 @@
     expect(document.documentElement.dataset.theme).toBe('dark');
     expect(document.documentElement.classList.contains('dark')).toBe(true);
     // simulate reload by reading from localStorage again
-<<<<<<< HEAD
     expect(window.localStorage.getItem(THEME_KEY)).toBe('dark');
-=======
-    expect(window.localStorage.getItem('app:theme')).toBe('dark');
 
-    setTheme('default');
-    expect(document.documentElement.dataset.theme).toBe('default');
-    expect(document.documentElement.classList.contains('dark')).toBe(false);
->>>>>>> 53f198f7
   });
 
   test('themes unlock at score milestones', () => {
