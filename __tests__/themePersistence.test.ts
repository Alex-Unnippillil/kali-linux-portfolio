--- conflicted
+++ resolved
@@ -1,15 +1,7 @@
-<<<<<<< HEAD
 import { renderHook, act } from '@testing-library/react';
 import { SettingsProvider, useSettings } from '../hooks/useSettings';
 import { getTheme, getUnlockedThemes } from '../utils/theme';
-=======
-import {
-  getTheme,
-  setTheme,
-  getUnlockedThemes,
-  THEME_KEY,
-} from '../utils/theme';
->>>>>>> 3e7adc8c
+
 
 describe('theme persistence and unlocking', () => {
   beforeEach(() => {
@@ -18,7 +10,6 @@
     document.documentElement.className = '';
   });
 
-<<<<<<< HEAD
   test('theme persists across sessions', () => {
     const { result } = renderHook(() => useSettings(), {
       wrapper: SettingsProvider,
@@ -27,16 +18,7 @@
     expect(result.current.theme).toBe('dark');
     expect(getTheme()).toBe('dark');
     expect(window.localStorage.getItem('app:theme')).toBe('dark');
-=======
-  test('theme persists across sessions and updates DOM', () => {
-    setTheme('dark');
-    expect(getTheme()).toBe('dark');
-    expect(document.documentElement.dataset.theme).toBe('dark');
-    expect(document.documentElement.classList.contains('dark')).toBe(true);
-    // simulate reload by reading from localStorage again
-    expect(window.localStorage.getItem(THEME_KEY)).toBe('dark');
 
->>>>>>> 3e7adc8c
   });
 
   test('themes unlock at score milestones', () => {
