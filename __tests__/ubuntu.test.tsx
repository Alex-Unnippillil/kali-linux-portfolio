--- conflicted
+++ resolved
@@ -1,10 +1,9 @@
 import React from 'react';
 import { render, screen } from '@testing-library/react';
 import { act } from 'react-dom/test-utils';
-<<<<<<< HEAD
-=======
+
 import { render, screen, act } from '@testing-library/react';
->>>>>>> 42459e2c
+ 
 import Ubuntu from '../components/ubuntu';
 
 jest.mock('../components/screen/desktop', () => () => <div data-testid="desktop" />);
