import React from 'react';
import { render, fireEvent, waitFor, screen } from '@testing-library/react';
import '@testing-library/jest-dom';
import Modal from '../components/base/Modal';

test('modal traps focus, disables background, and restores opener focus', async () => {
  const root = document.createElement('div');
  root.setAttribute('id', '__next');
  document.body.appendChild(root);

  const Wrapper: React.FC = () => {
    const [open, setOpen] = React.useState(false);
    return (
      <>
        <button onClick={() => setOpen(true)}>open</button>
        <Modal isOpen={open} onClose={() => setOpen(false)}>
          <button>first</button>
          <button>second</button>
        </Modal>
      </>
    );
  };

  const { getByText, unmount } = render(<Wrapper />, { container: root });
  const openButton = getByText('open');
  openButton.focus();
  fireEvent.click(openButton);

  const first = await screen.findByText('first');
  const second = await screen.findByText('second');
  expect(first).toHaveFocus();
  expect(root).toHaveAttribute('inert');

  second.focus();
  fireEvent.keyDown(second, { key: 'Tab' });
  expect(first).toHaveFocus();

  fireEvent.keyDown(first, { key: 'Tab', shiftKey: true });
  expect(second).toHaveFocus();

  fireEvent.keyDown(first, { key: 'Escape' });
  await waitFor(() => expect(openButton).toHaveFocus());
<<<<<<< HEAD
  expect(root).not.toHaveAttribute('inert');

  unmount();
  document.body.removeChild(root);
=======
});

test('modal closes when Escape pressed globally', async () => {
  const Wrapper: React.FC = () => {
    const [open, setOpen] = React.useState(false);
    return (
      <>
        <button onClick={() => setOpen(true)}>open</button>
        <Modal isOpen={open} onClose={() => setOpen(false)}>
          <button>first</button>
        </Modal>
      </>
    );
  };

  const { getByText } = render(<Wrapper />);
  const openButton = getByText('open');
  openButton.focus();
  fireEvent.click(openButton);

  const first = getByText('first');
  expect(first).toHaveFocus();

  fireEvent.keyDown(document, { key: 'Escape' });
  await waitFor(() => expect(openButton).toHaveFocus());
>>>>>>> e575d2ef
});<|MERGE_RESOLUTION|>--- conflicted
+++ resolved
@@ -40,12 +40,10 @@
 
   fireEvent.keyDown(first, { key: 'Escape' });
   await waitFor(() => expect(openButton).toHaveFocus());
-<<<<<<< HEAD
   expect(root).not.toHaveAttribute('inert');
 
   unmount();
   document.body.removeChild(root);
-=======
 });
 
 test('modal closes when Escape pressed globally', async () => {
@@ -71,5 +69,4 @@
 
   fireEvent.keyDown(document, { key: 'Escape' });
   await waitFor(() => expect(openButton).toHaveFocus());
->>>>>>> e575d2ef
 });