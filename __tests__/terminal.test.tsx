jest.mock(
  '@xterm/xterm',
  () => ({
    Terminal: jest.fn().mockImplementation(() => ({
      open: jest.fn(),
      focus: jest.fn(),
      loadAddon: jest.fn(),
      write: jest.fn(),
      writeln: jest.fn(),
      onData: jest.fn(),
      onKey: jest.fn(),
      dispose: jest.fn(),
    })),
  }),
  { virtual: true }
);
jest.mock(
  '@xterm/addon-fit',
  () => ({
    FitAddon: jest.fn().mockImplementation(() => ({ fit: jest.fn() })),
  }),
  { virtual: true }
);
jest.mock(
  '@xterm/addon-search',
  () => ({
    SearchAddon: jest.fn().mockImplementation(() => ({
      activate: jest.fn(),
      dispose: jest.fn(),
    })),
  }),
  { virtual: true }
);
jest.mock('@xterm/xterm/css/xterm.css', () => ({}), { virtual: true });
jest.mock('react-ga4', () => ({ send: jest.fn(), event: jest.fn() }));

import React, { createRef, act } from 'react';
import { render } from '@testing-library/react';
import Terminal from '../components/apps/terminal';

jest.mock('react-ga4', () => ({ send: jest.fn(), event: jest.fn() }));
jest.mock(
  'xterm',
  () => ({
<<<<<<< HEAD
    Terminal: class {
      open() {}
      write() {}
      onData() {}
    },
  }),
  { virtual: true },
=======
    Terminal: jest.fn().mockImplementation(() => ({
      open: jest.fn(),
      write: jest.fn(),
      writeln: jest.fn(),
      onKey: jest.fn(),
      dispose: jest.fn(),
      loadAddon: jest.fn(),
      onData: jest.fn(),
    })),
  }),
  { virtual: true }
>>>>>>> 0410c534
);
jest.mock(
  'xterm-addon-fit',
  () => ({
<<<<<<< HEAD
    FitAddon: class {
      fit() {}
    },
  }),
  { virtual: true },
=======
    FitAddon: jest.fn().mockImplementation(() => ({
      activate: jest.fn(),
      dispose: jest.fn(),
      fit: jest.fn(),
    })),
  }),
  { virtual: true }
>>>>>>> 0410c534
);
jest.mock(
  'xterm-addon-search',
  () => ({
<<<<<<< HEAD
    SearchAddon: class {
      activate() {}
    },
  }),
  { virtual: true },
);
=======
    SearchAddon: jest.fn().mockImplementation(() => ({
      activate: jest.fn(),
      dispose: jest.fn(),
    })),
  }),
  { virtual: true }
);
jest.mock('xterm/css/xterm.css', () => ({}), { virtual: true });

>>>>>>> 0410c534

describe.skip('Terminal component', () => {
  const addFolder = jest.fn();
  const openApp = jest.fn();

  it('runs pwd command successfully', () => {
    const ref = createRef();
    render(<Terminal ref={ref} addFolder={addFolder} openApp={openApp} />);
    act(() => {
      ref.current.runCommand('pwd');
    });
    expect(ref.current.getContent()).toContain('/home/alex');
  });

  it('handles invalid cd command', () => {
    const ref = createRef();
    render(<Terminal ref={ref} addFolder={addFolder} openApp={openApp} />);
    act(() => {
      ref.current.runCommand('cd nowhere');
    });
    expect(ref.current.getContent()).toContain("bash: cd: nowhere: No such file or directory");
  });

  it('supports history, clear, and help commands', () => {
    const ref = createRef();
    render(<Terminal ref={ref} addFolder={addFolder} openApp={openApp} />);
    act(() => {
      ref.current.runCommand('pwd');
      ref.current.runCommand('history');
    });
    expect(ref.current.getContent()).toContain('pwd');
    act(() => {
      ref.current.runCommand('clear');
    });
    expect(ref.current.getContent()).toContain('pwd');
    act(() => {
      ref.current.runCommand('help');
    });
    expect(ref.current.getContent()).toContain('Available commands:');
    expect(ref.current.getContent()).toContain('clear');
    expect(ref.current.getContent()).toContain('help');
  });

  it('handles missing Worker gracefully', () => {
    const ref = createRef();
    const originalWorker = (global as any).Worker;
    (global as any).Worker = undefined;
    render(<Terminal ref={ref} addFolder={addFolder} openApp={openApp} />);
    act(() => {
      ref.current.runCommand('simulate');
    });
    expect(ref.current.getContent()).toContain('Web Workers are not supported');
    (global as any).Worker = originalWorker;
  });

  it('navigates command history with arrow keys', () => {
    const ref = createRef();
    render(<Terminal ref={ref} addFolder={addFolder} openApp={openApp} />);
    act(() => {
      ref.current.runCommand('pwd');
      ref.current.historyNav('up');
    });
    expect(ref.current.getCommand()).toBe('pwd');
    act(() => {
      ref.current.historyNav('down');
    });
    expect(ref.current.getCommand()).toBe('');
  });
});<|MERGE_RESOLUTION|>--- conflicted
+++ resolved
@@ -42,7 +42,6 @@
 jest.mock(
   'xterm',
   () => ({
-<<<<<<< HEAD
     Terminal: class {
       open() {}
       write() {}
@@ -50,60 +49,28 @@
     },
   }),
   { virtual: true },
-=======
-    Terminal: jest.fn().mockImplementation(() => ({
-      open: jest.fn(),
-      write: jest.fn(),
-      writeln: jest.fn(),
-      onKey: jest.fn(),
-      dispose: jest.fn(),
-      loadAddon: jest.fn(),
-      onData: jest.fn(),
-    })),
-  }),
-  { virtual: true }
->>>>>>> 0410c534
+
 );
 jest.mock(
   'xterm-addon-fit',
   () => ({
-<<<<<<< HEAD
     FitAddon: class {
       fit() {}
     },
   }),
   { virtual: true },
-=======
-    FitAddon: jest.fn().mockImplementation(() => ({
-      activate: jest.fn(),
-      dispose: jest.fn(),
-      fit: jest.fn(),
-    })),
-  }),
-  { virtual: true }
->>>>>>> 0410c534
+
 );
 jest.mock(
   'xterm-addon-search',
   () => ({
-<<<<<<< HEAD
     SearchAddon: class {
       activate() {}
     },
   }),
   { virtual: true },
 );
-=======
-    SearchAddon: jest.fn().mockImplementation(() => ({
-      activate: jest.fn(),
-      dispose: jest.fn(),
-    })),
-  }),
-  { virtual: true }
-);
-jest.mock('xterm/css/xterm.css', () => ({}), { virtual: true });
 
->>>>>>> 0410c534
 
 describe.skip('Terminal component', () => {
   const addFolder = jest.fn();
