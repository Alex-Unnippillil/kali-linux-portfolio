--- conflicted
+++ resolved
@@ -37,11 +37,8 @@
     .map((q) => {
       const content = q.content || q.quote || '';
       const author = q.author || 'Unknown';
-<<<<<<< HEAD
       let tags = Array.isArray(q.tags) ? q.tags.map((t: string) => t.toLowerCase()) : [];
-=======
-      let tags = Array.isArray(q.tags) ? (q.tags as string[]).map((t: string) => t.toLowerCase()) : [];
->>>>>>> 08f1c2fb
+
       if (!tags.length) {
         const lower = content.toLowerCase();
         Object.entries(CATEGORY_KEYWORDS).forEach(([cat, keywords]) => {
