--- conflicted
+++ resolved
@@ -184,18 +184,13 @@
     "@tinyhttp/cookie-signature": "^2.1.1",
     "source-map": "^0.7.6",
     "webpack": "^5.92.0",
-<<<<<<< HEAD
     "glob@npm:^7.1.4": "npm:glob@^10.3.10",
     "glob@npm:^7.1.6": "npm:glob@^10.3.10",
     "superagent": "^10.2.3",
     "@rollup/plugin-replace": "^6.0.2",
     "workbox-build@npm:7.1.0": "npm:workbox-build@7.3.0",
     "workbox-build@npm:7.1.1": "npm:workbox-build@7.3.0",
-=======
-    "glob@npm:^7.1.6": "npm:glob@^11.0.3",
-    "sourcemap-codec": "npm:@jridgewell/sourcemap-codec@^1.5.5",
-    "workbox-build@npm:7.1.0": "npm:workbox-build@7.1.1",
->>>>>>> ab4f5599
+
     "three-bmfont-text": "npm:three-bmfont-text@^3.0.1"
   },
   "packageManager": "yarn@4.9.2"
