--- conflicted
+++ resolved
@@ -143,11 +143,8 @@
     "webpack": "^5.92.0",
     "workbox-build@npm:7.1.1": "patch:workbox-build@npm%3A7.1.1#~/.yarn/patches/workbox-build-npm-7.1.1-a854f3faae.patch",
     "workbox-build@npm:7.1.0": "patch:workbox-build@npm%3A7.1.1#~/.yarn/patches/workbox-build-npm-7.1.1-a854f3faae.patch",
-<<<<<<< HEAD
     "glob@^7.1.6": "npm:glob@^9.3.5"
-=======
-    "glob@npm:^7.1.6": "npm:glob@^9.3.5"
->>>>>>> 4f1b8ce2
+
   },
   "packageManager": "yarn@4.9.2"
 }