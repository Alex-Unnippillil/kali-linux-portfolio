--- conflicted
+++ resolved
@@ -25,12 +25,10 @@
     "@emailjs/browser": "^3.10.0",
     "@monaco-editor/react": "^4.7.0",
     "@mozilla/readability": "^0.6.0",
-<<<<<<< HEAD
-    "@supabase/supabase-js": "^2.0.0",
-=======
+
     "@supabase/supabase-js": "^2",
 
->>>>>>> 22da30ff
+
     "@vercel/analytics": "^1.5.0",
     "@vercel/speed-insights": "^1.2.0",
     "@vercel/toolbar": "^0.1.38",
