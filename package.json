{
  "name": "unnippillil",
  "version": "2.0.0",
  "private": true,
  "homepage": "https://unnippillil.com/",
  "scripts": {
    "dev": "next dev",
    "build": "next build",
    "start": "next start",
    "export": "next export",
    "test": "jest",
    "test:watch": "jest --watch",
    "lint": "next lint"
  },
  "engines": {
    "node": ">=18.17.0"
  },
  "dependencies": {
    "@emailjs/browser": "^3.10.0",
    "@types/jsonwebtoken": "^9.0.10",
    "@types/zxcvbn": "^4.4.5",
    "@vercel/analytics": "^1.5.0",
    "autoprefixer": "^10.4.13",
    "bad-words": "^3.0.4",
    "cannon-es": "^0.20.0",
    "canvas-confetti": "1.9.3",
    "chess.js": "^1.0.0",
<<<<<<< HEAD
    "crypto-js": "4",
=======
    "diff": "^8.0.2",
>>>>>>> 02b31176
    "expr-eval": "^2.0.2",
    "html-to-image": "^1.11.13",
    "jsonwebtoken": "^9.0.2",
    "jspdf": "^2.5.1",
    "libyara-wasm": "^1.2.1",
    "matter-js": "^0.20.0",
    "mermaid": "^11.10.1",
    "next": "^15.5.0",
    "postcss": "^8.4.21",
    "prop-types": "^15.8.1",
    "qr-scanner": "^1.4.2",
    "qrcode": "^1.5.4",
    "react": "^19.1.1",
    "react-activity-calendar": "^2.7.13",
    "react-dom": "^19.1.1",
    "react-draggable": "^4.4.5",
    "react-ga4": "^2.1.0",
    "react-github-calendar": "^4.5.9",
    "react-onclickoutside": "^6.12.2",
    "react-twitter-embed": "^4.0.4",
    "socket.io": "^4.7.5",
    "socket.io-client": "^4.7.5",
    "stockfish": "^16.0.0",
    "swr": "^2.2.5",
    "tailwindcss": "^3.2.4",
    "three": "^0.179.1",
    "ws": "^8.18.3",
    "zxcvbn": "^4.4.2"
  },
  "devDependencies": {
    "@testing-library/dom": "^10.4.1",
    "@testing-library/jest-dom": "^6.6.4",
    "@testing-library/react": "^16.3.0",
    "@testing-library/user-event": "^14.6.1",
    "@types/canvas-confetti": "^1",
    "@types/crypto-js": "^4",
    "@types/jest": "^30.0.0",
    "@types/mermaid": "^9.2.0",
    "@types/node": "^24.2.1",
    "@types/react": "^19.1.10",
    "@types/three": "^0.179.0",
    "eslint": "^9.34.0",
    "eslint-config-next": "^15.5.0",
    "jest": "^30.0.5",
    "jest-environment-jsdom": "^30.0.5",
    "typescript": "^5.9.2"
  }
}<|MERGE_RESOLUTION|>--- conflicted
+++ resolved
@@ -25,11 +25,9 @@
     "cannon-es": "^0.20.0",
     "canvas-confetti": "1.9.3",
     "chess.js": "^1.0.0",
-<<<<<<< HEAD
     "crypto-js": "4",
-=======
+
     "diff": "^8.0.2",
->>>>>>> 02b31176
     "expr-eval": "^2.0.2",
     "html-to-image": "^1.11.13",
     "jsonwebtoken": "^9.0.2",
