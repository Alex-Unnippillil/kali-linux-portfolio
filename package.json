--- conflicted
+++ resolved
@@ -44,11 +44,11 @@
     "swr": "^2.2.5",
     "tailwindcss": "^3.2.4",
     "three": "^0.179.1",
-<<<<<<< HEAD
+
     "ws": "^8.18.0"
-=======
+
     "ws": "^8.18.3"
->>>>>>> 3100427d
+
   },
   "devDependencies": {
     "@testing-library/dom": "^10.4.1",
