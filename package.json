--- conflicted
+++ resolved
@@ -60,11 +60,8 @@
     "qr-scanner": "^1.4.2",
     "qrcode": "^1.5.4",
     "re2-wasm": "^1.0.2",
-<<<<<<< HEAD
     "react": "^19.1.1",
-=======
-    "react": "18.3.1",
->>>>>>> f4b7ab40
+
     "react-activity-calendar": "^2.7.13",
     "react-dom": "18.3.1",
     "react-draggable": "^4.4.5",
