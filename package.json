{
  "name": "unnippillil",
  "version": "2.0.0",
  "private": true,
  "homepage": "https://unnippillil.com/",
  "scripts": {
    "dev": "next dev",
    "build": "next build",
    "start": "next start",
    "export": "next export",
    "test": "jest",
    "test:watch": "jest --watch",
    "lint": "next lint"
  },
  "engines": {
    "node": "20.x"
  },
  "dependencies": {
    "@emailjs/browser": "^3.10.0",
    "@vercel/analytics": "^1.5.0",
    "autoprefixer": "^10.4.13",
    "bad-words": "^3.0.4",
    "canvas-confetti": "1.9.3",
    "chess.js": "^1.0.0",
    "expr-eval": "^2.0.2",
    "figlet": "^1.8.2",
    "html-to-image": "^1.11.13",
    "jsqr": "^1.4.0",

    "mathjs": "^14.6.0",

    "next": "^15.0.0",
<<<<<<< HEAD
    "phaser": "3.70.0",
=======
    "phaser": "^3.90.0",
>>>>>>> ea88457e
    "postcss": "^8.4.21",
    "prop-types": "^15.8.1",
    "qrcode": "^1.5.4",
    "react": "^18.2.0",
    "react-activity-calendar": "^2.7.13",
    "react-dom": "^18.2.0",
    "react-draggable": "^4.4.5",
    "react-ga4": "^2.1.0",
    "react-github-calendar": "^4.5.9",
    "react-onclickoutside": "^6.12.2",
    "react-twitter-embed": "^4.0.4",
    "stockfish": "^16.0.0",
    "swr": "^2.2.5",
    "tailwindcss": "^3.2.4",
    "three": "^0.179.1",
    "xterm": "^5.3.0",
    "xterm-addon-fit": "^0.8.0",
    "xterm-addon-search": "^0.13.0"
  },
  "devDependencies": {
    "@testing-library/dom": "^10.4.1",
    "@testing-library/jest-dom": "^6.6.4",
    "@testing-library/react": "^16.3.0",
    "@testing-library/user-event": "^14.6.1",
    "@types/canvas-confetti": "^1",
    "@types/figlet": "^1",

    "@types/jest": "^30.0.0",
    "@types/node": "^24.2.1",
    "@types/react": "^19.1.10",
    "@types/three": "^0.179.0",
    "eslint": "^9.13.0",
    "eslint-config-next": "^15.0.0",
    "jest": "^30.0.5",
    "jest-environment-jsdom": "^30.0.5",
    "typescript": "^5.9.2"
  },
  "resolutions": {
    "test-exclude": "^7.0.1"
  }
}<|MERGE_RESOLUTION|>--- conflicted
+++ resolved
@@ -30,11 +30,8 @@
     "mathjs": "^14.6.0",
 
     "next": "^15.0.0",
-<<<<<<< HEAD
     "phaser": "3.70.0",
-=======
-    "phaser": "^3.90.0",
->>>>>>> ea88457e
+
     "postcss": "^8.4.21",
     "prop-types": "^15.8.1",
     "qrcode": "^1.5.4",
