{
  "name": "unnippillil",
  "version": "2.0.0",
  "private": true,
  "homepage": "https://unnippillil.com/",
  "scripts": {
    "dev": "next dev",
    "build": "next build",
    "start": "next start",
    "export": "next export",
    "test": "jest",
    "test:watch": "jest --watch",
    "lint": "next lint"
  },
  "engines": {
    "node": ">=18.17.0"
  },
  "dependencies": {
    "@emailjs/browser": "^3.10.0",
    "@types/jsonwebtoken": "^9.0.10",
    "@types/zxcvbn": "^4.4.5",
    "@vercel/analytics": "^1.5.0",
    "autoprefixer": "^10.4.13",
    "bad-words": "^3.0.4",
    "cannon-es": "^0.20.0",
    "canvas-confetti": "1.9.3",
    "cheerio": "^1.1.2",
    "chess.js": "^1.0.0",
    "crypto-js": "4",
    "cvss": "^1.0.5",

    "diff": "^8.0.2",
    "expr-eval": "^2.0.2",
    "fast-xml-parser": "^5.2.5",
    "html-to-image": "^1.11.13",
    "jsonwebtoken": "^9.0.2",
    "jspdf": "^2.5.1",
<<<<<<< HEAD
    "jose": "^5.2.3",
=======
    "cheerio": "^1.1.2",
>>>>>>> 57eef1da
    "libyara-wasm": "^1.2.1",
    "matter-js": "^0.20.0",
    "mermaid": "^11.10.1",
    "asn1js": "^3.0.6",
    "next": "^15.5.0",
    "pkijs": "^3.2.5",
    "postcss": "^8.4.21",
    "prop-types": "^15.8.1",
    "pvutils": "^1.1.3",
    "qr-scanner": "^1.4.2",
    "qrcode": "^1.5.4",
    "react": "^19.1.1",
    "react-activity-calendar": "^2.7.13",
    "react-dom": "^19.1.1",
    "react-draggable": "^4.4.5",
    "react-ga4": "^2.1.0",
    "react-github-calendar": "^4.5.9",
    "react-onclickoutside": "^6.12.2",
    "react-twitter-embed": "^4.0.4",
    "socket.io": "^4.7.5",
    "socket.io-client": "^4.7.5",
    "stockfish": "^16.0.0",
    "swr": "^2.2.5",
    "tailwindcss": "^3.2.4",
    "three": "^0.179.1",
    "ws": "^8.18.3",
    "zxcvbn": "^4.4.2"
  },
  "devDependencies": {
    "@testing-library/dom": "^10.4.1",
    "@testing-library/jest-dom": "^6.6.4",
    "@testing-library/react": "^16.3.0",
    "@testing-library/user-event": "^14.6.1",
    "@types/canvas-confetti": "^1",
    "@types/crypto-js": "^4",
    "@types/jest": "^30.0.0",
    "@types/mermaid": "^9.2.0",
    "@types/node": "^24.2.1",
    "@types/react": "^19.1.10",
    "@types/three": "^0.179.0",
    "eslint": "^9.34.0",
    "eslint-config-next": "^15.5.0",
    "jest": "^30.0.5",
    "jest-environment-jsdom": "^30.0.5",
    "typescript": "^5.9.2"
  }
}<|MERGE_RESOLUTION|>--- conflicted
+++ resolved
@@ -35,11 +35,9 @@
     "html-to-image": "^1.11.13",
     "jsonwebtoken": "^9.0.2",
     "jspdf": "^2.5.1",
-<<<<<<< HEAD
     "jose": "^5.2.3",
-=======
+
     "cheerio": "^1.1.2",
->>>>>>> 57eef1da
     "libyara-wasm": "^1.2.1",
     "matter-js": "^0.20.0",
     "mermaid": "^11.10.1",
