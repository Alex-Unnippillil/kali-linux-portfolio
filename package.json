{
  "name": "unnippillil",
  "version": "2.0.0",
  "private": true,
  "homepage": "https://unnippillil.com/",
  "scripts": {
    "dev": "next dev",
    "build": "next build",
    "start": "next start",
    "export": "next export",
    "test": "jest",
    "test:watch": "jest --watch",
    "lint": "next lint"
  },
  "engines": {
    "node": "20.x"
  },
  "dependencies": {
    "@emailjs/browser": "^3.10.0",
    "@vercel/analytics": "^1.5.0",
    "autoprefixer": "^10.4.13",
    "bad-words": "^3.0.4",
    "canvas-confetti": "1.9.3",
    "chess.js": "^1.0.0",
    "expr-eval": "^2.0.2",
    "howler": "^2.2.4",
    "html-to-image": "^1.11.13",
<<<<<<< HEAD
    "mathjs": "^14.6.0",
=======
    "mathjs": "^13.0.1",
>>>>>>> d720b1a3
    "next": "^15.0.0",
    "phaser": "^3.90.0",
    "postcss": "^8.4.21",
    "prop-types": "^15.8.1",
    "qr-scanner": "^1.4.2",
    "qrcode": "^1.5.4",
    "react": "^18.2.0",
    "react-activity-calendar": "^2.7.13",
    "react-dom": "^18.2.0",
    "react-draggable": "^4.4.5",
    "react-ga4": "^2.1.0",
    "react-github-calendar": "^4.5.9",
    "react-onclickoutside": "^6.12.2",
    "react-twitter-embed": "^4.0.4",
    "stockfish": "^16.0.0",
    "swr": "^2.2.5",
    "tailwindcss": "^3.2.4",
    "three": "^0.179.1",
    "xterm": "^5.3.0",
    "xterm-addon-fit": "^0.8.0",
    "xterm-addon-search": "^0.13.0"
  },
  "devDependencies": {
    "@testing-library/dom": "^10.4.1",
    "@testing-library/jest-dom": "^6.6.4",
    "@testing-library/react": "^16.3.0",
    "@testing-library/user-event": "^14.6.1",
    "@types/canvas-confetti": "^1",
    "@types/howler": "^2",
    "@types/jest": "^30.0.0",
    "@types/node": "^24.2.1",
    "@types/react": "^19.1.10",
    "@types/three": "^0.179.0",
    "eslint": "^9.13.0",
    "eslint-config-next": "^15.0.0",
    "jest": "^30.0.5",
    "jest-environment-jsdom": "^30.0.5",
    "typescript": "^5.9.2"
  },
  "resolutions": {
    "test-exclude": "^7.0.1"
  }
}<|MERGE_RESOLUTION|>--- conflicted
+++ resolved
@@ -25,11 +25,8 @@
     "expr-eval": "^2.0.2",
     "howler": "^2.2.4",
     "html-to-image": "^1.11.13",
-<<<<<<< HEAD
     "mathjs": "^14.6.0",
-=======
-    "mathjs": "^13.0.1",
->>>>>>> d720b1a3
+
     "next": "^15.0.0",
     "phaser": "^3.90.0",
     "postcss": "^8.4.21",
