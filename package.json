{
  "name": "unnippillil",
  "version": "2.0.0",
  "private": true,
  "homepage": "https://unnippillil.com/",
  "packageManager": "yarn@4.9.2",
  "scripts": {
    "dev": "next dev",
    "build": "next build",
    "start": "next start",
    "export": "next export",
    "test": "jest",
    "test:watch": "jest --watch",
    "lint": "next lint"
  },
  "engines": {
    "node": ">=18.17.0"
  },
  "dependencies": {
    "@emailjs/browser": "^3.10.0",
    "@types/jsonwebtoken": "^9.0.10",
    "@types/zxcvbn": "^4.4.5",
    "@vercel/analytics": "^1.5.0",
    "ascii85": "^1.0.2",
    "autoprefixer": "^10.4.13",
    "bad-words": "^3.0.4",
<<<<<<< HEAD
    "bech32": "^2.0.0",
    "bs58": "^6.0.0",
=======
    "bplist-parser": "^0.3.2",
>>>>>>> 16d68f5d
    "cannon-es": "^0.20.0",
    "canvas-confetti": "1.9.3",
    "cheerio": "^1.1.2",
    "chess.js": "^1.0.0",
    "crypto-js": "4",


    "cvss": "^1.0.5",

    "diff": "^8.0.2",
    "fast-xml-parser": "^4.4.2",

    "eml-format": "^0.6.1",

    "expr-eval": "^2.0.2",
    "fast-xml-parser": "^5.2.5",
    "html-to-image": "^1.11.13",
    "jsonwebtoken": "^9.0.2",
    "jose": "^6.0.13",
    "jspdf": "^2.5.1",
    "jszip": "^3.10.1",

    "jose": "^5.2.3",

    "cheerio": "^1.1.2",
    "libyara-wasm": "^1.2.1",
    "matter-js": "^0.20.0",
    "mermaid": "^11.10.1",
    "msgreader": "^1.0.1",

    "argon2-browser": "^1.18.0",
    "bcryptjs": "^3.0.2",

    "asn1js": "^3.0.6",

    "next": "^15.5.0",
    "plist": "^3.1.0",

    "pkijs": "^3.2.5",

    "postcss": "^8.4.21",
    "prop-types": "^15.8.1",
    "pvutils": "^1.1.3",
    "qr-scanner": "^1.4.2",
    "qrcode": "^1.5.4",
    "spdx-license-ids": "^3.0.17",
    "react": "^19.1.1",
    "react-activity-calendar": "^2.7.13",
    "react-dom": "^19.1.1",
    "react-draggable": "^4.4.5",
    "react-ga4": "^2.1.0",
    "react-github-calendar": "^4.5.9",
    "react-onclickoutside": "^6.12.2",
    "react-twitter-embed": "^4.0.4",
    "re2-wasm": "^1.0.2",
    "socket.io": "^4.7.5",
    "socket.io-client": "^4.7.5",
    "stockfish": "^16.0.0",
    "sshpk": "^1.18.0",
    "swr": "^2.2.5",
    "papaparse": "^5.4.1",
    "tailwindcss": "^3.2.4",
    "three": "^0.179.1",
    "ws": "^8.18.3",
    "zxcvbn": "^4.4.2"
  },
  "devDependencies": {
    "@testing-library/dom": "^10.4.1",
    "@testing-library/jest-dom": "^6.6.4",
    "@testing-library/react": "^16.3.0",
    "@testing-library/user-event": "^14.6.1",
    "@types/canvas-confetti": "^1",
    "@types/crypto-js": "^4",
    "@types/jest": "^30.0.0",
    "@types/mermaid": "^9.2.0",
    "@types/node": "^24.2.1",
    "@types/plist": "^3.0.2",
    "@types/react": "^19.1.10",
    "@types/three": "^0.179.0",
    "eslint": "^9.34.0",
    "eslint-config-next": "^15.5.0",
    "jest": "^30.0.5",
    "jest-environment-jsdom": "^30.0.5",
    "typescript": "^5.9.2"
  }
}<|MERGE_RESOLUTION|>--- conflicted
+++ resolved
@@ -24,12 +24,10 @@
     "ascii85": "^1.0.2",
     "autoprefixer": "^10.4.13",
     "bad-words": "^3.0.4",
-<<<<<<< HEAD
     "bech32": "^2.0.0",
     "bs58": "^6.0.0",
-=======
+
     "bplist-parser": "^0.3.2",
->>>>>>> 16d68f5d
     "cannon-es": "^0.20.0",
     "canvas-confetti": "1.9.3",
     "cheerio": "^1.1.2",
