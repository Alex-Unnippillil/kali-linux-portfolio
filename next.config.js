// @ts-check
// Security headers configuration for Next.js.
// Allows external badges and same-origin PDF embedding.
// Update README (section "CSP External Domains") when editing domains below.

const { validateServerEnv: validateEnv } = require('./lib/validate');


const ContentSecurityPolicy = [
  "default-src 'self'",
  // Prevent injection of external base URIs
  "base-uri 'self'",
  // Restrict form submissions to same origin
  "form-action 'self'",
  // Disallow all plugins and other embedded objects
  "object-src 'none'",
  // Allow external images and data URIs for badges/icons
  "img-src 'self' https: data:",
  // Allow inline styles
  "style-src 'self' 'unsafe-inline'",
  // Explicitly allow inline style tags
  "style-src-elem 'self' 'unsafe-inline'",
  // Restrict fonts to same origin
  "font-src 'self'",
  // External scripts required for embedded timelines
  "script-src 'self' 'unsafe-inline' https://vercel.live https://platform.twitter.com https://syndication.twitter.com https://cdn.syndication.twimg.com https://*.twitter.com https://*.x.com https://www.youtube.com https://www.google.com https://www.gstatic.com https://cdn.jsdelivr.net https://cdnjs.cloudflare.com https://sdk.scdn.co",
  // Allow outbound connections for embeds and the in-browser Chrome app
  "connect-src 'self' https://example.com https://developer.mozilla.org https://en.wikipedia.org https://www.google.com https://platform.twitter.com https://syndication.twitter.com https://cdn.syndication.twimg.com https://*.twitter.com https://*.x.com https://*.google.com https://stackblitz.com",
  // Allow iframes from specific providers so the Chrome and StackBlitz apps can load allowed content
  "frame-src 'self' https://vercel.live https://stackblitz.com https://*.google.com https://platform.twitter.com https://syndication.twitter.com https://*.twitter.com https://*.x.com https://www.youtube-nocookie.com https://open.spotify.com https://react.dev https://example.com https://developer.mozilla.org https://en.wikipedia.org",

  // Allow this site to embed its own resources (resume PDF)
  "frame-ancestors 'self'",
  // Enforce HTTPS for all requests
  'upgrade-insecure-requests',
].join('; ');

const securityHeaders = [
  {
    key: 'Content-Security-Policy',
    value: ContentSecurityPolicy,
  },
  {
    key: 'X-Content-Type-Options',
    value: 'nosniff',
  },
  {
    key: 'Referrer-Policy',
    value: 'strict-origin-when-cross-origin',
  },
  {
    key: 'Permissions-Policy',
    value: 'camera=(), microphone=(), geolocation=*, interest-cohort=()',
  },
  {
    // Allow same-origin framing so the PDF resume renders in an <object>
    key: 'X-Frame-Options',
    value: 'SAMEORIGIN',
  },
];

const withBundleAnalyzer = require('@next/bundle-analyzer')({
  enabled: process.env.ANALYZE === 'true',
  openAnalyzer: false,
  analyzerMode: 'json',
});

// Prefix all PWA caches with the current build ID so that each deployment
// uses its own set of caches and outdated entries are naturally discarded.
const buildId =
  process.env.NEXT_BUILD_ID || process.env.BUILD_ID || 'dev';

const withPWA = require('@ducanh2912/next-pwa').default({
  dest: 'public',
  sw: 'sw.js',
  disable: process.env.VERCEL_ENV !== 'production',
  buildExcludes: [/dynamic-css-manifest\.json$/],
  fallbacks: {
    document: '/offline.html',
  },
  workboxOptions: {
    cacheId: buildId,
    navigateFallback: '/offline.html',

    additionalManifestEntries: [
      { url: '/favicon.ico', revision: null },
      { url: '/favicon.svg', revision: null },
      { url: '/images/logos/fevicon.png', revision: null },
      { url: '/images/logos/logo_1024.png', revision: null },
    ],

    // Cache only images and fonts to ensure app shell updates while assets work offline
    runtimeCaching: require('./cache.js')(buildId),

  },
});

const isStaticExport = process.env.NEXT_PUBLIC_STATIC_EXPORT === 'true';
const isProd = process.env.NODE_ENV === 'production';

if (isProd) {
  try {
    validateServerEnv(process.env);
  } catch {
    console.warn('Missing env vars; running without validation');
  }
}

// Merge experiment settings and production optimizations into a single function.
function configureWebpack(config, { isServer }) {
  // Enable WebAssembly loading and avoid JSON destructuring bug
  config.experiments = {
    ...(config.experiments || {}),
    asyncWebAssembly: true,
  };
  // Prevent bundling of server-only modules in the browser
  config.resolve = config.resolve || {};
  config.resolve.fallback = {
    ...(config.resolve.fallback || {}),
    module: false,
    async_hooks: false,
  };
  config.resolve.alias = {
    ...(config.resolve.alias || {}),
    'react-dom$': require('path').resolve(__dirname, 'lib/react-dom-shim.js'),
  };
  if (isProd) {
    config.optimization = {
      ...(config.optimization || {}),
      mangleExports: false,
    };
  }
  return config;
}



module.exports = withBundleAnalyzer(
  withPWA({
    ...(isStaticExport && { output: 'export' }),
    webpack: configureWebpack,

    // Temporarily ignore ESLint during builds; use only when a separate lint step runs in CI
    eslint: {
      ignoreDuringBuilds: true,
    },
    images: {
      unoptimized: true,

      
      
      remotePatterns: [
        {
          protocol: 'https',
          hostname: 'i.ytimg.com',
          pathname: '/**',
        },
        {
          protocol: 'https',
          hostname: 'openweathermap.org',
          pathname: '/**',
        },
        {
          protocol: 'https',
          hostname: 'img.shields.io',
          pathname: '/**',
        },
        {
          protocol: 'https',
          hostname: 'images.credly.com',
          pathname: '/**',
        },
        {
          protocol: 'https',
          hostname: 'ghchart.rshah.org',
          pathname: '/**',
        },
        {
          protocol: 'https',
          hostname: 'staticmap.openstreetmap.de',
          pathname: '/**',
        },
        {
          protocol: 'https',
          hostname: 'data.typeracer.com',
          pathname: '/**',
        },
        {
          protocol: 'https',
          hostname: 'www.google.com',
          pathname: '/**',
        },
      ],
<<<<<<< HEAD
      remotePatterns: [
        { protocol: 'https', hostname: 'opengraph.githubassets.com' },
        { protocol: 'https', hostname: 'raw.githubusercontent.com' },
        { protocol: 'https', hostname: 'avatars.githubusercontent.com' },
        { protocol: 'https', hostname: 'i.ytimg.com' },
        { protocol: 'https', hostname: 'yt3.ggpht.com' },
        { protocol: 'https', hostname: 'i.scdn.co' },
        { protocol: 'https', hostname: 'www.google.com' },
        { protocol: 'https', hostname: 'example.com' },
        { protocol: 'https', hostname: 'developer.mozilla.org' },
        { protocol: 'https', hostname: 'en.wikipedia.org' },
        { protocol: 'https', hostname: 'ghchart.rshah.org' },
        { protocol: 'https', hostname: 'openweathermap.org' },
        { protocol: 'https', hostname: 'staticmap.openstreetmap.de' },
        { protocol: 'https', hostname: 'data.typeracer.com' },
        { protocol: 'https', hostname: 'img.shields.io' },
        { protocol: 'https', hostname: 'images.credly.com' },
      ],
=======

>>>>>>> 0e39f03c
      localPatterns: [
        { pathname: '/themes/Yaru/apps/**' },
        { pathname: '/icons/**' },
      ],
      deviceSizes: [640, 750, 828, 1080, 1200, 1280, 1920, 2048, 3840],
      imageSizes: [16, 32, 48, 64, 96, 128, 256],
    },
    // Apply security headers only in production.
    ...(isProd
      ? {
          async headers() {
            return [
              {
                source: '/(.*)',
                headers: securityHeaders,
              },
              {
                source: '/manifest.webmanifest',
                headers: [
                  {
                    key: 'Content-Type',
                    value: 'application/manifest+json',
                  },
                  {
                    key: 'Cache-Control',
                    value: 'public, max-age=0, must-revalidate',
                  },
                ],
              },
              {
                source: '/sw.js',
                headers: [
                  {
                    key: 'Cache-Control',
                    value: 'public, max-age=0, must-revalidate',
                  },
                ],
              },
              {
                source: '/fonts/:path*',
                headers: [
                  {
                    key: 'Cache-Control',
                    value: 'public, max-age=31536000, immutable',
                  },
                ],
              },
              {
                source: '/images/:path*',
                headers: [
                  {
                    key: 'Cache-Control',
                    value: 'public, max-age=86400, immutable',
                  },
                ],
              },
            ];
          },
        }
      : {}),
  })
);
<|MERGE_RESOLUTION|>--- conflicted
+++ resolved
@@ -191,7 +191,9 @@
           pathname: '/**',
         },
       ],
-<<<<<<< HEAD
+
+      
+      
       remotePatterns: [
         { protocol: 'https', hostname: 'opengraph.githubassets.com' },
         { protocol: 'https', hostname: 'raw.githubusercontent.com' },
@@ -210,9 +212,7 @@
         { protocol: 'https', hostname: 'img.shields.io' },
         { protocol: 'https', hostname: 'images.credly.com' },
       ],
-=======
-
->>>>>>> 0e39f03c
+
       localPatterns: [
         { pathname: '/themes/Yaru/apps/**' },
         { pathname: '/icons/**' },
