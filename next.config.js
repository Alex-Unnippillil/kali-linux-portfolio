--- conflicted
+++ resolved
@@ -145,7 +145,9 @@
     },
     images: {
       unoptimized: true,
-<<<<<<< HEAD
+
+      
+      
       remotePatterns: [
         {
           protocol: 'https',
@@ -188,13 +190,7 @@
           pathname: '/**',
         },
       ],
-=======
-      domains: imageDomains,
-      remotePatterns: imageDomains.map((hostname) => ({
-        protocol: 'https',
-        hostname,
-      })),
->>>>>>> bb5d2083
+
       localPatterns: [
         { pathname: '/themes/Yaru/apps/**' },
         { pathname: '/icons/**' },
