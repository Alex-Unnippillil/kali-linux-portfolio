// Security headers configuration for Next.js.
// Allows external badges and same-origin PDF embedding.
// Update README (section "CSP External Domains") when editing domains below.

const ContentSecurityPolicy = [
  "default-src 'self'",
  // Prevent injection of external base URIs
  "base-uri 'self'",
  // Restrict form submissions to same origin
  "form-action 'self'",
  // Disallow all plugins and other embedded objects
  "object-src 'none'",
  // Allow external images and data URIs for badges/icons
  "img-src 'self' https: data:",
  // Permit Google Fonts
  "style-src 'self' 'unsafe-inline' https://fonts.googleapis.com",
  // Explicitly allow external stylesheets and inline styles
  "style-src-elem 'self' 'unsafe-inline' https://fonts.googleapis.com",
  // Allow loading fonts from Google
  "font-src 'self' https://fonts.gstatic.com",
  // External scripts required for embedded timelines
  "script-src 'self' 'unsafe-inline' https://platform.twitter.com https://syndication.twitter.com https://cdn.syndication.twimg.com https://*.twitter.com https://*.x.com https://www.youtube.com https://www.google.com https://www.gstatic.com https://cdn.jsdelivr.net https://cdnjs.cloudflare.com",
  // Allow outbound connections for embeds and the in-browser Chrome app
  "connect-src 'self' https://* http://* ws://* wss://* https://platform.twitter.com https://syndication.twitter.com https://cdn.syndication.twimg.com https://*.twitter.com https://*.x.com https://*.google.com https://stackblitz.com",
  // Allow iframes from any website and specific providers so the Chrome and StackBlitz apps can load arbitrary content
  "frame-src 'self' https://* http://* https://stackblitz.com https://*.google.com https://platform.twitter.com https://syndication.twitter.com https://*.twitter.com https://*.x.com https://www.youtube-nocookie.com https://open.spotify.com https://example.com https://developer.mozilla.org https://en.wikipedia.org",

  // Allow this site to embed its own resources (resume PDF)
  "frame-ancestors 'self'",
  // Enforce HTTPS for all requests
  'upgrade-insecure-requests',
].join('; ');

const securityHeaders = [
  {
    key: 'Content-Security-Policy',
    value: ContentSecurityPolicy,
  },
  {
    key: 'X-Content-Type-Options',
    value: 'nosniff',
  },
  {
    key: 'Referrer-Policy',
    value: 'strict-origin-when-cross-origin',
  },
  {
    key: 'Permissions-Policy',
    value: 'camera=(), microphone=(), geolocation=*',
  },
  {
    // Allow same-origin framing so the PDF resume renders in an <object>
    key: 'X-Frame-Options',
    value: 'SAMEORIGIN',
  },
];

const withBundleAnalyzer = require('@next/bundle-analyzer')({
  enabled: process.env.ANALYZE === 'true',
});

const isStaticExport = process.env.NEXT_PUBLIC_STATIC_EXPORT === 'true';

// Merge experiment settings and production optimizations into a single function.
function configureWebpack(config, { isServer }) {
  // Enable WebAssembly loading and avoid JSON destructuring bug
  config.experiments = {
    ...(config.experiments || {}),
    asyncWebAssembly: true,
  };
  // Prevent bundling of server-only modules in the browser
  config.resolve = config.resolve || {};
  config.resolve.fallback = {
    ...(config.resolve.fallback || {}),
    module: false,
    async_hooks: false,
  };
  if (process.env.NODE_ENV === 'production') {
    config.optimization = {
      ...(config.optimization || {}),
      mangleExports: false,
    };
<<<<<<< HEAD
  }
  return config;
}

module.exports = withBundleAnalyzer({
  output: 'export',
  webpack: configureWebpack,
=======
    // Prevent bundling of server-only modules in the browser
    config.resolve = config.resolve || {};
    if (!isServer) {
      config.resolve.fallback = {
        ...(config.resolve.fallback || {}),
        module: false,
        async_hooks: false,
        fs: false,
        path: false,
        net: false,
        tls: false,
        child_process: false,
      };
    }
    if (process.env.NODE_ENV === 'production') {
      config.optimization = {
        ...(config.optimization || {}),
        mangleExports: false,
      };
    }
    return config;
  },
>>>>>>> 71cae349
  // Temporarily ignore ESLint during builds; use only when a separate lint step runs in CI
  eslint: {
    ignoreDuringBuilds: true,
  },
  images: {
    unoptimized: true,
    domains: [
      'opengraph.githubassets.com',
      'raw.githubusercontent.com',
      'avatars.githubusercontent.com',
      'i.ytimg.com',
      'yt3.ggpht.com',
      'i.scdn.co',
    ],
    deviceSizes: [640, 750, 828, 1080, 1200, 1280, 1920, 2048, 3840],
    imageSizes: [16, 32, 48, 64, 96, 128, 256],
  },
  ...(isStaticExport
    ? {}
    : {
        async headers() {
          return [
            {
              source: '/(.*)',
              headers: securityHeaders,
            },
            {
              source: '/fonts/(.*)',
              headers: [
                {
                  key: 'Cache-Control',
                  value: 'public, max-age=31536000, immutable',
                },
              ],
            },
            {
              source: '/images/(.*)',
              headers: [
                {
                  key: 'Cache-Control',
                  value: 'public, max-age=86400',
                },
              ],
            },
          ];
        },
      }),
});
<|MERGE_RESOLUTION|>--- conflicted
+++ resolved
@@ -80,7 +80,6 @@
       ...(config.optimization || {}),
       mangleExports: false,
     };
-<<<<<<< HEAD
   }
   return config;
 }
@@ -88,30 +87,7 @@
 module.exports = withBundleAnalyzer({
   output: 'export',
   webpack: configureWebpack,
-=======
-    // Prevent bundling of server-only modules in the browser
-    config.resolve = config.resolve || {};
-    if (!isServer) {
-      config.resolve.fallback = {
-        ...(config.resolve.fallback || {}),
-        module: false,
-        async_hooks: false,
-        fs: false,
-        path: false,
-        net: false,
-        tls: false,
-        child_process: false,
-      };
-    }
-    if (process.env.NODE_ENV === 'production') {
-      config.optimization = {
-        ...(config.optimization || {}),
-        mangleExports: false,
-      };
-    }
-    return config;
-  },
->>>>>>> 71cae349
+
   // Temporarily ignore ESLint during builds; use only when a separate lint step runs in CI
   eslint: {
     ignoreDuringBuilds: true,
