// Security headers configuration for Next.js.
// Allows external badges, inline styles, and same-origin PDF embedding.

const ContentSecurityPolicy = [
  "default-src 'self'",
  // Prevent injection of external base URIs
  "base-uri 'self'",
  // Restrict form submissions to same origin
  "form-action 'self'",
  // Disallow all plugins and other embedded objects
  "object-src 'none'",
  // Allow external images and data URIs for badges/icons
  "img-src 'self' https: data:",
<<<<<<< HEAD
  // Permit inline styles and Google Fonts
  "style-src 'self' 'unsafe-inline' https://fonts.googleapis.com",
  // Allow loading fonts from Google
  "font-src 'self' https://fonts.gstatic.com",
  // External scripts required for embedded timelines
  "script-src 'self' 'unsafe-inline' https://platform.twitter.com https://syndication.twitter.com https://cdn.syndication.twimg.com https://*.twitter.com https://*.x.com",
=======
  // Permit inline styles and external stylesheets
  "style-src 'self' 'unsafe-inline' https: data:",
  // Allow web fonts from any source
  "font-src 'self' https: data:",
  // Allow inline scripts and external scripts from any origin
  "script-src 'self' 'unsafe-inline' 'unsafe-eval' https: http:",
>>>>>>> fc269637
  // Allow outbound connections for embeds and the in-browser Chrome app
  "connect-src 'self' https://* http://* ws://* wss://* https://platform.twitter.com https://syndication.twitter.com https://cdn.syndication.twimg.com https://*.twitter.com https://*.x.com https://*.google.com https://stackblitz.com",
  // Allow iframes from any website and specific providers so the Chrome and StackBlitz apps can load arbitrary content
  "frame-src 'self' https://* http://* https://stackblitz.com https://*.google.com https://platform.twitter.com https://syndication.twitter.com https://*.twitter.com https://*.x.com",
  // Allow this site to embed its own resources (resume PDF)
  "frame-ancestors 'self'",
  // Enforce HTTPS for all requests
  'upgrade-insecure-requests',
].join('; ');

const securityHeaders = [
  {
    key: 'Content-Security-Policy',
    value: ContentSecurityPolicy,
  },
  {
    key: 'X-Content-Type-Options',
    value: 'nosniff',
  },
  {
    key: 'Referrer-Policy',
    value: 'strict-origin-when-cross-origin',
  },
  {
    key: 'Permissions-Policy',
    value: 'camera=(), microphone=(), geolocation=()',
  },
  {
    // Allow same-origin framing so the PDF resume renders in an <object>
    key: 'X-Frame-Options',
    value: 'SAMEORIGIN',
  },
];

module.exports = {
  images: {
    domains: ['opengraph.githubassets.com', 'raw.githubusercontent.com', 'avatars.githubusercontent.com'],
  },
  async headers() {
    return [
      {
        source: '/(.*)',
        headers: securityHeaders,
      },
    ];
  },
};
<|MERGE_RESOLUTION|>--- conflicted
+++ resolved
@@ -11,21 +11,13 @@
   "object-src 'none'",
   // Allow external images and data URIs for badges/icons
   "img-src 'self' https: data:",
-<<<<<<< HEAD
   // Permit inline styles and Google Fonts
   "style-src 'self' 'unsafe-inline' https://fonts.googleapis.com",
   // Allow loading fonts from Google
   "font-src 'self' https://fonts.gstatic.com",
   // External scripts required for embedded timelines
   "script-src 'self' 'unsafe-inline' https://platform.twitter.com https://syndication.twitter.com https://cdn.syndication.twimg.com https://*.twitter.com https://*.x.com",
-=======
-  // Permit inline styles and external stylesheets
-  "style-src 'self' 'unsafe-inline' https: data:",
-  // Allow web fonts from any source
-  "font-src 'self' https: data:",
-  // Allow inline scripts and external scripts from any origin
-  "script-src 'self' 'unsafe-inline' 'unsafe-eval' https: http:",
->>>>>>> fc269637
+
   // Allow outbound connections for embeds and the in-browser Chrome app
   "connect-src 'self' https://* http://* ws://* wss://* https://platform.twitter.com https://syndication.twitter.com https://cdn.syndication.twimg.com https://*.twitter.com https://*.x.com https://*.google.com https://stackblitz.com",
   // Allow iframes from any website and specific providers so the Chrome and StackBlitz apps can load arbitrary content
