--- conflicted
+++ resolved
@@ -25,7 +25,6 @@
   },
 ];
 
-<<<<<<< HEAD
 const withBundleAnalyzer = require('@next/bundle-analyzer')({
   enabled: process.env.ANALYZE === 'true',
   openAnalyzer: false,
@@ -197,21 +196,6 @@
       : undefined,
   })
 );
-=======
-const nextConfig = {
-  reactStrictMode: true,
-  images: {
-    domains: [],
-  },
-  async headers() {
-    return [
-      {
-        source: '/(.*)',
-        headers: securityHeaders,
-      },
-    ];
-  },
-};
-
-module.exports = nextConfig;
->>>>>>> b5f09bc6
+
+
+module.exports = nextConfig;