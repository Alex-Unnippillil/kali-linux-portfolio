--- conflicted
+++ resolved
@@ -125,13 +125,10 @@
 ## Housekeeping
 - Keep `apps.config.js` organized with utilities and games grouped and exported consistently.
 - Monitor `fast-glob` updates and explore hash optimizations for the custom service worker.
-<<<<<<< HEAD
+- Help center Lighthouse audit: run `yarn build` followed by `yarn lighthouse:help` to reproduce CI failures locally. Override the port with `LIGHTHOUSE_PORT=4020 yarn lighthouse:help` if another dev server is running, and append new contexts via `LIGHTHOUSE_HELP_CONTEXTS` so every `/help` variant stays above the 95 score threshold.
 
 ### App Icon Refresh
 - Inventory every app logo under `public/apps`, `public/assets`, and other icon folders; note sizes and current formats.
 - Source high-resolution SVG replacements with permissive licenses suited for redistribution and attribution notes.
 - Replace bitmap logos in the repo with the curated SVGs and update any manifest or config references that expect new filenames.
 - Run a visual regression pass in the desktop shell to confirm icons render crisply at launcher, dock, and window chrome sizes.
-=======
-- Help center Lighthouse audit: run `yarn build` followed by `yarn lighthouse:help` to reproduce CI failures locally. Override the port with `LIGHTHOUSE_PORT=4020 yarn lighthouse:help` if another dev server is running, and append new contexts via `LIGHTHOUSE_HELP_CONTEXTS` so every `/help` variant stays above the 95 score threshold.
->>>>>>> a9adec45
