--- conflicted
+++ resolved
@@ -58,12 +58,10 @@
           selection: 'var(--color-selection)',
           control: 'var(--color-control-accent)',
           backdrop: 'var(--kali-bg)',
-<<<<<<< HEAD
           'panel-dark': 'var(--kali-panel)',
           'panel-light':
             'color-mix(in srgb, var(--kali-panel) 55%, rgba(255,255,255,0.18))',
           error: 'var(--game-color-danger)',
-=======
           overlay: 'var(--color-overlay-strong)',
           'overlay-soft': 'var(--color-overlay-soft)',
           info: 'var(--color-info)',
@@ -73,7 +71,6 @@
             high: 'var(--color-severity-high)',
             critical: 'var(--color-severity-critical)',
           },
->>>>>>> 8bfa85f1
         },
       },
       boxShadow: {
