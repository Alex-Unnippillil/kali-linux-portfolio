"use client";

import { useEffect, useRef, useState, useCallback } from "react";
import { Engine, Render, World, Bodies, Body, Runner, Events } from "matter-js";
import { useTiltSensor } from "./tilt";

const themes = {
  classic: { bg: "#0b3d91", flipper: "#ffd700" },
  space: { bg: "#000000", flipper: "#00ffff" },
  forest: { bg: "#064e3b", flipper: "#9acd32" },
} as const;

type Theme = keyof typeof themes;

export default function Pinball() {
  const canvasRef = useRef<HTMLCanvasElement | null>(null);
  // References for core Matter.js entities

  const engineRef = useRef<Engine | null>(null);
  const leftFlipperRef = useRef<Body | null>(null);
  const rightFlipperRef = useRef<Body | null>(null);
  const ballRef = useRef<Body | null>(null);
  const sparksRef = useRef<{ x: number; y: number; life: number }[]>([]);
  const laneGlowRef = useRef<{ left: boolean; right: boolean }>({
    left: false,
    right: false,
  });
  const [theme, setTheme] = useState<Theme>("classic");
  const [power, setPower] = useState(1);
  const [bounce, setBounce] = useState(0.5);
  const [tilt, setTilt] = useState(false);
  const [score, setScore] = useState(0);
  const nudgesRef = useRef<number[]>([]);
  const lastNudgeRef = useRef(0);
  const currentTheme = themes[theme] ?? themes.classic;

  const handleTilt = useCallback(() => {
    setTilt(true);
    setTimeout(() => {
      setTilt(false);
      nudgesRef.current = [];
    }, 3000);
  }, []);

  const handleNudge = useCallback(() => {
    const now = Date.now();
    nudgesRef.current = nudgesRef.current.filter((t) => now - t < 3000);
    nudgesRef.current.push(now);
    if (ballRef.current) {
      Body.applyForce(ballRef.current, ballRef.current.position, {
        x: 0.02,
        y: 0,
      });
    }
    if (nudgesRef.current.length >= 3) {
      handleTilt();
    }
  }, [handleTilt]);

  const tryNudge = useCallback(() => {
    if (tilt) return;
    const now = Date.now();
    if (now - lastNudgeRef.current < 500) return;
    lastNudgeRef.current = now;
    handleNudge();
  }, [tilt, handleNudge]);

  useTiltSensor(25, handleTilt);

  useEffect(() => {
    if (!canvasRef.current) return;
    const engine = Engine.create();
    engine.gravity.y = 1;
    const render = Render.create({
      canvas: canvasRef.current,
      engine,
      options: {
        width: 400,
        height: 600,
        wireframes: false,
        background: currentTheme.bg,
      },
    });
    engineRef.current = engine;

    const ball = Bodies.circle(200, 100, 12, {
      restitution: 0.9,
      render: { visible: false },
    });
    ballRef.current = ball;
    const walls = [
      Bodies.rectangle(200, 0, 400, 40, { isStatic: true }),
      Bodies.rectangle(200, 600, 400, 40, { isStatic: true }),
      Bodies.rectangle(0, 300, 40, 600, { isStatic: true }),
      Bodies.rectangle(400, 300, 40, 600, { isStatic: true }),
    ];
    const leftFlipper = Bodies.rectangle(120, 560, 80, 20, {
      isStatic: true,
      angle: Math.PI / 8,
      restitution: bounce,
      render: { fillStyle: currentTheme.flipper },
    });
    const rightFlipper = Bodies.rectangle(280, 560, 80, 20, {
      isStatic: true,
      angle: -Math.PI / 8,
      restitution: bounce,
      render: { fillStyle: currentTheme.flipper },
    });
    leftFlipperRef.current = leftFlipper;
    rightFlipperRef.current = rightFlipper;
    const leftLane = Bodies.rectangle(80, 80, 40, 10, {
      isStatic: true,
      isSensor: true,
    });
    const rightLane = Bodies.rectangle(320, 80, 40, 10, {
      isStatic: true,
      isSensor: true,
    });
    World.add(engine.world, [
      ball,
      ...walls,
      leftFlipper,
      rightFlipper,
      leftLane,
      rightLane,
    ]);
    Render.run(render);
    const runner = Runner.create();
    Runner.run(runner, engine);

    Events.on(engine, "collisionStart", (evt) => {
      evt.pairs.forEach((pair) => {
        const bodies = [pair.bodyA, pair.bodyB];
        if (bodies.includes(ball) && bodies.includes(leftFlipper)) {
          const support = pair.collision.supports[0];
          if (support) {
            const { x, y } = support;
            sparksRef.current.push({ x, y, life: 1 });
          }
        }
        if (bodies.includes(ball) && bodies.includes(rightFlipper)) {
          const support = pair.collision.supports[0];
          if (support) {
            const { x, y } = support;
            sparksRef.current.push({ x, y, life: 1 });
          }
<<<<<<< HEAD
=======

>>>>>>> d79f6cd9
        }
        if (bodies.includes(ball) && bodies.includes(leftLane)) {
          laneGlowRef.current.left = true;
          setScore((s) => s + 100);
          setTimeout(() => (laneGlowRef.current.left = false), 500);
        }
        if (bodies.includes(ball) && bodies.includes(rightLane)) {
          laneGlowRef.current.right = true;
          setScore((s) => s + 100);
          setTimeout(() => (laneGlowRef.current.right = false), 500);
        }
      });
    });

    Events.on(render, "afterRender", () => {
      const ctx = render.context;
      if (!ballRef.current) return;
      const ball = ballRef.current;
      const { x, y } = ball.position;
      const radius = 12;
      const gradient = ctx.createRadialGradient(
        x - 4,
        y - 4,
        radius / 4,
        x,
        y,
        radius,
      );
      gradient.addColorStop(0, "#fff");
      gradient.addColorStop(1, "#999");
      ctx.fillStyle = gradient;
      ctx.beginPath();
      ctx.arc(x, y, radius, 0, Math.PI * 2);
      ctx.fill();

      [
        { lane: leftLane, glow: laneGlowRef.current.left },
        { lane: rightLane, glow: laneGlowRef.current.right },
      ].forEach(({ lane, glow }) => {
        const { x: lx, y: ly } = lane.position;
        ctx.save();
        if (glow) {
          ctx.shadowColor = "#ffff00";
          ctx.shadowBlur = 20;
          ctx.fillStyle = "#ff0";
        } else {
          ctx.fillStyle = "#555";
        }
        ctx.fillRect(lx - 20, ly - 5, 40, 10);
        ctx.restore();
      });

      sparksRef.current = sparksRef.current.filter((s) => {
        const r = 8 * s.life;
        const g = ctx.createRadialGradient(s.x, s.y, 0, s.x, s.y, r);
        g.addColorStop(0, "rgba(255,255,200,0.8)");
        g.addColorStop(1, "rgba(255,200,0,0)");
        ctx.fillStyle = g;
        ctx.beginPath();
        ctx.arc(s.x, s.y, r, 0, Math.PI * 2);
        ctx.fill();
        s.life -= 0.05;
        return s.life > 0;
      });
    });

    const handleKeyDown = (e: KeyboardEvent) => {
      if (tilt) return;
      if (e.code === "ArrowLeft") {
        Body.setAngle(leftFlipper, (-Math.PI / 4) * power);
      } else if (e.code === "ArrowRight") {
        Body.setAngle(rightFlipper, (Math.PI / 4) * power);
      } else if (e.code === "KeyN") {
        tryNudge();
      }
    };
    const handleKeyUp = (e: KeyboardEvent) => {
      if (e.code === "ArrowLeft") {
        Body.setAngle(leftFlipper, Math.PI / 8);
      }
      if (e.code === "ArrowRight") {
        Body.setAngle(rightFlipper, -Math.PI / 8);
      }
    };
    window.addEventListener("keydown", handleKeyDown);
    window.addEventListener("keyup", handleKeyUp);

    return () => {
      window.removeEventListener("keydown", handleKeyDown);
      window.removeEventListener("keyup", handleKeyUp);
      Render.stop(render);
      Runner.stop(runner);
      World.clear(engine.world, false);
      Engine.clear(engine);
    };
  }, [theme, power, bounce, tilt, tryNudge]);

  useEffect(() => {
    let raf: number;
    let lastPressed = false;
    const poll = () => {
      const gp = navigator.getGamepads ? navigator.getGamepads()[0] : null;
      if (gp) {
        const pressed =
          gp.buttons[5]?.pressed || (gp.axes[1] ?? 0) < -0.8;
        if (pressed && !lastPressed) {
          tryNudge();
        }
        lastPressed = pressed;
      }
      raf = requestAnimationFrame(poll);
    };
    raf = requestAnimationFrame(poll);
    return () => cancelAnimationFrame(raf);
  }, [tryNudge]);

  useEffect(() => {
    if (leftFlipperRef.current) {
      leftFlipperRef.current.restitution = bounce;
      leftFlipperRef.current.render.fillStyle = currentTheme.flipper;
    }
    if (rightFlipperRef.current) {
      rightFlipperRef.current.restitution = bounce;
      rightFlipperRef.current.render.fillStyle = currentTheme.flipper;
    }
    if (engineRef.current) {
      (engineRef.current.render.options as any).background = currentTheme.bg;
    }
  }, [bounce, theme]);

  return (
    <div className="flex flex-col items-center space-y-2">
      <div className="flex space-x-4">
        <label className="flex flex-col text-xs">
          Power
          <input
            type="range"
            min="0.5"
            max="2"
            step="0.1"
            value={power}
            onChange={(e) => setPower(parseFloat(e.target.value))}
            aria-label="Power"
          />
        </label>
        <label className="flex flex-col text-xs">
          Bounce
          <input
            type="range"
            min="0"
            max="1"
            step="0.1"
            value={bounce}
            onChange={(e) => setBounce(parseFloat(e.target.value))}
            aria-label="Bounce"
          />
        </label>
        <label className="flex flex-col text-xs">
          Theme
          <select
            value={theme}
            onChange={(e) => setTheme(e.target.value as Theme)}
          >
            {(Object.keys(themes) as Theme[]).map((t) => (
              <option key={t} value={t}>
                {t}
              </option>
            ))}
          </select>
        </label>
      </div>
      <div className="relative">
        <canvas
          ref={canvasRef}
          width={400}
          height={600}
          className="border"
          aria-label="Pinball table"
        />
        <div className="absolute top-2 left-1/2 -translate-x-1/2 text-white font-mono text-xl">
          {score.toString().padStart(6, "0")}
        </div>
        {!tilt && (
          <div className="absolute bottom-2 left-1/2 -translate-x-1/2 text-white text-xs opacity-75">
            Press N or RB to nudge
          </div>
        )}
        {tilt && (
          <div className="absolute inset-0 flex items-center justify-center bg-red-700/80">
            <div className="text-white font-bold text-4xl px-6 py-3 border-4 border-white rounded">
              TILT
            </div>
          </div>
        )}
      </div>
    </div>
  );
}<|MERGE_RESOLUTION|>--- conflicted
+++ resolved
@@ -144,10 +144,7 @@
             const { x, y } = support;
             sparksRef.current.push({ x, y, life: 1 });
           }
-<<<<<<< HEAD
-=======
-
->>>>>>> d79f6cd9
+
         }
         if (bodies.includes(ball) && bodies.includes(leftLane)) {
           laneGlowRef.current.left = true;
