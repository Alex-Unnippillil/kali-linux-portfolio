--- conflicted
+++ resolved
@@ -131,7 +131,6 @@
     Events.on(engine, "collisionStart", (evt) => {
       evt.pairs.forEach((pair) => {
         const bodies = [pair.bodyA, pair.bodyB];
-<<<<<<< HEAD
         if (bodies.includes(ball) && bodies.includes(leftFlipper)) {
           const support = pair.collision.supports[0];
           if (support) {
@@ -145,17 +144,7 @@
             const { x, y } = support;
             sparksRef.current.push({ x, y, life: 1 });
           }
-=======
-        const support = pair.collision.supports[0];
-        if (support && bodies.includes(ball) && bodies.includes(leftFlipper)) {
-          const { x, y } = support;
-          sparksRef.current.push({ x, y, life: 1 });
-        }
-        if (support && bodies.includes(ball) && bodies.includes(rightFlipper)) {
-          const { x, y } = support;
-          sparksRef.current.push({ x, y, life: 1 });
-
->>>>>>> b3c38e56
+
         }
         if (bodies.includes(ball) && bodies.includes(leftLane)) {
           laneGlowRef.current.left = true;
