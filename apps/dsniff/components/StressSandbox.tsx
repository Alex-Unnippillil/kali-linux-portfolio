import React, { useEffect, useState } from 'react';

// Tiny sample dataset of captured packets
const sampleLogs = [
  { protocol: 'HTTP', host: 'example.com', path: '/index.html' },
  { protocol: 'HTTPS', host: 'test.com', path: '/login' },
];

interface Log {
  id: number;
  protocol: string;
  host: string;
  path: string;
}

const StressSandbox: React.FC = () => {
  const [size, setSize] = useState(100);
  const [logs, setLogs] = useState<Log[]>([]);
  const [captureMs, setCaptureMs] = useState(0);
  const [replayMs, setReplayMs] = useState(0);

  useEffect(() => {
    // Simulate capture: repeat the sample logs
    const captureStart = performance.now();
<<<<<<< HEAD
    const newLogs: Log[] = Array.from({ length: size }, (_, i) => ({
=======
    const newLogs = Array.from({ length: size }, (_, i) => ({
>>>>>>> f534083a
      ...sampleLogs[i % sampleLogs.length]!,

    }));
    setLogs(newLogs);
    setCaptureMs(performance.now() - captureStart);

    // Simulate replay: iterate over all logs
    const replayStart = performance.now();
    newLogs.forEach(() => {});
    setReplayMs(performance.now() - replayStart);
  }, [size]);

  return (
    <div className="mt-4 p-2 bg-ub-dark text-white rounded">
      <h2 className="text-lg mb-2">Capture/Replay Stress Sandbox</h2>
      <p className="text-xs mb-2 italic">
        Demonstration uses sample data; no real network traffic.
      </p>
      <label htmlFor="listSize" className="block text-sm mb-1">
        List size: {size}
      </label>
      <input
        id="listSize"
        aria-label="List size"
        type="range"
        min={1}
        max={5000}
        value={size}
        onChange={(e) => setSize(Number(e.target.value))}
        aria-label="List size"
        className="w-full mb-2"
      />
      <p className="text-sm mb-2">
        Capture: {captureMs.toFixed(2)} ms | Replay: {replayMs.toFixed(2)} ms
      </p>
      <ul className="h-40 overflow-auto text-xs bg-black p-1">
        {logs.slice(0, 100).map((log, i) => (
          <li key={`${log.protocol}-${log.host}-${log.path}-${i}`}>
            <span className="text-green-400">{log.protocol}</span> {log.host} {log.path}
          </li>
        ))}
      </ul>
    </div>
  );
};

export default StressSandbox;
<|MERGE_RESOLUTION|>--- conflicted
+++ resolved
@@ -22,11 +22,8 @@
   useEffect(() => {
     // Simulate capture: repeat the sample logs
     const captureStart = performance.now();
-<<<<<<< HEAD
     const newLogs: Log[] = Array.from({ length: size }, (_, i) => ({
-=======
-    const newLogs = Array.from({ length: size }, (_, i) => ({
->>>>>>> f534083a
+
       ...sampleLogs[i % sampleLogs.length]!,
 
     }));
