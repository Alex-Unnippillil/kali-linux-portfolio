'use client';

import React, { useState, useMemo, useId } from 'react';
import { diffLines, type Change } from 'diff';

interface Rule {
  selector: string;
  action: 'remove' | 'replace';
  value?: string;
}

const DEFAULT_RULES: Rule[] = [
  { selector: 'script', action: 'remove' },
  { selector: 'h1', action: 'replace', value: 'Rewritten Title' },
];

const DEFAULT_HTML = `<h1>Hello</h1>\n<p>Sample <strong>content</strong>.</p>\n<script>alert("xss")</script>`;

type HelpTab = 'selectors' | 'actions' | 'payloads';

const HELP_TABS: ReadonlyArray<{ id: HelpTab; label: string }> = [
  { id: 'selectors', label: 'Selectors' },
  { id: 'actions', label: 'Actions' },
  { id: 'payloads', label: 'Sample payloads' },
];

const SAMPLE_PAYLOAD = `[
  { "selector": "script", "action": "remove" },
  { "selector": "img", "action": "replace", "value": "[image removed]" }
]`;

const serialize = (rules: Rule[]) => JSON.stringify(rules, null, 2);

const applyRules = (html: string, rules: Rule[]): string => {
  const doc = new DOMParser().parseFromString(html, 'text/html');
  for (const r of rules) {
    const els = Array.from(doc.querySelectorAll(r.selector));
    if (r.action === 'remove') {
      els.forEach((el) => el.remove());
    } else if (r.action === 'replace') {
      els.forEach((el) => {
        el.textContent = r.value || '';
      });
    }
  }
  return doc.body.innerHTML;
};

const focusRingClasses =
  'focus-visible:outline-none focus-visible:ring-2 focus-visible:ring-[color:var(--color-focus-ring)] focus-visible:ring-offset-2 focus-visible:ring-offset-[color:var(--kali-bg-solid)]';

const HtmlRewriterApp: React.FC = () => {
  const [ruleText, setRuleText] = useState(serialize(DEFAULT_RULES));
  const [html, setHtml] = useState(DEFAULT_HTML);
  const [error, setError] = useState<string | null>(null);
  const [showHelp, setShowHelp] = useState(false);
  const [activeHelpTab, setActiveHelpTab] = useState<HelpTab>('selectors');
  const modalTitleId = useId();
  const modalDescriptionId = useId();

  const quickStartOutput = useMemo(() => {
    if (typeof window === 'undefined') {
      return '';
    }
    return applyRules(DEFAULT_HTML, DEFAULT_RULES);
  }, []);

  const { rewritten, diff } = useMemo(() => {
    try {
      const rules = JSON.parse(ruleText) as Rule[];
      setError(null);
      const rewritten = applyRules(html, rules);
      const diff = diffLines(html, rewritten);
      return { rewritten, diff };
    } catch (e: any) {
      setError(e.message);
      return { rewritten: html, diff: diffLines(html, html) };
    }
  }, [ruleText, html]);

  return (
<<<<<<< HEAD
    <div className="h-full w-full overflow-auto bg-[var(--kali-bg)] p-6 text-[var(--kali-text)] space-y-6">
=======
    <div className="h-full w-full overflow-auto bg-[color:var(--kali-panel)] p-6 text-white space-y-6">
>>>>>>> b87adb53
      <div className="flex flex-col gap-4 md:flex-row md:items-start md:justify-between">
        <div className="space-y-2">
          <h1 className="text-3xl font-semibold">HTML Rewriter</h1>
          <p className="text-sm text-[color:color-mix(in_srgb,var(--kali-terminal-text)_70%,transparent)] max-w-3xl">
            Transform markup with CSS selectors and simple rule actions. Edit the rule JSON and
            watch the rewritten output update instantly.
          </p>
        </div>
        <button
          type="button"
<<<<<<< HEAD
          className={`ml-auto inline-flex h-10 w-10 items-center justify-center rounded-full border border-[color:var(--kali-border)] bg-[color:var(--kali-panel)] text-xl text-[color:var(--color-ubt-blue)] transition hover:bg-[color:color-mix(in_srgb,_var(--kali-panel)_88%,_var(--color-ubt-blue)_12%)] focus-visible:border-[color:var(--color-focus-ring)] ${focusRingClasses}`}
=======
          className="ml-auto inline-flex h-10 w-10 items-center justify-center rounded-full border border-[color:var(--kali-panel-border)] bg-[color:color-mix(in_srgb,var(--kali-panel)_86%,rgba(15,148,210,0.18))] text-xl text-blue-300 transition hover:bg-[color:color-mix(in_srgb,var(--kali-panel)_78%,rgba(15,148,210,0.24))] focus:outline-none focus:ring-2 focus:ring-blue-500"
>>>>>>> b87adb53
          aria-label="Open rewrite help"
          title="Open rewrite help"
          onClick={() => {
            setActiveHelpTab('selectors');
            setShowHelp(true);
          }}
        >
          <span aria-hidden="true">❓</span>
        </button>
      </div>
<<<<<<< HEAD
      <section className="space-y-4 rounded-lg border border-[color:var(--kali-border)] bg-[color:var(--kali-panel)] p-6 shadow-lg">
        <h2 className="text-lg font-semibold text-[color:var(--kali-text)]">Quick start</h2>
        <p className="text-sm text-gray-300 max-w-3xl">
=======
      <section className="space-y-4 rounded-lg border border-[color:var(--kali-panel-border)] bg-[color:color-mix(in_srgb,var(--kali-panel)_94%,rgba(15,148,210,0.08))] p-6 text-[color:var(--kali-terminal-text)] shadow-kali-panel">
        <h2 className="text-lg font-semibold text-[color:var(--kali-terminal-text)]">Quick start</h2>
        <p className="text-sm text-[color:color-mix(in_srgb,var(--kali-terminal-text)_68%,transparent)] max-w-3xl">
>>>>>>> b87adb53
          Try the default rules below to remove inline scripts and overwrite headings before
          experimenting with your own selectors.
        </p>
        <div className="grid gap-6 md:grid-cols-3">
          <div>
<<<<<<< HEAD
            <h3 className="text-sm font-semibold text-gray-200">Rules</h3>
            <pre
              tabIndex={0}
              className={`mt-2 whitespace-pre-wrap rounded-md border border-[color:var(--kali-border)] bg-[color:var(--kali-panel-highlight)] p-3 text-xs text-[color:var(--kali-text)] shadow-inner ${focusRingClasses}`}
            >
              {serialize(DEFAULT_RULES)}
            </pre>
          </div>
          <div>
            <h3 className="text-sm font-semibold text-gray-200">Original HTML</h3>
            <pre
              tabIndex={0}
              className={`mt-2 whitespace-pre-wrap rounded-md border border-[color:var(--kali-border)] bg-[color:var(--kali-panel-highlight)] p-3 text-xs text-[color:var(--kali-text)] shadow-inner ${focusRingClasses}`}
            >
              {DEFAULT_HTML}
            </pre>
          </div>
          <div>
            <h3 className="text-sm font-semibold text-gray-200">Rewritten HTML</h3>
            <pre
              tabIndex={0}
              className={`mt-2 whitespace-pre-wrap rounded-md border border-[color:var(--kali-border)] bg-[color:var(--kali-panel-highlight)] p-3 text-xs text-[color:var(--kali-text)] shadow-inner ${focusRingClasses}`}
            >
              {quickStartOutput}
            </pre>
=======
            <h3 className="text-sm font-semibold text-[color:var(--kali-terminal-text)]">Rules</h3>
            <pre className="mt-2 whitespace-pre-wrap rounded-md border border-[color:var(--kali-panel-border)] bg-[color:color-mix(in_srgb,var(--kali-panel)_90%,rgba(9,15,23,0.35))] p-3 text-xs text-[color:var(--kali-terminal-text)] shadow-inner">{serialize(DEFAULT_RULES)}</pre>
          </div>
          <div>
            <h3 className="text-sm font-semibold text-[color:var(--kali-terminal-text)]">Original HTML</h3>
            <pre className="mt-2 whitespace-pre-wrap rounded-md border border-[color:var(--kali-panel-border)] bg-[color:color-mix(in_srgb,var(--kali-panel)_90%,rgba(9,15,23,0.35))] p-3 text-xs text-[color:var(--kali-terminal-text)] shadow-inner">{DEFAULT_HTML}</pre>
          </div>
          <div>
            <h3 className="text-sm font-semibold text-[color:var(--kali-terminal-text)]">Rewritten HTML</h3>
            <pre className="mt-2 whitespace-pre-wrap rounded-md border border-[color:var(--kali-panel-border)] bg-[color:color-mix(in_srgb,var(--kali-panel)_90%,rgba(9,15,23,0.35))] p-3 text-xs text-[color:var(--kali-terminal-text)] shadow-inner">{quickStartOutput}</pre>
>>>>>>> b87adb53
          </div>
        </div>
      </section>
      <section className="space-y-3">
<<<<<<< HEAD
        <details className="rounded-lg border border-[color:var(--kali-border)] bg-[color:color-mix(in_srgb,_var(--kali-panel)_92%,_transparent)] p-4 shadow">
          <summary className="cursor-pointer text-sm font-semibold text-gray-100">
=======
        <details className="rounded-lg border border-[color:var(--kali-panel-border)] bg-[color:color-mix(in_srgb,var(--kali-panel)_88%,transparent)] p-4 text-[color:var(--kali-terminal-text)] shadow">
          <summary className="cursor-pointer text-sm font-semibold text-[color:var(--kali-terminal-text)]">
>>>>>>> b87adb53
            Remove elements
          </summary>
          <div className="mt-2 space-y-2 text-sm text-[color:color-mix(in_srgb,var(--kali-terminal-text)_72%,transparent)]">
            <p>
<<<<<<< HEAD
              Use the <code className="rounded bg-[color:var(--kali-panel-highlight)] px-1 py-0.5 text-[color:var(--kali-text)]">remove</code> action to strip matching nodes
              from the document entirely.
            </p>
            <pre
              tabIndex={0}
              className={`whitespace-pre-wrap rounded-md border border-[color:var(--kali-border)] bg-[color:var(--kali-panel-highlight)] p-3 text-xs text-[color:var(--kali-text)] shadow-inner ${focusRingClasses}`}
            >
              {`{
=======
              Use the <code className="rounded bg-[color:color-mix(in_srgb,var(--kali-panel)_92%,rgba(9,15,23,0.45))] px-1 py-0.5 text-[color:var(--kali-terminal-text)]">remove</code> action to strip matching nodes
              from the document entirely.
            </p>
            <pre className="whitespace-pre-wrap rounded-md border border-[color:var(--kali-panel-border)] bg-[color:color-mix(in_srgb,var(--kali-panel)_90%,rgba(9,15,23,0.35))] p-3 text-xs text-[color:var(--kali-terminal-text)] shadow-inner">{`{
>>>>>>> b87adb53
  "selector": "script",
  "action": "remove"
}`}
            </pre>
          </div>
        </details>
<<<<<<< HEAD
        <details className="rounded-lg border border-[color:var(--kali-border)] bg-[color:color-mix(in_srgb,_var(--kali-panel)_92%,_transparent)] p-4 shadow">
          <summary className="cursor-pointer text-sm font-semibold text-gray-100">
=======
        <details className="rounded-lg border border-[color:var(--kali-panel-border)] bg-[color:color-mix(in_srgb,var(--kali-panel)_88%,transparent)] p-4 text-[color:var(--kali-terminal-text)] shadow">
          <summary className="cursor-pointer text-sm font-semibold text-[color:var(--kali-terminal-text)]">
>>>>>>> b87adb53
            Replace text content
          </summary>
          <div className="mt-2 space-y-2 text-sm text-[color:color-mix(in_srgb,var(--kali-terminal-text)_72%,transparent)]">
            <p>
<<<<<<< HEAD
              Swap the text content of the selected elements by providing a <code className="rounded bg-[color:var(--kali-panel-highlight)] px-1 py-0.5 text-[color:var(--kali-text)]">value</code>
              alongside the <code className="rounded bg-[color:var(--kali-panel-highlight)] px-1 py-0.5 text-[color:var(--kali-text)]">replace</code> action.
            </p>
            <pre
              tabIndex={0}
              className={`whitespace-pre-wrap rounded-md border border-[color:var(--kali-border)] bg-[color:var(--kali-panel-highlight)] p-3 text-xs text-[color:var(--kali-text)] shadow-inner ${focusRingClasses}`}
            >
              {`{
=======
              Swap the text content of the selected elements by providing a <code className="rounded bg-[color:color-mix(in_srgb,var(--kali-panel)_92%,rgba(9,15,23,0.45))] px-1 py-0.5 text-[color:var(--kali-terminal-text)]">value</code>
              alongside the <code className="rounded bg-[color:color-mix(in_srgb,var(--kali-panel)_92%,rgba(9,15,23,0.45))] px-1 py-0.5 text-[color:var(--kali-terminal-text)]">replace</code> action.
            </p>
            <pre className="whitespace-pre-wrap rounded-md border border-[color:var(--kali-panel-border)] bg-[color:color-mix(in_srgb,var(--kali-panel)_90%,rgba(9,15,23,0.35))] p-3 text-xs text-[color:var(--kali-terminal-text)] shadow-inner">{`{
>>>>>>> b87adb53
  "selector": "h1",
  "action": "replace",
  "value": "Rewritten Title"
}`}
            </pre>
          </div>
        </details>
      </section>
      <div className="grid gap-6 md:grid-cols-2">
<<<<<<< HEAD
        <div className="flex flex-col rounded-lg border border-[color:var(--kali-border)] bg-[color:color-mix(in_srgb,_var(--kali-panel)_92%,_transparent)] p-4 shadow-lg">
            <label className="mb-2 text-sm font-semibold text-gray-200" htmlFor="html-rewriter-rules">
=======
          <div className="flex flex-col rounded-lg border border-[color:var(--kali-panel-border)] bg-[color:color-mix(in_srgb,var(--kali-panel)_90%,rgba(15,148,210,0.06))] p-4 text-[color:var(--kali-terminal-text)] shadow-kali-panel">
            <label className="mb-2 text-sm font-semibold text-[color:var(--kali-terminal-text)]" htmlFor="html-rewriter-rules">
>>>>>>> b87adb53
              Rewrite Rules (JSON)
            </label>
            <textarea
              id="html-rewriter-rules"
<<<<<<< HEAD
              className={`flex-1 resize-y rounded-md border border-[color:var(--kali-border)] bg-[color:var(--kali-panel-highlight)] p-3 font-mono text-sm text-[color:var(--kali-text)] shadow-inner focus-visible:border-[color:var(--color-focus-ring)] ${focusRingClasses}`}
=======
              className="flex-1 resize-y rounded-md border border-[color:var(--kali-panel-border)] bg-[color:color-mix(in_srgb,var(--kali-panel)_92%,rgba(9,15,23,0.4))] p-3 font-mono text-sm text-[color:var(--kali-terminal-text)] shadow-inner focus:border-blue-500 focus:outline-none focus:ring-2 focus:ring-blue-500"
>>>>>>> b87adb53
              value={ruleText}
              onChange={(e) => setRuleText(e.target.value)}
              aria-label="Rewrite rules in JSON"
            />
<<<<<<< HEAD
            {error && <p className="mt-2 text-sm text-red-400">{error}</p>}
        </div>
        <div className="flex flex-col rounded-lg border border-[color:var(--kali-border)] bg-[color:color-mix(in_srgb,_var(--kali-panel)_92%,_transparent)] p-4 shadow-lg">
            <label className="mb-2 text-sm font-semibold text-gray-200" htmlFor="html-rewriter-sample">
=======
            {error && <p className="mt-2 text-sm text-kali-severity-high">{error}</p>}
          </div>
          <div className="flex flex-col rounded-lg border border-[color:var(--kali-panel-border)] bg-[color:color-mix(in_srgb,var(--kali-panel)_90%,rgba(15,148,210,0.06))] p-4 text-[color:var(--kali-terminal-text)] shadow-kali-panel">
            <label className="mb-2 text-sm font-semibold text-[color:var(--kali-terminal-text)]" htmlFor="html-rewriter-sample">
>>>>>>> b87adb53
              Sample HTML
            </label>
            <textarea
              id="html-rewriter-sample"
<<<<<<< HEAD
              className={`flex-1 resize-y rounded-md border border-[color:var(--kali-border)] bg-[color:var(--kali-panel-highlight)] p-3 font-mono text-sm text-[color:var(--kali-text)] shadow-inner focus-visible:border-[color:var(--color-focus-ring)] ${focusRingClasses}`}
=======
              className="flex-1 resize-y rounded-md border border-[color:var(--kali-panel-border)] bg-[color:color-mix(in_srgb,var(--kali-panel)_92%,rgba(9,15,23,0.4))] p-3 font-mono text-sm text-[color:var(--kali-terminal-text)] shadow-inner focus:border-blue-500 focus:outline-none focus:ring-2 focus:ring-blue-500"
>>>>>>> b87adb53
              value={html}
              onChange={(e) => setHtml(e.target.value)}
              aria-label="Sample HTML"
            />
        </div>
      </div>
<<<<<<< HEAD
      <div className="space-y-3 rounded-lg border border-[color:var(--kali-border)] bg-[color:color-mix(in_srgb,_var(--kali-panel)_92%,_transparent)] p-4 shadow-lg">
        <h2 className="text-lg font-semibold text-gray-100">Diff</h2>
        <pre
          tabIndex={0}
          className={`whitespace-pre-wrap rounded-md border border-[color:var(--kali-border)] bg-[color:var(--kali-panel-highlight)] p-3 text-sm leading-relaxed text-[color:var(--kali-text)] shadow-inner overflow-auto ${focusRingClasses}`}
        >
=======
      <div className="space-y-3 rounded-lg border border-[color:var(--kali-panel-border)] bg-[color:color-mix(in_srgb,var(--kali-panel)_92%,rgba(15,148,210,0.06))] p-4 text-[color:var(--kali-terminal-text)] shadow-kali-panel">
        <h2 className="text-lg font-semibold text-[color:var(--kali-terminal-text)]">Diff</h2>
        <pre className="whitespace-pre-wrap rounded-md border border-[color:var(--kali-panel-border)] bg-[color:color-mix(in_srgb,var(--kali-panel)_90%,rgba(9,15,23,0.35))] p-3 text-sm leading-relaxed text-[color:var(--kali-terminal-text)] shadow-inner overflow-auto">
>>>>>>> b87adb53
          {diff.map((part: Change, i: number) => (
            <span
              key={i}
              className={
                part.added
                  ? 'rounded-sm bg-kali-severity-low/20 px-1 text-kali-severity-low'
                  : part.removed
                  ? 'rounded-sm bg-kali-severity-high/15 px-1 text-kali-severity-high line-through'
                  : 'text-[color:color-mix(in_srgb,var(--kali-terminal-text)_80%,transparent)]'
              }
            >
              {part.value}
            </span>
          ))}
        </pre>
      </div>
<<<<<<< HEAD
      <div className="space-y-3 rounded-lg border border-[color:var(--kali-border)] bg-[color:color-mix(in_srgb,_var(--kali-panel)_92%,_transparent)] p-4 shadow-lg">
        <h2 className="text-lg font-semibold text-gray-100">Rewritten HTML</h2>
        <pre
          tabIndex={0}
          className={`whitespace-pre-wrap rounded-md border border-[color:var(--kali-border)] bg-[color:var(--kali-panel-highlight)] p-3 text-sm text-[color:var(--kali-text)] shadow-inner overflow-auto ${focusRingClasses}`}
        >
          {rewritten}
        </pre>
      </div>
      {showHelp && (
        <div
          className="fixed inset-0 z-50 flex items-center justify-center bg-[rgba(9,15,23,0.88)] p-4"
=======
      <div className="space-y-3 rounded-lg border border-[color:var(--kali-panel-border)] bg-[color:color-mix(in_srgb,var(--kali-panel)_92%,rgba(15,148,210,0.06))] p-4 text-[color:var(--kali-terminal-text)] shadow-kali-panel">
        <h2 className="text-lg font-semibold text-[color:var(--kali-terminal-text)]">Rewritten HTML</h2>
        <pre className="whitespace-pre-wrap rounded-md border border-[color:var(--kali-panel-border)] bg-[color:color-mix(in_srgb,var(--kali-panel)_90%,rgba(9,15,23,0.35))] p-3 text-sm text-[color:var(--kali-terminal-text)] shadow-inner overflow-auto">{rewritten}</pre>
      </div>
      {showHelp && (
        <div
          className="fixed inset-0 z-50 flex items-center justify-center bg-[color:color-mix(in_srgb,var(--kali-panel)_82%,rgba(4,10,16,0.55))] p-4"
>>>>>>> b87adb53
          role="presentation"
          onClick={() => setShowHelp(false)}
        >
          <div
            role="dialog"
            aria-modal="true"
            aria-labelledby={modalTitleId}
            aria-describedby={modalDescriptionId}
<<<<<<< HEAD
            className="relative w-full max-w-2xl space-y-4 rounded border border-[color:var(--kali-border)] bg-[color:var(--kali-panel)] p-6 text-left text-[color:var(--kali-text)] shadow-xl"
=======
            className="relative w-full max-w-2xl space-y-4 rounded border border-[color:var(--kali-panel-border)] bg-[color:color-mix(in_srgb,var(--kali-panel)_95%,transparent)] p-6 text-left text-[color:var(--kali-terminal-text)] shadow-kali-panel"
>>>>>>> b87adb53
            onClick={(event) => event.stopPropagation()}
          >
            <div className="flex items-start justify-between gap-4">
              <div>
                <h2 id={modalTitleId} className="text-xl font-semibold text-[color:var(--kali-terminal-text)]">
                  HTML Rewriter help
                </h2>
                <p id={modalDescriptionId} className="text-sm text-[color:color-mix(in_srgb,var(--kali-terminal-text)_70%,transparent)]">
                  Learn which selectors and actions are supported, plus copy a ready-to-use rule set.
                </p>
              </div>
              <button
                type="button"
                aria-label="Close help"
<<<<<<< HEAD
                className={`inline-flex h-8 w-8 items-center justify-center rounded-full border border-[color:var(--kali-border)] bg-[color:var(--kali-panel)] text-lg text-[color:var(--kali-text)] transition hover:bg-[color:color-mix(in_srgb,_var(--kali-panel)_85%,_var(--color-ubt-blue)_15%)] focus-visible:border-[color:var(--color-focus-ring)] ${focusRingClasses}`}
=======
                className="inline-flex h-8 w-8 items-center justify-center rounded-full border border-[color:var(--kali-panel-border)] bg-[color:color-mix(in_srgb,var(--kali-panel)_84%,rgba(15,148,210,0.18))] text-lg text-[color:var(--kali-terminal-text)] transition hover:bg-[color:color-mix(in_srgb,var(--kali-panel)_78%,rgba(15,148,210,0.24))] focus:outline-none focus:ring-2 focus:ring-blue-500"
>>>>>>> b87adb53
                onClick={() => setShowHelp(false)}
              >
                <span aria-hidden="true">✕</span>
              </button>
            </div>
            <div role="tablist" aria-label="Help topics" className="flex flex-wrap gap-2">
              {HELP_TABS.map((tab) => {
                const tabButtonId = `html-rewriter-help-tab-${tab.id}`;
                const tabPanelId = `html-rewriter-help-panel-${tab.id}`;
                const isActive = activeHelpTab === tab.id;
                return (
                  <button
                    key={tab.id}
                    id={tabButtonId}
                    role="tab"
                    aria-controls={tabPanelId}
                    aria-selected={isActive}
                    tabIndex={isActive ? 0 : -1}
<<<<<<< HEAD
                    className={`rounded border px-4 py-2 text-sm transition focus-visible:border-[color:var(--color-focus-ring)] ${focusRingClasses} ${
                      isActive
                        ? 'border-[color:color-mix(in_srgb,_var(--color-ubt-blue)_55%,_var(--kali-border)_45%)] bg-[color:color-mix(in_srgb,_var(--color-ubt-blue)_28%,_var(--kali-panel)_72%)] text-[color:var(--kali-text)] shadow-[0_0_0_1px_color-mix(in_srgb,_var(--color-ubt-blue)_45%,_transparent)]'
                        : 'border-[color:var(--kali-border)] bg-[color:color-mix(in_srgb,_var(--kali-panel)_94%,_transparent)] text-gray-200 hover:border-[color:color-mix(in_srgb,_var(--color-ubt-blue)_35%,_var(--kali-border)_65%)] hover:bg-[color:color-mix(in_srgb,_var(--kali-panel)_88%,_var(--color-ubt-blue)_12%)]'
=======
                    className={`rounded px-4 py-2 text-sm transition focus:outline-none focus:ring-2 focus:ring-blue-500 ${
                      isActive
                        ? 'bg-blue-600 text-white'
                        : 'bg-[color:color-mix(in_srgb,var(--kali-panel)_82%,rgba(15,148,210,0.16))] text-[color:var(--kali-terminal-text)] hover:bg-[color:color-mix(in_srgb,var(--kali-panel)_78%,rgba(15,148,210,0.24))]'
>>>>>>> b87adb53
                    }`}
                    onClick={() => setActiveHelpTab(tab.id)}
                    type="button"
                  >
                    {tab.label}
                  </button>
                );
              })}
            </div>
<<<<<<< HEAD
            <div className="rounded-lg border border-[color:var(--kali-border)] bg-[color:color-mix(in_srgb,_var(--kali-panel)_92%,_transparent)] p-4 shadow-inner" role="tabpanel" id={`html-rewriter-help-panel-${activeHelpTab}`}
=======
            <div className="rounded-lg border border-[color:var(--kali-panel-border)] bg-[color:color-mix(in_srgb,var(--kali-panel)_90%,rgba(15,148,210,0.08))] p-4 text-[color:var(--kali-terminal-text)] shadow-inner" role="tabpanel" id={`html-rewriter-help-panel-${activeHelpTab}`}
>>>>>>> b87adb53
              aria-labelledby={`html-rewriter-help-tab-${activeHelpTab}`}>
              {activeHelpTab === 'selectors' && (
                <div className="space-y-2 text-sm text-[color:color-mix(in_srgb,var(--kali-terminal-text)_72%,transparent)]">
                  <p>
                    Target elements with any valid CSS selector. Combine class, id, or attribute selectors
                    to focus the rewrite.
                  </p>
                  <ul className="list-disc space-y-1 pl-5">
<<<<<<< HEAD
                    <li><code className="rounded bg-[color:var(--kali-panel-highlight)] px-1 py-0.5 text-[color:var(--kali-text)]">p</code> selects every paragraph element.</li>
                    <li>
                      <code className="rounded bg-[color:var(--kali-panel-highlight)] px-1 py-0.5 text-[color:var(--kali-text)]">main {'>'} h2</code> scopes to headings in the main area.
                    </li>
                    <li>
                      <code className="rounded bg-[color:var(--kali-panel-highlight)] px-1 py-0.5 text-[color:var(--kali-text)]">[data-track=&quot;outbound&quot;]</code> matches links tagged for tracking.
=======
                    <li><code className="rounded bg-[color:color-mix(in_srgb,var(--kali-panel)_92%,rgba(9,15,23,0.45))] px-1 py-0.5 text-[color:var(--kali-terminal-text)]">p</code> selects every paragraph element.</li>
                    <li>
                      <code className="rounded bg-[color:color-mix(in_srgb,var(--kali-panel)_92%,rgba(9,15,23,0.45))] px-1 py-0.5 text-[color:var(--kali-terminal-text)]">main {'>'} h2</code> scopes to headings in the main area.
                    </li>
                    <li>
                      <code className="rounded bg-[color:color-mix(in_srgb,var(--kali-panel)_92%,rgba(9,15,23,0.45))] px-1 py-0.5 text-[color:var(--kali-terminal-text)]">[data-track=&quot;outbound&quot;]</code> matches links tagged for tracking.
>>>>>>> b87adb53
                    </li>
                  </ul>
                </div>
              )}
              {activeHelpTab === 'actions' && (
                <div className="space-y-3 text-sm text-[color:color-mix(in_srgb,var(--kali-terminal-text)_72%,transparent)]">
                  <div>
<<<<<<< HEAD
                    <h3 className="text-base font-semibold text-[color:var(--kali-text)]">remove</h3>
                    <p>Delete the matched node entirely. Useful for scripts, ads, or injected banners.</p>
                  </div>
                  <div>
                    <h3 className="text-base font-semibold text-[color:var(--kali-text)]">replace</h3>
                    <p>
                      Swap the text content of the target. Provide a <code className="rounded bg-[color:var(--kali-panel-highlight)] px-1 py-0.5 text-[color:var(--kali-text)]">value</code> string
=======
                    <h3 className="text-base font-semibold text-[color:var(--kali-terminal-text)]">remove</h3>
                    <p>Delete the matched node entirely. Useful for scripts, ads, or injected banners.</p>
                  </div>
                  <div>
                    <h3 className="text-base font-semibold text-[color:var(--kali-terminal-text)]">replace</h3>
                    <p>
                      Swap the text content of the target. Provide a <code className="rounded bg-[color:color-mix(in_srgb,var(--kali-panel)_92%,rgba(9,15,23,0.45))] px-1 py-0.5 text-[color:var(--kali-terminal-text)]">value</code> string
>>>>>>> b87adb53
                      to use as the replacement.
                    </p>
                  </div>
                </div>
              )}
              {activeHelpTab === 'payloads' && (
                <div className="space-y-3 text-sm text-[color:color-mix(in_srgb,var(--kali-terminal-text)_72%,transparent)]">
                  <p>Copy these starter rules to clean risky markup and annotate media placeholders.</p>
<<<<<<< HEAD
                  <pre
                    tabIndex={0}
                    className={`whitespace-pre-wrap rounded-md border border-[color:var(--kali-border)] bg-[color:var(--kali-panel-highlight)] p-3 text-xs text-[color:var(--kali-text)] shadow-inner ${focusRingClasses}`}
                  >
                    {SAMPLE_PAYLOAD}
                  </pre>
=======
                  <pre className="whitespace-pre-wrap rounded-md border border-[color:var(--kali-panel-border)] bg-[color:color-mix(in_srgb,var(--kali-panel)_90%,rgba(9,15,23,0.35))] p-3 text-xs text-[color:var(--kali-terminal-text)] shadow-inner">{SAMPLE_PAYLOAD}</pre>
>>>>>>> b87adb53
                  <p>
                    Paste the JSON into the rule editor and adjust selectors or values to match your source HTML.
                  </p>
                </div>
              )}
            </div>
          </div>
        </div>
      )}
    </div>
  );
};

export default HtmlRewriterApp;<|MERGE_RESOLUTION|>--- conflicted
+++ resolved
@@ -79,11 +79,7 @@
   }, [ruleText, html]);
 
   return (
-<<<<<<< HEAD
     <div className="h-full w-full overflow-auto bg-[var(--kali-bg)] p-6 text-[var(--kali-text)] space-y-6">
-=======
-    <div className="h-full w-full overflow-auto bg-[color:var(--kali-panel)] p-6 text-white space-y-6">
->>>>>>> b87adb53
       <div className="flex flex-col gap-4 md:flex-row md:items-start md:justify-between">
         <div className="space-y-2">
           <h1 className="text-3xl font-semibold">HTML Rewriter</h1>
@@ -94,11 +90,7 @@
         </div>
         <button
           type="button"
-<<<<<<< HEAD
           className={`ml-auto inline-flex h-10 w-10 items-center justify-center rounded-full border border-[color:var(--kali-border)] bg-[color:var(--kali-panel)] text-xl text-[color:var(--color-ubt-blue)] transition hover:bg-[color:color-mix(in_srgb,_var(--kali-panel)_88%,_var(--color-ubt-blue)_12%)] focus-visible:border-[color:var(--color-focus-ring)] ${focusRingClasses}`}
-=======
-          className="ml-auto inline-flex h-10 w-10 items-center justify-center rounded-full border border-[color:var(--kali-panel-border)] bg-[color:color-mix(in_srgb,var(--kali-panel)_86%,rgba(15,148,210,0.18))] text-xl text-blue-300 transition hover:bg-[color:color-mix(in_srgb,var(--kali-panel)_78%,rgba(15,148,210,0.24))] focus:outline-none focus:ring-2 focus:ring-blue-500"
->>>>>>> b87adb53
           aria-label="Open rewrite help"
           title="Open rewrite help"
           onClick={() => {
@@ -109,21 +101,14 @@
           <span aria-hidden="true">❓</span>
         </button>
       </div>
-<<<<<<< HEAD
       <section className="space-y-4 rounded-lg border border-[color:var(--kali-border)] bg-[color:var(--kali-panel)] p-6 shadow-lg">
         <h2 className="text-lg font-semibold text-[color:var(--kali-text)]">Quick start</h2>
         <p className="text-sm text-gray-300 max-w-3xl">
-=======
-      <section className="space-y-4 rounded-lg border border-[color:var(--kali-panel-border)] bg-[color:color-mix(in_srgb,var(--kali-panel)_94%,rgba(15,148,210,0.08))] p-6 text-[color:var(--kali-terminal-text)] shadow-kali-panel">
-        <h2 className="text-lg font-semibold text-[color:var(--kali-terminal-text)]">Quick start</h2>
-        <p className="text-sm text-[color:color-mix(in_srgb,var(--kali-terminal-text)_68%,transparent)] max-w-3xl">
->>>>>>> b87adb53
           Try the default rules below to remove inline scripts and overwrite headings before
           experimenting with your own selectors.
         </p>
         <div className="grid gap-6 md:grid-cols-3">
           <div>
-<<<<<<< HEAD
             <h3 className="text-sm font-semibold text-gray-200">Rules</h3>
             <pre
               tabIndex={0}
@@ -149,34 +134,16 @@
             >
               {quickStartOutput}
             </pre>
-=======
-            <h3 className="text-sm font-semibold text-[color:var(--kali-terminal-text)]">Rules</h3>
-            <pre className="mt-2 whitespace-pre-wrap rounded-md border border-[color:var(--kali-panel-border)] bg-[color:color-mix(in_srgb,var(--kali-panel)_90%,rgba(9,15,23,0.35))] p-3 text-xs text-[color:var(--kali-terminal-text)] shadow-inner">{serialize(DEFAULT_RULES)}</pre>
-          </div>
-          <div>
-            <h3 className="text-sm font-semibold text-[color:var(--kali-terminal-text)]">Original HTML</h3>
-            <pre className="mt-2 whitespace-pre-wrap rounded-md border border-[color:var(--kali-panel-border)] bg-[color:color-mix(in_srgb,var(--kali-panel)_90%,rgba(9,15,23,0.35))] p-3 text-xs text-[color:var(--kali-terminal-text)] shadow-inner">{DEFAULT_HTML}</pre>
-          </div>
-          <div>
-            <h3 className="text-sm font-semibold text-[color:var(--kali-terminal-text)]">Rewritten HTML</h3>
-            <pre className="mt-2 whitespace-pre-wrap rounded-md border border-[color:var(--kali-panel-border)] bg-[color:color-mix(in_srgb,var(--kali-panel)_90%,rgba(9,15,23,0.35))] p-3 text-xs text-[color:var(--kali-terminal-text)] shadow-inner">{quickStartOutput}</pre>
->>>>>>> b87adb53
           </div>
         </div>
       </section>
       <section className="space-y-3">
-<<<<<<< HEAD
         <details className="rounded-lg border border-[color:var(--kali-border)] bg-[color:color-mix(in_srgb,_var(--kali-panel)_92%,_transparent)] p-4 shadow">
           <summary className="cursor-pointer text-sm font-semibold text-gray-100">
-=======
-        <details className="rounded-lg border border-[color:var(--kali-panel-border)] bg-[color:color-mix(in_srgb,var(--kali-panel)_88%,transparent)] p-4 text-[color:var(--kali-terminal-text)] shadow">
-          <summary className="cursor-pointer text-sm font-semibold text-[color:var(--kali-terminal-text)]">
->>>>>>> b87adb53
             Remove elements
           </summary>
           <div className="mt-2 space-y-2 text-sm text-[color:color-mix(in_srgb,var(--kali-terminal-text)_72%,transparent)]">
             <p>
-<<<<<<< HEAD
               Use the <code className="rounded bg-[color:var(--kali-panel-highlight)] px-1 py-0.5 text-[color:var(--kali-text)]">remove</code> action to strip matching nodes
               from the document entirely.
             </p>
@@ -185,30 +152,18 @@
               className={`whitespace-pre-wrap rounded-md border border-[color:var(--kali-border)] bg-[color:var(--kali-panel-highlight)] p-3 text-xs text-[color:var(--kali-text)] shadow-inner ${focusRingClasses}`}
             >
               {`{
-=======
-              Use the <code className="rounded bg-[color:color-mix(in_srgb,var(--kali-panel)_92%,rgba(9,15,23,0.45))] px-1 py-0.5 text-[color:var(--kali-terminal-text)]">remove</code> action to strip matching nodes
-              from the document entirely.
-            </p>
-            <pre className="whitespace-pre-wrap rounded-md border border-[color:var(--kali-panel-border)] bg-[color:color-mix(in_srgb,var(--kali-panel)_90%,rgba(9,15,23,0.35))] p-3 text-xs text-[color:var(--kali-terminal-text)] shadow-inner">{`{
->>>>>>> b87adb53
   "selector": "script",
   "action": "remove"
 }`}
             </pre>
           </div>
         </details>
-<<<<<<< HEAD
         <details className="rounded-lg border border-[color:var(--kali-border)] bg-[color:color-mix(in_srgb,_var(--kali-panel)_92%,_transparent)] p-4 shadow">
           <summary className="cursor-pointer text-sm font-semibold text-gray-100">
-=======
-        <details className="rounded-lg border border-[color:var(--kali-panel-border)] bg-[color:color-mix(in_srgb,var(--kali-panel)_88%,transparent)] p-4 text-[color:var(--kali-terminal-text)] shadow">
-          <summary className="cursor-pointer text-sm font-semibold text-[color:var(--kali-terminal-text)]">
->>>>>>> b87adb53
             Replace text content
           </summary>
           <div className="mt-2 space-y-2 text-sm text-[color:color-mix(in_srgb,var(--kali-terminal-text)_72%,transparent)]">
             <p>
-<<<<<<< HEAD
               Swap the text content of the selected elements by providing a <code className="rounded bg-[color:var(--kali-panel-highlight)] px-1 py-0.5 text-[color:var(--kali-text)]">value</code>
               alongside the <code className="rounded bg-[color:var(--kali-panel-highlight)] px-1 py-0.5 text-[color:var(--kali-text)]">replace</code> action.
             </p>
@@ -217,12 +172,6 @@
               className={`whitespace-pre-wrap rounded-md border border-[color:var(--kali-border)] bg-[color:var(--kali-panel-highlight)] p-3 text-xs text-[color:var(--kali-text)] shadow-inner ${focusRingClasses}`}
             >
               {`{
-=======
-              Swap the text content of the selected elements by providing a <code className="rounded bg-[color:color-mix(in_srgb,var(--kali-panel)_92%,rgba(9,15,23,0.45))] px-1 py-0.5 text-[color:var(--kali-terminal-text)]">value</code>
-              alongside the <code className="rounded bg-[color:color-mix(in_srgb,var(--kali-panel)_92%,rgba(9,15,23,0.45))] px-1 py-0.5 text-[color:var(--kali-terminal-text)]">replace</code> action.
-            </p>
-            <pre className="whitespace-pre-wrap rounded-md border border-[color:var(--kali-panel-border)] bg-[color:color-mix(in_srgb,var(--kali-panel)_90%,rgba(9,15,23,0.35))] p-3 text-xs text-[color:var(--kali-terminal-text)] shadow-inner">{`{
->>>>>>> b87adb53
   "selector": "h1",
   "action": "replace",
   "value": "Rewritten Title"
@@ -232,64 +181,38 @@
         </details>
       </section>
       <div className="grid gap-6 md:grid-cols-2">
-<<<<<<< HEAD
         <div className="flex flex-col rounded-lg border border-[color:var(--kali-border)] bg-[color:color-mix(in_srgb,_var(--kali-panel)_92%,_transparent)] p-4 shadow-lg">
             <label className="mb-2 text-sm font-semibold text-gray-200" htmlFor="html-rewriter-rules">
-=======
-          <div className="flex flex-col rounded-lg border border-[color:var(--kali-panel-border)] bg-[color:color-mix(in_srgb,var(--kali-panel)_90%,rgba(15,148,210,0.06))] p-4 text-[color:var(--kali-terminal-text)] shadow-kali-panel">
-            <label className="mb-2 text-sm font-semibold text-[color:var(--kali-terminal-text)]" htmlFor="html-rewriter-rules">
->>>>>>> b87adb53
               Rewrite Rules (JSON)
             </label>
             <textarea
               id="html-rewriter-rules"
-<<<<<<< HEAD
               className={`flex-1 resize-y rounded-md border border-[color:var(--kali-border)] bg-[color:var(--kali-panel-highlight)] p-3 font-mono text-sm text-[color:var(--kali-text)] shadow-inner focus-visible:border-[color:var(--color-focus-ring)] ${focusRingClasses}`}
-=======
-              className="flex-1 resize-y rounded-md border border-[color:var(--kali-panel-border)] bg-[color:color-mix(in_srgb,var(--kali-panel)_92%,rgba(9,15,23,0.4))] p-3 font-mono text-sm text-[color:var(--kali-terminal-text)] shadow-inner focus:border-blue-500 focus:outline-none focus:ring-2 focus:ring-blue-500"
->>>>>>> b87adb53
               value={ruleText}
               onChange={(e) => setRuleText(e.target.value)}
               aria-label="Rewrite rules in JSON"
             />
-<<<<<<< HEAD
             {error && <p className="mt-2 text-sm text-red-400">{error}</p>}
         </div>
         <div className="flex flex-col rounded-lg border border-[color:var(--kali-border)] bg-[color:color-mix(in_srgb,_var(--kali-panel)_92%,_transparent)] p-4 shadow-lg">
             <label className="mb-2 text-sm font-semibold text-gray-200" htmlFor="html-rewriter-sample">
-=======
-            {error && <p className="mt-2 text-sm text-kali-severity-high">{error}</p>}
-          </div>
-          <div className="flex flex-col rounded-lg border border-[color:var(--kali-panel-border)] bg-[color:color-mix(in_srgb,var(--kali-panel)_90%,rgba(15,148,210,0.06))] p-4 text-[color:var(--kali-terminal-text)] shadow-kali-panel">
-            <label className="mb-2 text-sm font-semibold text-[color:var(--kali-terminal-text)]" htmlFor="html-rewriter-sample">
->>>>>>> b87adb53
               Sample HTML
             </label>
             <textarea
               id="html-rewriter-sample"
-<<<<<<< HEAD
               className={`flex-1 resize-y rounded-md border border-[color:var(--kali-border)] bg-[color:var(--kali-panel-highlight)] p-3 font-mono text-sm text-[color:var(--kali-text)] shadow-inner focus-visible:border-[color:var(--color-focus-ring)] ${focusRingClasses}`}
-=======
-              className="flex-1 resize-y rounded-md border border-[color:var(--kali-panel-border)] bg-[color:color-mix(in_srgb,var(--kali-panel)_92%,rgba(9,15,23,0.4))] p-3 font-mono text-sm text-[color:var(--kali-terminal-text)] shadow-inner focus:border-blue-500 focus:outline-none focus:ring-2 focus:ring-blue-500"
->>>>>>> b87adb53
               value={html}
               onChange={(e) => setHtml(e.target.value)}
               aria-label="Sample HTML"
             />
         </div>
       </div>
-<<<<<<< HEAD
       <div className="space-y-3 rounded-lg border border-[color:var(--kali-border)] bg-[color:color-mix(in_srgb,_var(--kali-panel)_92%,_transparent)] p-4 shadow-lg">
         <h2 className="text-lg font-semibold text-gray-100">Diff</h2>
         <pre
           tabIndex={0}
           className={`whitespace-pre-wrap rounded-md border border-[color:var(--kali-border)] bg-[color:var(--kali-panel-highlight)] p-3 text-sm leading-relaxed text-[color:var(--kali-text)] shadow-inner overflow-auto ${focusRingClasses}`}
         >
-=======
-      <div className="space-y-3 rounded-lg border border-[color:var(--kali-panel-border)] bg-[color:color-mix(in_srgb,var(--kali-panel)_92%,rgba(15,148,210,0.06))] p-4 text-[color:var(--kali-terminal-text)] shadow-kali-panel">
-        <h2 className="text-lg font-semibold text-[color:var(--kali-terminal-text)]">Diff</h2>
-        <pre className="whitespace-pre-wrap rounded-md border border-[color:var(--kali-panel-border)] bg-[color:color-mix(in_srgb,var(--kali-panel)_90%,rgba(9,15,23,0.35))] p-3 text-sm leading-relaxed text-[color:var(--kali-terminal-text)] shadow-inner overflow-auto">
->>>>>>> b87adb53
           {diff.map((part: Change, i: number) => (
             <span
               key={i}
@@ -306,7 +229,6 @@
           ))}
         </pre>
       </div>
-<<<<<<< HEAD
       <div className="space-y-3 rounded-lg border border-[color:var(--kali-border)] bg-[color:color-mix(in_srgb,_var(--kali-panel)_92%,_transparent)] p-4 shadow-lg">
         <h2 className="text-lg font-semibold text-gray-100">Rewritten HTML</h2>
         <pre
@@ -319,15 +241,6 @@
       {showHelp && (
         <div
           className="fixed inset-0 z-50 flex items-center justify-center bg-[rgba(9,15,23,0.88)] p-4"
-=======
-      <div className="space-y-3 rounded-lg border border-[color:var(--kali-panel-border)] bg-[color:color-mix(in_srgb,var(--kali-panel)_92%,rgba(15,148,210,0.06))] p-4 text-[color:var(--kali-terminal-text)] shadow-kali-panel">
-        <h2 className="text-lg font-semibold text-[color:var(--kali-terminal-text)]">Rewritten HTML</h2>
-        <pre className="whitespace-pre-wrap rounded-md border border-[color:var(--kali-panel-border)] bg-[color:color-mix(in_srgb,var(--kali-panel)_90%,rgba(9,15,23,0.35))] p-3 text-sm text-[color:var(--kali-terminal-text)] shadow-inner overflow-auto">{rewritten}</pre>
-      </div>
-      {showHelp && (
-        <div
-          className="fixed inset-0 z-50 flex items-center justify-center bg-[color:color-mix(in_srgb,var(--kali-panel)_82%,rgba(4,10,16,0.55))] p-4"
->>>>>>> b87adb53
           role="presentation"
           onClick={() => setShowHelp(false)}
         >
@@ -336,11 +249,7 @@
             aria-modal="true"
             aria-labelledby={modalTitleId}
             aria-describedby={modalDescriptionId}
-<<<<<<< HEAD
             className="relative w-full max-w-2xl space-y-4 rounded border border-[color:var(--kali-border)] bg-[color:var(--kali-panel)] p-6 text-left text-[color:var(--kali-text)] shadow-xl"
-=======
-            className="relative w-full max-w-2xl space-y-4 rounded border border-[color:var(--kali-panel-border)] bg-[color:color-mix(in_srgb,var(--kali-panel)_95%,transparent)] p-6 text-left text-[color:var(--kali-terminal-text)] shadow-kali-panel"
->>>>>>> b87adb53
             onClick={(event) => event.stopPropagation()}
           >
             <div className="flex items-start justify-between gap-4">
@@ -355,11 +264,7 @@
               <button
                 type="button"
                 aria-label="Close help"
-<<<<<<< HEAD
                 className={`inline-flex h-8 w-8 items-center justify-center rounded-full border border-[color:var(--kali-border)] bg-[color:var(--kali-panel)] text-lg text-[color:var(--kali-text)] transition hover:bg-[color:color-mix(in_srgb,_var(--kali-panel)_85%,_var(--color-ubt-blue)_15%)] focus-visible:border-[color:var(--color-focus-ring)] ${focusRingClasses}`}
-=======
-                className="inline-flex h-8 w-8 items-center justify-center rounded-full border border-[color:var(--kali-panel-border)] bg-[color:color-mix(in_srgb,var(--kali-panel)_84%,rgba(15,148,210,0.18))] text-lg text-[color:var(--kali-terminal-text)] transition hover:bg-[color:color-mix(in_srgb,var(--kali-panel)_78%,rgba(15,148,210,0.24))] focus:outline-none focus:ring-2 focus:ring-blue-500"
->>>>>>> b87adb53
                 onClick={() => setShowHelp(false)}
               >
                 <span aria-hidden="true">✕</span>
@@ -378,17 +283,10 @@
                     aria-controls={tabPanelId}
                     aria-selected={isActive}
                     tabIndex={isActive ? 0 : -1}
-<<<<<<< HEAD
                     className={`rounded border px-4 py-2 text-sm transition focus-visible:border-[color:var(--color-focus-ring)] ${focusRingClasses} ${
                       isActive
                         ? 'border-[color:color-mix(in_srgb,_var(--color-ubt-blue)_55%,_var(--kali-border)_45%)] bg-[color:color-mix(in_srgb,_var(--color-ubt-blue)_28%,_var(--kali-panel)_72%)] text-[color:var(--kali-text)] shadow-[0_0_0_1px_color-mix(in_srgb,_var(--color-ubt-blue)_45%,_transparent)]'
                         : 'border-[color:var(--kali-border)] bg-[color:color-mix(in_srgb,_var(--kali-panel)_94%,_transparent)] text-gray-200 hover:border-[color:color-mix(in_srgb,_var(--color-ubt-blue)_35%,_var(--kali-border)_65%)] hover:bg-[color:color-mix(in_srgb,_var(--kali-panel)_88%,_var(--color-ubt-blue)_12%)]'
-=======
-                    className={`rounded px-4 py-2 text-sm transition focus:outline-none focus:ring-2 focus:ring-blue-500 ${
-                      isActive
-                        ? 'bg-blue-600 text-white'
-                        : 'bg-[color:color-mix(in_srgb,var(--kali-panel)_82%,rgba(15,148,210,0.16))] text-[color:var(--kali-terminal-text)] hover:bg-[color:color-mix(in_srgb,var(--kali-panel)_78%,rgba(15,148,210,0.24))]'
->>>>>>> b87adb53
                     }`}
                     onClick={() => setActiveHelpTab(tab.id)}
                     type="button"
@@ -398,11 +296,7 @@
                 );
               })}
             </div>
-<<<<<<< HEAD
             <div className="rounded-lg border border-[color:var(--kali-border)] bg-[color:color-mix(in_srgb,_var(--kali-panel)_92%,_transparent)] p-4 shadow-inner" role="tabpanel" id={`html-rewriter-help-panel-${activeHelpTab}`}
-=======
-            <div className="rounded-lg border border-[color:var(--kali-panel-border)] bg-[color:color-mix(in_srgb,var(--kali-panel)_90%,rgba(15,148,210,0.08))] p-4 text-[color:var(--kali-terminal-text)] shadow-inner" role="tabpanel" id={`html-rewriter-help-panel-${activeHelpTab}`}
->>>>>>> b87adb53
               aria-labelledby={`html-rewriter-help-tab-${activeHelpTab}`}>
               {activeHelpTab === 'selectors' && (
                 <div className="space-y-2 text-sm text-[color:color-mix(in_srgb,var(--kali-terminal-text)_72%,transparent)]">
@@ -411,21 +305,12 @@
                     to focus the rewrite.
                   </p>
                   <ul className="list-disc space-y-1 pl-5">
-<<<<<<< HEAD
                     <li><code className="rounded bg-[color:var(--kali-panel-highlight)] px-1 py-0.5 text-[color:var(--kali-text)]">p</code> selects every paragraph element.</li>
                     <li>
                       <code className="rounded bg-[color:var(--kali-panel-highlight)] px-1 py-0.5 text-[color:var(--kali-text)]">main {'>'} h2</code> scopes to headings in the main area.
                     </li>
                     <li>
                       <code className="rounded bg-[color:var(--kali-panel-highlight)] px-1 py-0.5 text-[color:var(--kali-text)]">[data-track=&quot;outbound&quot;]</code> matches links tagged for tracking.
-=======
-                    <li><code className="rounded bg-[color:color-mix(in_srgb,var(--kali-panel)_92%,rgba(9,15,23,0.45))] px-1 py-0.5 text-[color:var(--kali-terminal-text)]">p</code> selects every paragraph element.</li>
-                    <li>
-                      <code className="rounded bg-[color:color-mix(in_srgb,var(--kali-panel)_92%,rgba(9,15,23,0.45))] px-1 py-0.5 text-[color:var(--kali-terminal-text)]">main {'>'} h2</code> scopes to headings in the main area.
-                    </li>
-                    <li>
-                      <code className="rounded bg-[color:color-mix(in_srgb,var(--kali-panel)_92%,rgba(9,15,23,0.45))] px-1 py-0.5 text-[color:var(--kali-terminal-text)]">[data-track=&quot;outbound&quot;]</code> matches links tagged for tracking.
->>>>>>> b87adb53
                     </li>
                   </ul>
                 </div>
@@ -433,7 +318,6 @@
               {activeHelpTab === 'actions' && (
                 <div className="space-y-3 text-sm text-[color:color-mix(in_srgb,var(--kali-terminal-text)_72%,transparent)]">
                   <div>
-<<<<<<< HEAD
                     <h3 className="text-base font-semibold text-[color:var(--kali-text)]">remove</h3>
                     <p>Delete the matched node entirely. Useful for scripts, ads, or injected banners.</p>
                   </div>
@@ -441,15 +325,6 @@
                     <h3 className="text-base font-semibold text-[color:var(--kali-text)]">replace</h3>
                     <p>
                       Swap the text content of the target. Provide a <code className="rounded bg-[color:var(--kali-panel-highlight)] px-1 py-0.5 text-[color:var(--kali-text)]">value</code> string
-=======
-                    <h3 className="text-base font-semibold text-[color:var(--kali-terminal-text)]">remove</h3>
-                    <p>Delete the matched node entirely. Useful for scripts, ads, or injected banners.</p>
-                  </div>
-                  <div>
-                    <h3 className="text-base font-semibold text-[color:var(--kali-terminal-text)]">replace</h3>
-                    <p>
-                      Swap the text content of the target. Provide a <code className="rounded bg-[color:color-mix(in_srgb,var(--kali-panel)_92%,rgba(9,15,23,0.45))] px-1 py-0.5 text-[color:var(--kali-terminal-text)]">value</code> string
->>>>>>> b87adb53
                       to use as the replacement.
                     </p>
                   </div>
@@ -458,16 +333,12 @@
               {activeHelpTab === 'payloads' && (
                 <div className="space-y-3 text-sm text-[color:color-mix(in_srgb,var(--kali-terminal-text)_72%,transparent)]">
                   <p>Copy these starter rules to clean risky markup and annotate media placeholders.</p>
-<<<<<<< HEAD
                   <pre
                     tabIndex={0}
                     className={`whitespace-pre-wrap rounded-md border border-[color:var(--kali-border)] bg-[color:var(--kali-panel-highlight)] p-3 text-xs text-[color:var(--kali-text)] shadow-inner ${focusRingClasses}`}
                   >
                     {SAMPLE_PAYLOAD}
                   </pre>
-=======
-                  <pre className="whitespace-pre-wrap rounded-md border border-[color:var(--kali-panel-border)] bg-[color:color-mix(in_srgb,var(--kali-panel)_90%,rgba(9,15,23,0.35))] p-3 text-xs text-[color:var(--kali-terminal-text)] shadow-inner">{SAMPLE_PAYLOAD}</pre>
->>>>>>> b87adb53
                   <p>
                     Paste the JSON into the rule editor and adjust selectors or values to match your source HTML.
                   </p>
