--- conflicted
+++ resolved
@@ -51,7 +51,6 @@
     if (!expression) return;
     onChange(expression);
     setRecent((prev) => [expression, ...prev.filter((f) => f !== expression)].slice(0, 5));
-<<<<<<< HEAD
   };
 
   const handlePresetSelect = (e: React.ChangeEvent<HTMLSelectElement>) => {
@@ -59,10 +58,7 @@
     if (expression) {
       handlePresetClick(expression);
     }
-=======
-    // reset dropdown to placeholder
-    e.target.value = '';
->>>>>>> ac7a9fb8
+
   };
 
   const handleSavePreset = () => {
