--- conflicted
+++ resolved
@@ -23,21 +23,14 @@
   );
 
   const total = artifacts.length;
-<<<<<<< HEAD
   const artifact = artifacts[index];
   const isFavorite = artifact ? favorites.includes(artifact.id) : false;
-=======
->>>>>>> 09ae7d28
+
 
   if (!artifact) {
     return null;
   }
-<<<<<<< HEAD
-=======
 
-
-  const isFavorite = favorites.includes(artifact.id);
->>>>>>> 09ae7d28
 
   const prev = () => setIndex((i) => (i === 0 ? total - 1 : i - 1));
   const next = () => setIndex((i) => (i === total - 1 ? 0 : i + 1));
