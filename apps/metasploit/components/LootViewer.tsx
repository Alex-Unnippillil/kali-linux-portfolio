--- conflicted
+++ resolved
@@ -24,20 +24,14 @@
 
   const total = artifacts.length;
   const artifact = artifacts[index];
-<<<<<<< HEAD
-=======
-  const isFavorite = artifact ? favorites.includes(artifact.id) : false;
 
->>>>>>> 839bf07d
 
   if (!artifact) {
     return null;
   }
 
-<<<<<<< HEAD
   const isFavorite = favorites.includes(artifact.id);
-=======
->>>>>>> 839bf07d
+
 
   const prev = () => setIndex((i) => (i === 0 ? total - 1 : i - 1));
   const next = () => setIndex((i) => (i === total - 1 ? 0 : i + 1));
