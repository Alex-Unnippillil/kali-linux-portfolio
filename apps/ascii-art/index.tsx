--- conflicted
+++ resolved
@@ -3,11 +3,8 @@
 import { isBrowser } from '@/utils/env';
 import { useState, useEffect, useRef, useCallback, ChangeEvent } from 'react';
 import figlet from 'figlet';
-<<<<<<< HEAD
 import type { FontName } from 'figlet';
-=======
-import type { Fonts } from 'figlet';
->>>>>>> cdfef324
+
 import Standard from 'figlet/importable-fonts/Standard.js';
 import Slant from 'figlet/importable-fonts/Slant.js';
 import Big from 'figlet/importable-fonts/Big.js';
@@ -75,11 +72,8 @@
   const [tab, setTab] = useState<'text' | 'image'>('text');
   const [text, setText] = useState('');
   const textAreaRef = useRef<HTMLTextAreaElement>(null);
-<<<<<<< HEAD
   const [font, setFont] = useState<FontName>('Standard');
-=======
-  const [font, setFont] = useState<Fonts>('Standard');
->>>>>>> cdfef324
+
   const [output, setOutput] = useState('');
   const [fgColor, setFgColor] = useState('#00ff00');
   const [bgColor, setBgColor] = useState('#000000');
@@ -102,11 +96,8 @@
     if (!router.isReady) return;
     const { t, f, b, c } = router.query;
     if (typeof t === 'string') setText(t);
-<<<<<<< HEAD
       if (typeof f === 'string' && fontList.includes(f as FontName)) setFont(f as FontName);
-=======
-      if (typeof f === 'string' && fontList.includes(f)) setFont(f as Fonts);
->>>>>>> cdfef324
+
     if (typeof b === 'string') {
       const br = parseFloat(b);
       if (!Number.isNaN(br) && br >= -1 && br <= 1) setBrightness(br);
@@ -275,11 +266,8 @@
           />
           <select
             value={font}
-<<<<<<< HEAD
             onChange={(e) => setFont(e.target.value as FontName)}
-=======
-            onChange={(e) => setFont(e.target.value as Fonts)}
->>>>>>> cdfef324
+
             className="px-2 py-1 text-black rounded"
           >
             {fontList.map((f) => (
