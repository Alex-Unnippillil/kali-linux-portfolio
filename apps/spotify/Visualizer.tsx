--- conflicted
+++ resolved
@@ -24,11 +24,9 @@
       ctx.clearRect(0, 0, canvas.width, canvas.height);
       const barWidth = canvas.width / bufferLength;
       for (let i = 0; i < bufferLength; i++) {
-<<<<<<< HEAD
         // With `noUncheckedIndexedAccess` enabled, direct indexing can yield
         // `undefined`. Provide a safe fallback to keep the visualizer stable.
-=======
->>>>>>> 512812aa
+
         const value = dataArray[i] ?? 0;
         const barHeight = (value / 255) * canvas.height;
         ctx.fillStyle = `rgb(${value}, 100, 150)`;
