<!DOCTYPE html>
<html lang="en">
<head>
  <meta charset="UTF-8" />
  <meta name="viewport" content="width=device-width, initial-scale=1.0" />
  <title>QR Toolkit</title>
  <style>
    body {
      font-family: Arial, Helvetica, sans-serif;
      padding: 1rem;
      background: #f4f4f4;
      color: #333;
    }
    h1 {
      margin-bottom: 1rem;
    }
    section {
      margin-bottom: 2rem;
      background: #fff;
      padding: 1rem;
      border-radius: 8px;
      box-shadow: 0 2px 4px rgba(0,0,0,0.1);
    }
    canvas {
      display: block;
      margin-top: 1rem;
      background: #fff;
    }
    input[type="text"] {
      width: 100%;
      padding: 0.5rem;
      margin-bottom: 0.5rem;
    }
    select, button, input[type="file"] {
      margin-right: 0.5rem;
      margin-bottom: 0.5rem;
      padding: 0.5rem;
    }
  </style>
  <script src="https://cdn.jsdelivr.net/npm/qrcode/build/qrcode.min.js"></script>
  <script src="https://cdn.jsdelivr.net/npm/jsqr/dist/jsQR.js"></script>
</head>
<body>
  <h1>QR Toolkit</h1>
  <section id="generator">
    <h2>Generate QR Code</h2>
    <input type="text" id="text-input" placeholder="Enter text or URL" />
    <select id="ec-level">
      <option value="L">L - 7% redundancy</option>
      <option value="M" selected>M - 15% redundancy</option>
      <option value="Q">Q - 25% redundancy</option>
      <option value="H">H - 30% redundancy</option>
    </select>
    <label for="size-slider">Size: <span id="size-value">256</span>px</label>
    <input type="range" id="size-slider" min="64" max="1024" step="32" value="256" />
<<<<<<< HEAD
    <input type="file" id="logo-input" accept="image/*" />
=======
    <label>Foreground <input type="color" id="fg-color" value="#000000" /></label>
    <label>Background <input type="color" id="bg-color" value="#ffffff" /></label>
>>>>>>> a3dc4923
    <p id="error-msg" style="color:red"></p>
    <button id="download-png-btn">Download PNG</button>
    <button id="download-svg-btn">Download SVG</button>
    <canvas id="qr-canvas"></canvas>
  </section>
  <section id="decoder">
    <h2>Decode QR Code</h2>
    <input type="file" id="file-input" accept="image/*" />
    <canvas id="decode-canvas" style="display:none"></canvas>
    <p id="decoded-text"></p>
    <button id="copy-decoded-btn">Copy</button>
  </section>
  <script src="main.js"></script>
</body>
</html><|MERGE_RESOLUTION|>--- conflicted
+++ resolved
@@ -53,12 +53,8 @@
     </select>
     <label for="size-slider">Size: <span id="size-value">256</span>px</label>
     <input type="range" id="size-slider" min="64" max="1024" step="32" value="256" />
-<<<<<<< HEAD
     <input type="file" id="logo-input" accept="image/*" />
-=======
-    <label>Foreground <input type="color" id="fg-color" value="#000000" /></label>
-    <label>Background <input type="color" id="bg-color" value="#ffffff" /></label>
->>>>>>> a3dc4923
+
     <p id="error-msg" style="color:red"></p>
     <button id="download-png-btn">Download PNG</button>
     <button id="download-svg-btn">Download SVG</button>
