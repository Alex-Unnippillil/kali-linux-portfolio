--- conflicted
+++ resolved
@@ -131,14 +131,8 @@
 
 export type TowerType = keyof typeof TOWER_TYPES;
 
-<<<<<<< HEAD
 export const getTowerDPS = (type: TowerType, level: number) => {
-=======
-export const getTowerDPS = (
-  type: keyof typeof TOWER_TYPES,
-  level: number
-) => {
->>>>>>> f867d5a4
+
   const stats = TOWER_TYPES[type]?.[level - 1];
   if (!stats) return 0;
   return stats.damage; // 1 shot per second
