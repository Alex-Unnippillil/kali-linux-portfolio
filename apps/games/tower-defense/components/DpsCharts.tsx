'use client';

import { useEffect, useRef } from 'react';
<<<<<<< HEAD
import { Tower, getTowerDPS, TowerType } from '..';
=======
import { Tower, TowerType, getTowerDPS } from '..';
>>>>>>> cc965d9f

interface DpsChartsProps {
  towers: (Tower & { type?: TowerType })[];


const DpsCharts = ({ towers }: DpsChartsProps) => {
  const canvasRef = useRef<HTMLCanvasElement>(null);

  useEffect(() => {
    const canvas = canvasRef.current;
    if (!canvas) return;
    const ctx = canvas.getContext('2d');
    if (!ctx) return;

<<<<<<< HEAD
    const dpsMap: Partial<Record<TowerType, number>> = {};
    towers.forEach((t) => {
      const type = ((t as any).type || 'single') as TowerType;
=======
    const dpsMap: Record<TowerType, number> = {} as Record<TowerType, number>;
    towers.forEach((t) => {
      const type: TowerType = t.type || 'single';
>>>>>>> cc965d9f
      dpsMap[type] = (dpsMap[type] || 0) + getTowerDPS(type, t.level);
    });

    const entries = Object.entries(dpsMap) as [TowerType, number][];
    const w = canvas.width;
    const h = canvas.height;
    ctx.clearRect(0, 0, w, h);
    if (!entries.length) return;
    const max = Math.max(...entries.map(([, d]) => d), 1);
    const barWidth = w / entries.length;

    entries.forEach(([type, dps], i) => {
      const height = (dps / max) * (h - 20);
      const x = i * barWidth + 5;
      const y = h - height - 20;
      ctx.fillStyle = '#00ff00';
      ctx.fillRect(x, y, barWidth - 10, height);
      ctx.fillStyle = '#ffffff';
      ctx.font = '12px sans-serif';
      ctx.fillText(`${type}: ${dps.toFixed(1)}`, x, h - 5);
    });
  }, [towers]);

  return (
    <canvas
      ref={canvasRef}
      width={300}
      height={120}
      className="bg-ub-dark-grey"
      role="img"
      aria-label="Tower DPS chart"
    />
  );
};

export default DpsCharts;<|MERGE_RESOLUTION|>--- conflicted
+++ resolved
@@ -1,11 +1,8 @@
 'use client';
 
 import { useEffect, useRef } from 'react';
-<<<<<<< HEAD
 import { Tower, getTowerDPS, TowerType } from '..';
-=======
-import { Tower, TowerType, getTowerDPS } from '..';
->>>>>>> cc965d9f
+
 
 interface DpsChartsProps {
   towers: (Tower & { type?: TowerType })[];
@@ -20,15 +17,10 @@
     const ctx = canvas.getContext('2d');
     if (!ctx) return;
 
-<<<<<<< HEAD
     const dpsMap: Partial<Record<TowerType, number>> = {};
     towers.forEach((t) => {
       const type = ((t as any).type || 'single') as TowerType;
-=======
-    const dpsMap: Record<TowerType, number> = {} as Record<TowerType, number>;
-    towers.forEach((t) => {
-      const type: TowerType = t.type || 'single';
->>>>>>> cc965d9f
+
       dpsMap[type] = (dpsMap[type] || 0) + getTowerDPS(type, t.level);
     });
 
