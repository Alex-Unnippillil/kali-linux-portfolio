--- conflicted
+++ resolved
@@ -1,18 +1,11 @@
 'use client';
 
 import { useEffect, useRef } from 'react';
-<<<<<<< HEAD
 import { Tower, TowerType, getTowerDPS } from '..';
 
 interface DpsChartsProps {
   towers: (Tower & { type?: TowerType })[];
-=======
-import { Tower, getTowerDPS, TowerType } from '..';
 
-interface DpsChartsProps {
-  towers: Tower[];
->>>>>>> 91064fbb
-}
 
 const DpsCharts = ({ towers }: DpsChartsProps) => {
   const canvasRef = useRef<HTMLCanvasElement>(null);
