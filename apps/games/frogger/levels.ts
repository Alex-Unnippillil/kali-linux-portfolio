--- conflicted
+++ resolved
@@ -66,8 +66,5 @@
 ];
 
 export const getLevelConfig = (level: number): LaneConfiguration =>
-<<<<<<< HEAD
   LEVELS[(level - 1) % LEVELS.length]!;
-=======
-  LEVELS[(level - 1) % LEVELS.length] ?? LEVELS[0];
->>>>>>> d985935a
+
