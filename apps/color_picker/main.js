<<<<<<< HEAD
/* eslint-disable no-top-level-window/no-top-level-window-or-document */
const colors = [];
const input = document.getElementById('color-input');
const swatches = document.getElementById('swatches');
const hexOutput = document.getElementById('hex-output');
hexOutput.textContent = input.value;
=======
import { isBrowser } from '../../utils/env';
>>>>>>> 44375db4

if (isBrowser) {
  const colors = [];
  const input = document.getElementById('color-input');
  const swatches = document.getElementById('swatches');
  const hexOutput = document.getElementById('hex-output');
  hexOutput.textContent = input.value;

  function addColor(color) {
    if (!color) return;
    const existingIndex = colors.indexOf(color);
    if (existingIndex !== -1) {
      colors.splice(existingIndex, 1);
    }
    colors.unshift(color);
    if (colors.length > 10) {
      colors.pop();
    }
    renderSwatches();
    hexOutput.textContent = color;
  }

  function renderSwatches() {
    swatches.innerHTML = '';
    colors.forEach((color) => {
      const swatch = document.createElement('div');
      swatch.className = 'swatch';
      swatch.style.backgroundColor = color;
      swatch.title = color;
      swatch.addEventListener('click', () => {
        navigator.clipboard.writeText(color);
        hexOutput.textContent = color;
      });
      swatches.appendChild(swatch);
    });
  }

  input.addEventListener('input', (e) => {
    addColor(e.target.value);
  });
}<|MERGE_RESOLUTION|>--- conflicted
+++ resolved
@@ -1,13 +1,10 @@
-<<<<<<< HEAD
 /* eslint-disable no-top-level-window/no-top-level-window-or-document */
 const colors = [];
 const input = document.getElementById('color-input');
 const swatches = document.getElementById('swatches');
 const hexOutput = document.getElementById('hex-output');
 hexOutput.textContent = input.value;
-=======
-import { isBrowser } from '../../utils/env';
->>>>>>> 44375db4
+
 
 if (isBrowser) {
   const colors = [];
