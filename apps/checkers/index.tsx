'use client';

import React, { useCallback, useEffect, useMemo, useRef, useState } from 'react';
import { pointerHandlers } from '../../utils/pointer';
import usePersistentState from '../../hooks/usePersistentState';
import {
  Board,
  Move,
  createBoard,
  getPieceMoves,
  applyMove,
  hasMoves,
  isDraw,
} from '../../components/apps/checkers/engine';
import { getSelectableMoves } from '../../games/checkers/logic';
import './checkers.css';

type MoveLogEntry = { player: 'red' | 'black'; notation: string };

const squareNotation = ([r, c]: [number, number]) =>
  `${String.fromCharCode(97 + c)}${8 - r}`;

// Helper to get all moves without enforcing capture
const getAllMovesNoForce = (board: Board, color: 'red' | 'black'): Move[] => {
  let result: Move[] = [];
  for (let r = 0; r < 8; r++) {
    for (let c = 0; c < 8; c++) {
      if (board[r][c]?.color === color) {
        const moves = getPieceMoves(board, r, c, false);
        if (moves.length) result = result.concat(moves);
      }
    }
  }
  return result;
};

export default function CheckersPage() {
  const [board, setBoard] = useState<Board>(createBoard());
  const [turn, setTurn] = useState<'red' | 'black'>('red');
  const [selected, setSelected] = useState<[number, number] | null>(null);
  const [moves, setMoves] = useState<Move[]>([]);
  const [rule, setRule] = usePersistentState<'forced' | 'relaxed'>('checkersRule', 'forced');
  const [algorithm, setAlgorithm] = useState<'alphabeta' | 'mcts'>('alphabeta');
  const [difficulty, setDifficulty] = useState(3);
  const [winner, setWinner] = useState<string | null>(null);
  const [noCapture, setNoCapture] = useState(0);
  const [history, setHistory] = useState<
    { board: Board; turn: 'red' | 'black'; noCapture: number }[]
  >([]);
  const workerRef = useRef<Worker | null>(null);
  const moveRef = useRef(false);
  const positionCounts = useRef<Map<string, number>>(new Map());
  const [crowned, setCrowned] = useState<[number, number] | null>(null);
  const [hint, setHint] = useState<Move | null>(null);
  const hintRequest = useRef(false);
  const [moveLog, setMoveLog] = useState<MoveLogEntry[]>([]);
  const movePathRef = useRef<[number, number][]>([]);
  const captureSequenceRef = useRef(false);

  const makeMove = useCallback(
    (move: Move) => {
      const actingPlayer = turn;
      if (!moveRef.current) {
        setHistory((h) => [...h, { board, turn, noCapture }]);
        moveRef.current = true;
        movePathRef.current = [move.from];
        captureSequenceRef.current = false;
      }
      if (!movePathRef.current.length) {
        movePathRef.current = [move.from];
      }
      movePathRef.current.push(move.to);
      if (move.captured) captureSequenceRef.current = true;
      const { board: newBoard, capture, king } = applyMove(board, move);
      const further = capture
        ? getPieceMoves(newBoard, move.to[0], move.to[1]).filter((m) => m.captured)
        : [];
      setBoard(newBoard);
      if (king) {
        setCrowned([move.to[0], move.to[1]]);
      }
      if (capture && further.length) {
        setSelected([move.to[0], move.to[1]]);
        setMoves(further);
        setNoCapture(0);
        return;
      }
      moveRef.current = false;
      const next = turn === 'red' ? 'black' : 'red';
      const newNo = capture || king ? 0 : noCapture + 1;
      setNoCapture(newNo);
      const key = JSON.stringify(newBoard);
      const count = positionCounts.current.get(key) || 0;
      positionCounts.current.set(key, count + 1);
      if (isDraw(newNo, positionCounts.current)) {
        setWinner('Draw');
      } else {
        const hasNext =
          rule === 'forced'
            ? hasMoves(newBoard, next)
            : getAllMovesNoForce(newBoard, next).length > 0;
        if (!hasNext) {
          setWinner(turn);
          return;
        }
        setTurn(next);
        if (next === 'black') {
          workerRef.current?.postMessage({
            board: newBoard,
            color: 'black',
            difficulty,
            algorithm,
            enforceCapture: rule === 'forced',
          });
        }
      }
      setSelected(null);
      setMoves([]);
      setHint(null);
      if (movePathRef.current.length >= 2) {
        const notation = movePathRef.current
          .map(squareNotation)
          .join(captureSequenceRef.current ? 'x' : '-');
        setMoveLog((prev) => [...prev, { player: actingPlayer, notation }]);
      }
      movePathRef.current = [];
      captureSequenceRef.current = false;
    },
    [board, turn, noCapture, rule, difficulty, algorithm, setMoveLog],
  );

  useEffect(() => {
    if (typeof window !== 'undefined' && typeof Worker === 'function') {
      workerRef.current = new Worker('/checkers-worker.js');
      workerRef.current.onmessage = (e: MessageEvent<Move>) => {
        const move = e.data;
        if (!move) return;
        if (hintRequest.current) {
          setHint(move);
          hintRequest.current = false;
          setTimeout(() => setHint(null), 1000);
        } else {
          makeMove(move);
        }
      };
      return () => workerRef.current?.terminate();
    }
    return undefined;
  }, [makeMove]);

  useEffect(() => {
    positionCounts.current.set(JSON.stringify(board), 1);
  }, [board]);

  const selectPiece = (r: number, c: number) => {
    const piece = board[r][c];
    if (winner || !piece || piece.color !== turn) return;
    const filtered = getSelectableMoves(board, r, c, rule === 'forced');
    if (filtered.length) {
      setSelected([r, c]);
      setMoves(filtered);
    }
  };

  const tryMove = (r: number, c: number) => {
    const move = moves.find((m) => m.to[0] === r && m.to[1] === c);
    if (move) makeMove(move);
  };

  const reset = () => {
    const initial = createBoard();
    setBoard(initial);
    setTurn('red');
    setSelected(null);
    setMoves([]);
    setWinner(null);
    setNoCapture(0);
    setHistory([]);
    moveRef.current = false;
    positionCounts.current = new Map([[JSON.stringify(initial), 1]]);
    setCrowned(null);
    setHint(null);
    hintRequest.current = false;
    setMoveLog([]);
    movePathRef.current = [];
    captureSequenceRef.current = false;
  };

  const undo = () => {
    if (!history.length) return;
    const currentKey = JSON.stringify(board);
    const count = positionCounts.current.get(currentKey) || 0;
    if (count <= 1) positionCounts.current.delete(currentKey);
    else positionCounts.current.set(currentKey, count - 1);
    const prev = history[history.length - 1];
    setBoard(prev.board);
    setTurn(prev.turn);
    setNoCapture(prev.noCapture);
    setHistory(history.slice(0, -1));
    setWinner(null);
    setSelected(null);
    setMoves([]);
    setCrowned(null);
    if (prev.turn === 'black') {
      workerRef.current?.postMessage({
        board: prev.board,
        color: 'black',
        difficulty,
        algorithm,
        enforceCapture: rule === 'forced',
      });
    }
    setMoveLog((entries) => entries.slice(0, -1));
    moveRef.current = false;
    movePathRef.current = [];
    captureSequenceRef.current = false;
  };

  useEffect(() => {
    if (crowned) {
      const id = setTimeout(() => setCrowned(null), 600);
      return () => clearTimeout(id);
    }
  }, [crowned]);

  const hintMove = () => {
    if (winner) return;
    hintRequest.current = true;
    workerRef.current?.postMessage({
      board,
      color: turn,
      difficulty,
      algorithm,
      enforceCapture: rule === 'forced',
    });
  };

<<<<<<< HEAD
  const layoutStyle = useMemo<React.CSSProperties>(
    () =>
      ({
        '--panel-height': '10rem',
        '--board-size': 'clamp(10rem, min(90vw, calc(100vh - var(--panel-height))), 36rem)',
      } as React.CSSProperties),
=======
  type LayoutCSSVariables = {
    '--panel-height': string;
    '--board-size': string;
  };

  const layoutStyle = useMemo<React.CSSProperties & LayoutCSSVariables>(
    () => ({
      '--panel-height': '10rem',
      '--board-size': 'clamp(10rem, min(90vw, calc(100vh - var(--panel-height))), 36rem)',
    }),
>>>>>>> ff633116
    [],
  );

  const PanelContent = ({ variant }: { variant: 'mobile' | 'desktop' }) => (
    <div className={`flex flex-col gap-2 ${variant === 'mobile' ? 'h-full' : ''} text-xs`}> 
      <div className="flex flex-wrap items-center gap-2">
        <label className="flex items-center gap-2">
          <span className="uppercase tracking-wide text-[0.65rem] text-gray-300">Rules</span>
          <select
            className="rounded bg-gray-800 px-2 py-1 text-sm"
            value={rule}
            onChange={(e) => setRule(e.target.value as 'forced' | 'relaxed')}
          >
            <option value="forced">Forced Capture</option>
            <option value="relaxed">Capture Optional</option>
          </select>
        </label>
        <label className="flex items-center gap-2">
          <span className="uppercase tracking-wide text-[0.65rem] text-gray-300">AI</span>
          <select
            className="rounded bg-gray-800 px-2 py-1 text-sm"
            value={algorithm}
            onChange={(e) => setAlgorithm(e.target.value as 'alphabeta' | 'mcts')}
          >
            <option value="alphabeta">Alpha-Beta</option>
            <option value="mcts">MCTS</option>
          </select>
        </label>
      </div>
      <label className="flex items-center gap-2 text-xs">
        <span className="uppercase tracking-wide text-[0.65rem] text-gray-300">Difficulty</span>
        <input
          type="range"
          min={1}
          max={8}
          value={difficulty}
          onChange={(e) => setDifficulty(Number(e.target.value))}
          aria-label="Difficulty"
          className="h-2 flex-1 accent-amber-400"
        />
        <span className="tabular-nums text-sm text-gray-200">{difficulty}</span>
      </label>
      <div className="flex flex-wrap gap-2">
        <button
          className="rounded bg-gray-700 px-3 py-1 text-sm transition hover:bg-gray-600"
          onClick={reset}
        >
          Reset
        </button>
        <button
          className="rounded bg-gray-700 px-3 py-1 text-sm transition hover:bg-gray-600 disabled:cursor-not-allowed disabled:opacity-50"
          onClick={undo}
          disabled={!history.length}
        >
          Undo
        </button>
        <button
          className="rounded bg-gray-700 px-3 py-1 text-sm transition hover:bg-gray-600 disabled:cursor-not-allowed disabled:opacity-50"
          onClick={hintMove}
          disabled={!!winner}
        >
          Hint
        </button>
      </div>
      <div
        className={`rounded-md bg-black/30 p-2 ${
          variant === 'mobile' ? 'flex-1 overflow-y-auto' : 'max-h-[28rem] overflow-y-auto'
        }`}
      >
        <div className="flex items-center justify-between text-[0.65rem] uppercase tracking-wide text-gray-300">
          <span>Moves</span>
          <span className="capitalize text-gray-200">
            {winner ? (winner === 'Draw' ? 'Draw' : `${winner} wins`) : `Turn: ${turn}`}
          </span>
        </div>
        {moveLog.length ? (
          <ol className="mt-2 space-y-1 text-sm">
            {moveLog.map((entry, idx) => {
              const moveNumber = Math.floor(idx / 2) + 1;
              const prefix = idx % 2 === 0 ? `${moveNumber}.` : `${moveNumber}...`;
              return (
                <li
                  key={`${entry.notation}-${idx}`}
                  className="grid grid-cols-[auto_auto_1fr] items-center gap-2 rounded bg-white/5 px-2 py-1"
                >
                  <span className="font-mono text-xs text-gray-300">{prefix}</span>
                  <span
                    className={`text-xs font-semibold capitalize ${
                      entry.player === 'red' ? 'text-red-300' : 'text-gray-200'
                    }`}
                  >
                    {entry.player}
                  </span>
                  <span className="font-mono text-sm text-white">{entry.notation}</span>
                </li>
              );
            })}
          </ol>
        ) : (
          <p className="mt-2 text-xs text-gray-400">No moves yet.</p>
        )}
      </div>
    </div>
  );

  return (
    <div
      className="relative flex h-full w-full flex-col bg-ub-cool-grey text-white md:flex-row"
      style={layoutStyle}
    >
      <div
        className="flex flex-1 flex-col items-center justify-center gap-4 px-4 pt-6 md:py-8"
        style={{ paddingBottom: 'var(--panel-height)' }}
      >
        {winner && (
          <div className="text-xl">
            {winner === 'Draw' ? 'Draw!' : `${winner} wins!`}
          </div>
        )}
        {!winner && (
          <div className="text-sm uppercase tracking-wide text-gray-300">Turn: {turn}</div>
        )}
        <div className="w-[var(--board-size)] max-w-full">
          <div className="grid h-[var(--board-size)] w-full grid-cols-8 rounded-lg shadow-lg shadow-black/30">
            {board.map((row, r) =>
              row.map((cell, c) => {
                const isDark = (r + c) % 2 === 1;
                const isMove = moves.some((m) => m.to[0] === r && m.to[1] === c);
                const isSelected = selected && selected[0] === r && selected[1] === c;
                const isCrowned = crowned && crowned[0] === r && crowned[1] === c;
                const isHint = hint && hint.from[0] === r && hint.from[1] === c;
                const isHintDest = hint && hint.to[0] === r && hint.to[1] === c;
                return (
                  <div
                    key={`${r}-${c}`}
                    {...pointerHandlers(() => (selected ? tryMove(r, c) : selectPiece(r, c)))}
                    className={`aspect-square flex items-center justify-center transition ${
                      isDark ? 'bg-gray-700' : 'bg-gray-400'
                    } ${isMove ? 'move-square' : ''} ${isSelected ? 'selected-square' : ''} ${
                      isHint || isHintDest ? 'hint-square' : ''
                    }`}
                  >
                    {cell && (
                      <div
                        className={`flex h-3/4 w-3/4 items-center justify-center rounded-full ${
                          cell.color === 'red' ? 'bg-red-500' : 'bg-black'
                        } ${cell.king ? 'border-4 border-yellow-300' : ''} ${
                          isCrowned ? 'motion-safe:animate-flourish' : ''
                        }`}
                      />
                    )}
                  </div>
                );
              }),
            )}
          </div>
        </div>
      </div>
      <aside className="hidden w-72 shrink-0 flex-col gap-3 p-4 md:flex">
        <PanelContent variant="desktop" />
      </aside>
      <div className="md:hidden">
        <div className="sticky bottom-0 left-0 right-0 border-t border-white/10 bg-ub-grey/95 backdrop-blur">
          <div className="px-4 py-3" style={{ height: 'var(--panel-height)' }}>
            <PanelContent variant="mobile" />
          </div>
        </div>
      </div>
    </div>
  );
}<|MERGE_RESOLUTION|>--- conflicted
+++ resolved
@@ -235,14 +235,6 @@
     });
   };
 
-<<<<<<< HEAD
-  const layoutStyle = useMemo<React.CSSProperties>(
-    () =>
-      ({
-        '--panel-height': '10rem',
-        '--board-size': 'clamp(10rem, min(90vw, calc(100vh - var(--panel-height))), 36rem)',
-      } as React.CSSProperties),
-=======
   type LayoutCSSVariables = {
     '--panel-height': string;
     '--board-size': string;
@@ -253,7 +245,6 @@
       '--panel-height': '10rem',
       '--board-size': 'clamp(10rem, min(90vw, calc(100vh - var(--panel-height))), 36rem)',
     }),
->>>>>>> ff633116
     [],
   );
 
