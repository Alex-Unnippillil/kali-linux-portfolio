'use client';

import { useCallback, useEffect, useRef, useState, useMemo } from 'react';
import ReactGA from 'react-ga4';
import { useSwipeable } from 'react-swipeable';
import usePrefersReducedMotion from '../../hooks/usePrefersReducedMotion';
import { getDailySeed, currentDateString } from '../../utils/dailySeed';
import copyToClipboard from '../../utils/clipboard';
import useToast from '../../hooks/useToast';
import { isBrowser } from '@/utils/env';
import {
  moveLeft,
  moveRight,
  moveUp,
  moveDown,
  hasMoves,
  addRandomTile,
  checkHighest,
} from './engine';

const SIZE = 4;

// simple seeded PRNG
const mulberry32 = (seed: number) => () => {
  let t = (seed += 0x6d2b79f5);
  t = Math.imul(t ^ (t >>> 15), t | 1);
  t ^= t + Math.imul(t ^ (t >>> 7), t | 61);
  return ((t ^ (t >>> 14)) >>> 0) / 4294967296;
};

// convert string seed to 32-bit number
const hashSeed = (str: string): number => {
  let h = 0;
  for (let i = 0; i < str.length; i += 1) {
    h = Math.imul(31, h) + str.charCodeAt(i);
  }
  return h >>> 0;
};

<<<<<<< HEAD
=======
const slideRow = (row: number[]) => {
  const arr = row.filter((n) => n !== 0);
  for (let i = 0; i < arr.length - 1; i += 1) {
    const current = arr[i]!;
    const next = arr[i + 1]!;
    if (current === next) {
      arr[i] = current * 2;
      arr[i + 1] = 0;
    }
  }
  const newRow = arr.filter((n) => n !== 0);
  while (newRow.length < SIZE) newRow.push(0);
  return newRow;
};

const transpose = (board: number[][]): number[][] => {
  if (board.length === 0) return [];
  return board[0].map((_, c) => board.map((row) => row[c]!));
};
const flip = (board: number[][]) => board.map((row) => [...row].reverse());

const moveLeft = (board: number[][]) => board.map((row) => slideRow(row));
const moveRight = (board: number[][]) => flip(moveLeft(flip(board)));
const moveUp = (board: number[][]) => transpose(moveLeft(transpose(board)));
const moveDown = (board: number[][]) => transpose(moveRight(transpose(board)));

>>>>>>> 589a672e
const boardsEqual = (a: number[][], b: number[][]) =>
  a.every((row, r) => row.every((cell, c) => cell === b[r][c]));

const tileColors: Record<number, string> = {
  2: 'bg-gray-300 text-gray-800',
  4: 'bg-gray-400 text-gray-800',
  8: 'bg-yellow-400 text-white',
  16: 'bg-yellow-500 text-white',
  32: 'bg-orange-500 text-white',
  64: 'bg-orange-600 text-white',
  128: 'bg-red-500 text-white',
  256: 'bg-red-600 text-white',
  512: 'bg-red-700 text-white',
  1024: 'bg-green-500 text-white',
  2048: 'bg-green-600 text-white',
};

const DB_NAME = '2048';
const STORE_NAME = 'replays';

const saveReplay = (replay: any) => {
  if (typeof indexedDB === 'undefined') return;
  const req = indexedDB.open(DB_NAME, 1);
  req.onupgradeneeded = () => {
    const db = req.result;
    if (!db.objectStoreNames.contains(STORE_NAME)) {
      db.createObjectStore(STORE_NAME, { keyPath: 'id', autoIncrement: true });
    }
  };
  req.onsuccess = () => {
    const db = req.result;
    const tx = db.transaction(STORE_NAME, 'readwrite');
    tx.objectStore(STORE_NAME).add(replay);
  };
};

const Page2048 = () => {
  const prefersReducedMotion = usePrefersReducedMotion();
  // Skip tile transition classes if the user prefers reduced motion
  const rngRef = useRef(mulberry32(0));
  const seedRef = useRef(0);
  const [board, setBoard] = useState<number[][]>(
    Array.from({ length: SIZE }, () => Array(SIZE).fill(0))
  );
  const [hard, setHard] = useState(false);
  const [timer, setTimer] = useState(3);
  const timerRef = useRef<ReturnType<typeof setInterval> | null>(null);
  const [moves, setMoves] = useState<string[]>([]);
  const [highest, setHighest] = useState(0);
  const [boardType, setBoardType] = useState<'classic' | 'hex'>('classic');
  const [won, setWon] = useState(false);
  const [lost, setLost] = useState(false);
  const [history, setHistory] = useState<number[][][]>([]);
  const [seedStr, setSeedStr] = useState('');
  const toast = useToast();

  useEffect(() => {
    let mounted = true;
    (async () => {
      const s = await getDailySeed('2048');
      const seed = hashSeed(s);
      const rand = mulberry32(seed);
      let b = Array.from({ length: SIZE }, () => Array(SIZE).fill(0));
      b = addRandomTile(b, rand);
      b = addRandomTile(b, rand);
      if (!mounted) return;
      setBoard(b);
      rngRef.current = rand;
      seedRef.current = seed;
      setSeedStr(s);
    })();
    return () => {
      mounted = false;
    };
  }, []);

  const resetTimer = useCallback(() => {
    if (!hard) return;
    setTimer(3);
  }, [hard]);

  useEffect(() => {
    if (!hard) return;
    if (timerRef.current) clearInterval(timerRef.current);
    timerRef.current = setInterval(() => {
      setTimer((t) => {
        if (t <= 1) {
          if (timerRef.current) clearInterval(timerRef.current);
          setLost(true);
          saveReplay({ date: new Date().toISOString(), moves, boardType, hard });
          return 0;
        }
        return t - 1;
      });
    }, 1000);
    return () => {
      if (timerRef.current) clearInterval(timerRef.current);
    };
  }, [hard, moves, boardType]);

  const handleMove = useCallback(
    (dir: 'ArrowLeft' | 'ArrowRight' | 'ArrowUp' | 'ArrowDown') => {
      if (won || lost) return;
      let moved: number[][] | undefined;
      if (dir === 'ArrowLeft') moved = moveLeft(board);
      if (dir === 'ArrowRight') moved = moveRight(board);
      if (dir === 'ArrowUp') moved = moveUp(board);
      if (dir === 'ArrowDown') moved = moveDown(board);
      if (!moved || boardsEqual(board, moved)) return;
      setHistory((h) => [...h, board.map((row) => [...row])]);
      moved = addRandomTile(moved, rngRef.current);
      const newHighest = checkHighest(moved);
      if ((newHighest === 2048 || newHighest === 4096) && newHighest > highest) {
        ReactGA.event('post_score', { score: newHighest, board: boardType });
      }
      setHighest(newHighest);
      setBoard(moved);
      setMoves((m) => [...m, dir]);
      resetTimer();
      if (newHighest >= 2048) setWon(true);
      else if (!hasMoves(moved)) setLost(true);
    },
    [board, won, lost, highest, boardType, resetTimer]
  );

  const swipeHandlers = useSwipeable({
    onSwipedLeft: () => handleMove('ArrowLeft'),
    onSwipedRight: () => handleMove('ArrowRight'),
    onSwipedUp: () => handleMove('ArrowUp'),
    onSwipedDown: () => handleMove('ArrowDown'),
  });

  const handleUndo = useCallback(() => {
    setHistory((h) => {
      if (!h.length) return h;
      const prev = h[h.length - 1];
      setBoard(prev.map((row) => [...row]));
      setMoves((m) => m.slice(0, -1));
      setHighest(checkHighest(prev));
      setWon(false);
      setLost(false);
      resetTimer();
      return h.slice(0, -1);
    });
  }, [resetTimer]);

  const restart = useCallback(() => {
    const rand = mulberry32(seedRef.current);
    rngRef.current = rand;
    let b = Array.from({ length: SIZE }, () => Array(SIZE).fill(0));
    b = addRandomTile(b, rand);
    b = addRandomTile(b, rand);
    setBoard(b);
    setMoves([]);
    setHistory([]);
    setWon(false);
    setLost(false);
    setHighest(0);
    resetTimer();
  }, [resetTimer]);

  const handleShare = useCallback(async () => {
    const date = currentDateString();
    const url = `${window.location.origin}${window.location.pathname}?seed=${seedStr}`;
    const summary = `2048 ${date} Score:${highest} Moves:${moves.length} Seed:${seedStr} ${url}`;
    const ok = await copyToClipboard(summary);
    toast(ok ? 'Copied to clipboard!' : 'Copy failed');
  }, [seedStr, highest, moves, toast]);

  useEffect(() => {
    const onKey = (e: KeyboardEvent) => {
      if (['ArrowLeft', 'ArrowRight', 'ArrowUp', 'ArrowDown'].includes(e.key)) {
        handleMove(e.key as any);
        return;
      }
      if (e.key === 'r' || e.key === 'R') {
        e.preventDefault();
        restart();
        return;
      }
      if (['u', 'U', 'Backspace'].includes(e.key)) {
        e.preventDefault();
        handleUndo();
      }
    };
    window.addEventListener('keydown', onKey);
    return () => window.removeEventListener('keydown', onKey);
  }, [handleMove, restart, handleUndo]);

  const close = useCallback(() => {
    if (isBrowser()) {
      document.getElementById('close-2048')?.click();
    }
  }, []);

  const displayCell = useCallback(
    (v: number) => {
      if (v === 0) return '';
      if (boardType === 'hex') return v.toString(16).toUpperCase();
      return v;
    },
    [boardType]
  );

  const renderedBoard = useMemo(
    () =>
      board.map((row, rIdx) =>
        row.map((cell, cIdx) => (
          <div
            key={`${rIdx}-${cIdx}`}
            className={`w-full aspect-square ${
              prefersReducedMotion ? '' : 'transition-transform transition-opacity'
            }`}
          >
            <div
              className={`h-full w-full flex items-center justify-center text-2xl font-bold rounded ${
                cell ? tileColors[cell] || 'bg-gray-700' : 'bg-gray-800'
              }`}
            >
              {displayCell(cell)}
            </div>
          </div>
        ))
      ),
    [board, prefersReducedMotion, displayCell]
  );

  useEffect(() => {
    if (won || lost) {
      saveReplay({ date: new Date().toISOString(), moves, boardType, hard });
      fetch('/api/leaderboard/submit', {
        method: 'POST',
        headers: { 'Content-Type': 'application/json' },
        body: JSON.stringify({
          game: '2048',
          username: 'Anonymous',
          score: highest,
        }),
      }).catch(() => {
        // ignore network errors
      });
    }
  }, [won, lost, moves, boardType, hard, highest]);

  return (
    <div {...swipeHandlers} className="h-full w-full bg-gray-900 text-white p-4 flex flex-col space-y-4">
      <div className="flex space-x-2">
        <button className="px-4 py-2 bg-gray-700 hover:bg-gray-600 rounded" onClick={restart}>
          Restart
        </button>
        <button className="px-4 py-2 bg-gray-700 hover:bg-gray-600 rounded" onClick={handleUndo}>
          Undo
        </button>
        <label className="flex items-center space-x-1 px-2">
        <input
          type="checkbox"
          aria-label="Hard"
          checked={hard}
          onChange={(e) => setHard(e.target.checked)}
        />
        <span>Hard</span>
      </label>
      <select
        className="text-black px-1 rounded"
        value={boardType}
        onChange={(e) => setBoardType(e.target.value as any)}
      >
          <option value="classic">Classic</option>
          <option value="hex">Hex 2048</option>
        </select>
        <button className="px-4 py-2 bg-gray-700 hover:bg-gray-600 rounded" onClick={close}>
          Close
        </button>
        {hard && <div className="ml-2">{timer}</div>}
      </div>
      <div className="flex flex-wrap items-center gap-2">
        <div className="px-4 py-2 bg-gray-700 rounded">Score: {highest}</div>
        <div className="px-4 py-2 bg-gray-700 rounded">Moves: {moves.length}</div>
        <div className="px-4 py-2 bg-gray-700 rounded">Seed: {seedStr}</div>
        <button
          className="px-4 py-2 bg-gray-700 hover:bg-gray-600 rounded"
          onClick={handleShare}
        >
          Share
        </button>
      </div>
      <div className="grid w-full max-w-sm grid-cols-4 gap-2">
        {renderedBoard}
      </div>
      {(won || lost) && (
        <div className="mt-4 text-xl">{won ? 'You win!' : 'Game over'}</div>
      )}
    </div>
  );
};

export default Page2048;
<|MERGE_RESOLUTION|>--- conflicted
+++ resolved
@@ -37,35 +37,6 @@
   return h >>> 0;
 };
 
-<<<<<<< HEAD
-=======
-const slideRow = (row: number[]) => {
-  const arr = row.filter((n) => n !== 0);
-  for (let i = 0; i < arr.length - 1; i += 1) {
-    const current = arr[i]!;
-    const next = arr[i + 1]!;
-    if (current === next) {
-      arr[i] = current * 2;
-      arr[i + 1] = 0;
-    }
-  }
-  const newRow = arr.filter((n) => n !== 0);
-  while (newRow.length < SIZE) newRow.push(0);
-  return newRow;
-};
-
-const transpose = (board: number[][]): number[][] => {
-  if (board.length === 0) return [];
-  return board[0].map((_, c) => board.map((row) => row[c]!));
-};
-const flip = (board: number[][]) => board.map((row) => [...row].reverse());
-
-const moveLeft = (board: number[][]) => board.map((row) => slideRow(row));
-const moveRight = (board: number[][]) => flip(moveLeft(flip(board)));
-const moveUp = (board: number[][]) => transpose(moveLeft(transpose(board)));
-const moveDown = (board: number[][]) => transpose(moveRight(transpose(board)));
-
->>>>>>> 589a672e
 const boardsEqual = (a: number[][], b: number[][]) =>
   a.every((row, r) => row.every((cell, c) => cell === b[r][c]));
 
