'use client';

import { useCallback, useEffect, useRef, useState } from 'react';
import Replays from './replays';

import ReactGA from 'react-ga4';
import { useSwipeable } from 'react-swipeable';
import usePrefersReducedMotion from '../../hooks/usePrefersReducedMotion';
<<<<<<< HEAD
import usePersistentState from '../../hooks/usePersistentState';
import { getDailySeed } from '../../utils/dailySeed';
=======
import { getDailySeed, currentDateString } from '../../utils/dailySeed';
import copyToClipboard from '../../utils/clipboard';
import useToast from '../../hooks/useToast';
>>>>>>> b8d26ee2
import { isBrowser } from '@/utils/env';
import {
  moveLeft,
  moveRight,
  moveUp,
  moveDown,
  hasMoves,
  addRandomTile,
  checkHighest,
} from './engine';

const SIZE = 4;

// simple seeded PRNG
const mulberry32 = (seed: number) => () => {
  let t = (seed += 0x6d2b79f5);
  t = Math.imul(t ^ (t >>> 15), t | 1);
  t ^= t + Math.imul(t ^ (t >>> 7), t | 61);
  return ((t ^ (t >>> 14)) >>> 0) / 4294967296;
};

// convert string seed to 32-bit number
const hashSeed = (str: string): number => {
  let h = 0;
  for (let i = 0; i < str.length; i += 1) {
    h = Math.imul(31, h) + str.charCodeAt(i);
  }
  return h >>> 0;
};

const boardsEqual = (a: number[][], b: number[][]) =>
  a.every((row, r) => row.every((cell, c) => cell === b[r][c]));

const tileColors: Record<number, string> = {
  2: 'bg-[#eee4da] text-[#776e65]',
  4: 'bg-[#ede0c8] text-[#776e65]',
  8: 'bg-[#f2b179] text-[#f9f6f2]',
  16: 'bg-[#f59563] text-[#f9f6f2]',
  32: 'bg-[#f67c5f] text-[#f9f6f2]',
  64: 'bg-[#f65e3b] text-[#f9f6f2]',
  128: 'bg-[#edcf72] text-[#f9f6f2]',
  256: 'bg-[#edcc61] text-[#f9f6f2]',
  512: 'bg-[#edc850] text-[#f9f6f2]',
  1024: 'bg-[#edc53f] text-[#f9f6f2]',
  2048: 'bg-[#edc22e] text-[#f9f6f2]',
};

const DB_NAME = '2048';
const STORE_NAME = 'replays';

const saveReplay = (replay: any) => {
  if (typeof indexedDB === 'undefined') return;
  const req = indexedDB.open(DB_NAME, 1);
  req.onupgradeneeded = () => {
    const db = req.result;
    if (!db.objectStoreNames.contains(STORE_NAME)) {
      db.createObjectStore(STORE_NAME, { keyPath: 'id', autoIncrement: true });
    }
  };
  req.onsuccess = () => {
    const db = req.result;
    const tx = db.transaction(STORE_NAME, 'readwrite');
    tx.objectStore(STORE_NAME).add(replay);
  };
};

const Page2048 = () => {
  const prefersReducedMotion = usePrefersReducedMotion();
  // Skip tile transition classes if the user prefers reduced motion
  const rngRef = useRef(mulberry32(0));
  const seedRef = useRef(0);
  const [board, setBoard] = useState<number[][]>(
    Array.from({ length: SIZE }, () => Array(SIZE).fill(0))
  );
  const [hard, setHard] = useState(false);
  const [timer, setTimer] = useState(3);
  const timerRef = useRef<ReturnType<typeof setInterval> | null>(null);
  const [moves, setMoves] = useState<string[]>([]);
  const [highest, setHighest] = useState(0);
  const [boardType, setBoardType] = useState<'classic' | 'hex'>('classic');
  const [won, setWon] = useState(false);
  const [lost, setLost] = useState(false);
  const [history, setHistory] = useState<number[][][]>([]);
<<<<<<< HEAD
  const [playerName, setPlayerName] = usePersistentState<string>('leaderboard:name', '');
  const [leaderboard, setLeaderboard] = useState<{ username: string; score: number }[]>([]);
  const [lbError, setLbError] = useState(false);
=======
  const [showReplays, setShowReplays] = useState(false);

>>>>>>> b8d26ee2

  useEffect(() => {
    let mounted = true;
    (async () => {
      const s = await getDailySeed('2048');
      const seed = hashSeed(s);
      const rand = mulberry32(seed);
      let b = Array.from({ length: SIZE }, () => Array(SIZE).fill(0));
      b = addRandomTile(b, rand);
      b = addRandomTile(b, rand);
      if (!mounted) return;
      setBoard(b);
      rngRef.current = rand;
      seedRef.current = seed;
      setSeedStr(s);
    })();
    return () => {
      mounted = false;
    };
  }, []);

  const resetTimer = useCallback(() => {
    if (!hard) return;
    setTimer(3);
  }, [hard]);

  useEffect(() => {
    if (!hard) return;
    if (timerRef.current) clearInterval(timerRef.current);
    timerRef.current = setInterval(() => {
      setTimer((t) => {
        if (t <= 1) {
          if (timerRef.current) clearInterval(timerRef.current);
          setLost(true);
          saveReplay({ date: new Date().toISOString(), moves, boardType, hard });
          return 0;
        }
        return t - 1;
      });
    }, 1000);
    return () => {
      if (timerRef.current) clearInterval(timerRef.current);
    };
  }, [hard, moves, boardType]);

  const handleMove = useCallback(
    (dir: 'ArrowLeft' | 'ArrowRight' | 'ArrowUp' | 'ArrowDown') => {
      if (won || lost) return;
      let moved: number[][] | undefined;
      if (dir === 'ArrowLeft') moved = moveLeft(board);
      if (dir === 'ArrowRight') moved = moveRight(board);
      if (dir === 'ArrowUp') moved = moveUp(board);
      if (dir === 'ArrowDown') moved = moveDown(board);
      if (!moved || boardsEqual(board, moved)) return;
      setHistory((h) => [...h, board.map((row) => [...row])]);
      moved = addRandomTile(moved, rngRef.current);
      const newHighest = checkHighest(moved);
      if ((newHighest === 2048 || newHighest === 4096) && newHighest > highest) {
        ReactGA.event('post_score', { score: newHighest, board: boardType });
      }
      setHighest(newHighest);
      setBoard(moved);
      setMoves((m) => [...m, dir]);
      resetTimer();
      if (newHighest >= 2048) setWon(true);
      else if (!hasMoves(moved)) setLost(true);
    },
    [board, won, lost, highest, boardType, resetTimer]
  );

  const swipeHandlers = useSwipeable({
    onSwipedLeft: () => handleMove('ArrowLeft'),
    onSwipedRight: () => handleMove('ArrowRight'),
    onSwipedUp: () => handleMove('ArrowUp'),
    onSwipedDown: () => handleMove('ArrowDown'),
  });

  const handleUndo = useCallback(() => {
    setHistory((h) => {
      if (!h.length) return h;
      const prev = h[h.length - 1];
      setBoard(prev.map((row) => [...row]));
      setMoves((m) => m.slice(0, -1));
      setHighest(checkHighest(prev));
      setWon(false);
      setLost(false);
      resetTimer();
      return h.slice(0, -1);
    });
  }, [resetTimer]);

  const restart = useCallback(() => {
    const rand = mulberry32(seedRef.current);
    rngRef.current = rand;
    let b = Array.from({ length: SIZE }, () => Array(SIZE).fill(0));
    b = addRandomTile(b, rand);
    b = addRandomTile(b, rand);
    setBoard(b);
    setMoves([]);
    setHistory([]);
    setWon(false);
    setLost(false);
    setHighest(0);
    resetTimer();
  }, [resetTimer]);

<<<<<<< HEAD
  const loadLeaderboard = useCallback(async () => {
    try {
      setLbError(false);
      const res = await fetch('/api/leaderboard/top?game=2048&limit=10');
      if (!res.ok) throw new Error('Failed');
      const data = await res.json();
      if (Array.isArray(data)) setLeaderboard(data);
      else setLeaderboard([]);
    } catch {
      setLbError(true);
      setLeaderboard([]);
    }
  }, []);

  useEffect(() => {
    loadLeaderboard();
  }, [loadLeaderboard]);
=======
  const handleShare = useCallback(async () => {
    const date = currentDateString();
    const url = `${window.location.origin}${window.location.pathname}?seed=${seedStr}`;
    const summary = `2048 ${date} Score:${highest} Moves:${moves.length} Seed:${seedStr} ${url}`;
    const ok = await copyToClipboard(summary);
    toast(ok ? 'Copied to clipboard!' : 'Copy failed');
  }, [seedStr, highest, moves, toast]);
>>>>>>> b8d26ee2

  useEffect(() => {
    const onKey = (e: KeyboardEvent) => {
      if (['ArrowLeft', 'ArrowRight', 'ArrowUp', 'ArrowDown'].includes(e.key)) {
        handleMove(e.key as any);
        return;
      }
      if (e.key === 'r' || e.key === 'R') {
        e.preventDefault();
        restart();
        return;
      }
      if (['u', 'U', 'Backspace'].includes(e.key)) {
        e.preventDefault();
        handleUndo();
      }
    };
    window.addEventListener('keydown', onKey);
    return () => window.removeEventListener('keydown', onKey);
  }, [handleMove, restart, handleUndo]);

  const close = useCallback(() => {
    if (isBrowser()) {
      document.getElementById('close-2048')?.click();
    }
  }, []);

  const displayCell = useCallback(
    (v: number) => {
      if (v === 0) return '';
      if (boardType === 'hex') return v.toString(16).toUpperCase();
      return v;
    },
    [boardType]
  );

  const renderedBoard = useMemo(
    () =>
      board.map((row, rIdx) =>
        row.map((cell, cIdx) => (
          <div
            key={`${rIdx}-${cIdx}`}
            className={`w-full aspect-square ${
              prefersReducedMotion ? '' : 'transition-transform transition-opacity'
            }`}
          >
            <div
              className={`h-full w-full flex items-center justify-center text-2xl font-bold rounded ${
                cell ? tileColors[cell] || 'bg-gray-700' : 'bg-gray-800'
              }`}
            >
              {displayCell(cell)}
            </div>
          </div>
        ))
      ),
    [board, prefersReducedMotion, displayCell]
  );

  useEffect(() => {
    if (won || lost) {
<<<<<<< HEAD
      let name = playerName;
      if (!name && isBrowser()) {
        name = window.prompt('Enter your name')?.trim() || '';
        setPlayerName(name);
      }
      saveReplay({ date: new Date().toISOString(), moves, boardType, hard });
=======
      const frames = [
        ...history.map((h) => h.map((row) => [...row])),
        board.map((row) => [...row]),
      ];
      saveReplay({
        date: new Date().toISOString(),
        moves,
        boardType,
        hard,
        frames,
      });
>>>>>>> b8d26ee2
      fetch('/api/leaderboard/submit', {
        method: 'POST',
        headers: { 'Content-Type': 'application/json' },
        body: JSON.stringify({
          game: '2048',
          username: name || 'Anonymous',
          score: highest,
        }),
      })
        .then(() => loadLeaderboard())
        .catch(() => {
          // ignore network errors
        });
    }
<<<<<<< HEAD
  }, [won, lost, moves, boardType, hard, highest, playerName, setPlayerName, loadLeaderboard]);
=======
  }, [won, lost, moves, boardType, hard, highest, history, board]);
>>>>>>> b8d26ee2

  return (
    <div {...swipeHandlers} className="h-full w-full bg-gray-900 text-white p-4 flex flex-col space-y-4">
      <div className="flex space-x-2">
        <button className="px-4 py-2 bg-gray-700 hover:bg-gray-600 rounded" onClick={restart}>
          Restart
        </button>
        <button className="px-4 py-2 bg-gray-700 hover:bg-gray-600 rounded" onClick={handleUndo}>
          Undo
        </button>
        <button
          className="px-4 py-2 bg-gray-700 hover:bg-gray-600 rounded"
          onClick={() => setShowReplays(true)}
        >
          Replays
        </button>
        <div className="flex items-center space-x-1 px-2">
          <input
            id="hard-mode"
            aria-label="Hard mode"
            type="checkbox"
            checked={hard}
            onChange={(e) => setHard(e.target.checked)}
          />
          <label htmlFor="hard-mode">Hard</label>
        </div>

        <select
          className="text-black px-1 rounded"
          value={boardType}
          onChange={(e) => setBoardType(e.target.value as any)}
        >

          <option value="classic">Classic</option>
          <option value="hex">Hex 2048</option>
        </select>
        <input
          className="text-black px-1 rounded"
          placeholder="Name"
          value={playerName}
          onChange={(e) => setPlayerName(e.target.value)}
        />
        <button className="px-4 py-2 bg-gray-700 hover:bg-gray-600 rounded" onClick={close}>
          Close
        </button>
        {hard && <div className="ml-2">{timer}</div>}
      </div>
      <div className="flex flex-wrap items-center gap-2">
        <div className="px-4 py-2 bg-gray-700 rounded">Score: {highest}</div>
        <div className="px-4 py-2 bg-gray-700 rounded">Moves: {moves.length}</div>
        <div className="px-4 py-2 bg-gray-700 rounded">Seed: {seedStr}</div>
        <button
          className="px-4 py-2 bg-gray-700 hover:bg-gray-600 rounded"
          onClick={handleShare}
        >
          Share
        </button>
      </div>
      <div className="grid w-full max-w-sm grid-cols-4 gap-2">
        {renderedBoard}
      </div>
      {(won || lost) && (
        <div className="mt-4 text-xl">{won ? 'You win!' : 'Game over'}</div>
      )}
<<<<<<< HEAD
      <div className="mt-4">
        <h2 className="font-bold">Leaderboard</h2>
        {lbError ? (
          <div className="text-sm">Failed to load leaderboard</div>
        ) : leaderboard.length === 0 ? (
          <div className="text-sm">No scores yet</div>
        ) : (
          <ol className="list-decimal list-inside">
            {leaderboard.map((entry, i) => (
              <li key={i}>
                {entry.username}: {entry.score}
              </li>
            ))}
          </ol>
        )}
      </div>
=======
      {showReplays && <Replays onClose={() => setShowReplays(false)} />}
>>>>>>> b8d26ee2
    </div>
  );
};

export default Page2048;
<|MERGE_RESOLUTION|>--- conflicted
+++ resolved
@@ -6,14 +6,9 @@
 import ReactGA from 'react-ga4';
 import { useSwipeable } from 'react-swipeable';
 import usePrefersReducedMotion from '../../hooks/usePrefersReducedMotion';
-<<<<<<< HEAD
 import usePersistentState from '../../hooks/usePersistentState';
 import { getDailySeed } from '../../utils/dailySeed';
-=======
-import { getDailySeed, currentDateString } from '../../utils/dailySeed';
-import copyToClipboard from '../../utils/clipboard';
-import useToast from '../../hooks/useToast';
->>>>>>> b8d26ee2
+
 import { isBrowser } from '@/utils/env';
 import {
   moveLeft,
@@ -97,14 +92,10 @@
   const [won, setWon] = useState(false);
   const [lost, setLost] = useState(false);
   const [history, setHistory] = useState<number[][][]>([]);
-<<<<<<< HEAD
   const [playerName, setPlayerName] = usePersistentState<string>('leaderboard:name', '');
   const [leaderboard, setLeaderboard] = useState<{ username: string; score: number }[]>([]);
   const [lbError, setLbError] = useState(false);
-=======
-  const [showReplays, setShowReplays] = useState(false);
-
->>>>>>> b8d26ee2
+
 
   useEffect(() => {
     let mounted = true;
@@ -211,7 +202,6 @@
     resetTimer();
   }, [resetTimer]);
 
-<<<<<<< HEAD
   const loadLeaderboard = useCallback(async () => {
     try {
       setLbError(false);
@@ -229,15 +219,7 @@
   useEffect(() => {
     loadLeaderboard();
   }, [loadLeaderboard]);
-=======
-  const handleShare = useCallback(async () => {
-    const date = currentDateString();
-    const url = `${window.location.origin}${window.location.pathname}?seed=${seedStr}`;
-    const summary = `2048 ${date} Score:${highest} Moves:${moves.length} Seed:${seedStr} ${url}`;
-    const ok = await copyToClipboard(summary);
-    toast(ok ? 'Copied to clipboard!' : 'Copy failed');
-  }, [seedStr, highest, moves, toast]);
->>>>>>> b8d26ee2
+
 
   useEffect(() => {
     const onKey = (e: KeyboardEvent) => {
@@ -299,26 +281,13 @@
 
   useEffect(() => {
     if (won || lost) {
-<<<<<<< HEAD
       let name = playerName;
       if (!name && isBrowser()) {
         name = window.prompt('Enter your name')?.trim() || '';
         setPlayerName(name);
       }
       saveReplay({ date: new Date().toISOString(), moves, boardType, hard });
-=======
-      const frames = [
-        ...history.map((h) => h.map((row) => [...row])),
-        board.map((row) => [...row]),
-      ];
-      saveReplay({
-        date: new Date().toISOString(),
-        moves,
-        boardType,
-        hard,
-        frames,
-      });
->>>>>>> b8d26ee2
+
       fetch('/api/leaderboard/submit', {
         method: 'POST',
         headers: { 'Content-Type': 'application/json' },
@@ -333,11 +302,8 @@
           // ignore network errors
         });
     }
-<<<<<<< HEAD
   }, [won, lost, moves, boardType, hard, highest, playerName, setPlayerName, loadLeaderboard]);
-=======
-  }, [won, lost, moves, boardType, hard, highest, history, board]);
->>>>>>> b8d26ee2
+
 
   return (
     <div {...swipeHandlers} className="h-full w-full bg-gray-900 text-white p-4 flex flex-col space-y-4">
@@ -402,7 +368,6 @@
       {(won || lost) && (
         <div className="mt-4 text-xl">{won ? 'You win!' : 'Game over'}</div>
       )}
-<<<<<<< HEAD
       <div className="mt-4">
         <h2 className="font-bold">Leaderboard</h2>
         {lbError ? (
@@ -419,9 +384,7 @@
           </ol>
         )}
       </div>
-=======
-      {showReplays && <Replays onClose={() => setShowReplays(false)} />}
->>>>>>> b8d26ee2
+
     </div>
   );
 };
