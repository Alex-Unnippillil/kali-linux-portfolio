--- conflicted
+++ resolved
@@ -41,18 +41,11 @@
     const row = board[r];
     if (!row) continue;
     for (let c = 0; c < size; c += 1) {
-<<<<<<< HEAD
       const v = row[c];
       if (v === 0) return true;
       if (c < size - 1 && v === row[c + 1]) return true;
       if (r < size - 1 && v === board[r + 1]?.[c]) return true;
-=======
-      const row = board[r]!;
-      const v = row[c]!;
-      if (v === 0) return true;
-      if (c < size - 1 && v === row[c + 1]!) return true;
-      if (r < size - 1 && v === board[r + 1]![c]!) return true;
->>>>>>> dae6d67e
+
     }
   }
   return false;
