'use client';
import { useState, useEffect, useMemo, useRef, useCallback } from 'react';
import usePersistentState from '../../hooks/usePersistentState';
import Filter from 'bad-words';
import { toPng } from 'html-to-image';
import offlineQuotes from '../../public/quotes/quotes.json';
import PlaylistBuilder from './components/PlaylistBuilder';
import share, { canShare } from '../../utils/share';
import Posterizer from './components/Posterizer';
import copyToClipboard from '../../utils/clipboard';

const CopyIcon = (props: React.SVGProps<SVGSVGElement>) => (
  <svg viewBox="0 0 24 24" fill="currentColor" {...props}>
    <path d="M16 1H4a2 2 0 0 0-2 2v14h2V3h12V1z" />
    <path d="M20 5H8a2 2 0 0 0-2 2v16h14a2 2 0 0 0 2-2V7a2 2 0 0 0-2-2zm0 18H8V7h12v16z" />
  </svg>
);

const TwitterIcon = (props: React.SVGProps<SVGSVGElement>) => (
  <svg viewBox="0 0 24 24" fill="currentColor" {...props}>
    <path d="M22.46 6c-.77.35-1.6.58-2.46.69a4.28 4.28 0 0 0 1.88-2.37 8.59 8.59 0 0 1-2.72 1.05 4.24 4.24 0 0 0-7.24 3.87A12.05 12.05 0 0 1 3 4.79a4.24 4.24 0 0 0 1.32 5.67 4.2 4.2 0 0 1-1.92-.53v.06a4.26 4.26 0 0 0 3.41 4.17 4.24 4.24 0 0 1-1.91.07 4.27 4.27 0 0 0 3.97 2.95A8.53 8.53 0 0 1 2 19.54a12.06 12.06 0 0 0 6.29 1.84c7.55 0 11.68-6.26 11.68-11.68 0-.18-.01-.35-.02-.53A8.34 8.34 0 0 0 22.46 6z" />
  </svg>
);

interface Quote {
  content: string;
  author: string;
  tags: string[];
}

const SAFE_CATEGORIES = [
  'inspirational',
  'life',
  'love',
  'wisdom',
  'technology',
  'humor',
  'general',
];

const CATEGORY_KEYWORDS: Record<string, string[]> = {
  inspirational: ['inspire', 'dream', 'goal', 'courage', 'success', 'motivation', 'believe', 'achieve'],
  life: ['life', 'living', 'journey', 'experience'],
  love: ['love', 'heart', 'passion'],
  wisdom: ['wisdom', 'knowledge', 'learn', 'education'],
  technology: ['technology', 'science', 'computer'],
  humor: ['laugh', 'funny', 'humor'],
};

const processQuotes = (data: any[]): Quote[] => {
  const filter = new Filter();
  return data
    .map((q) => {
      const content = q.content || q.quote || '';
      const author = q.author || 'Unknown';
      let tags = Array.isArray(q.tags) ? q.tags.map((t: string) => t.toLowerCase()) : [];
      if (!tags.length) {
        const lower = content.toLowerCase();
        Object.entries(CATEGORY_KEYWORDS).forEach(([cat, keywords]) => {
          if (keywords.some((k) => lower.includes(k))) tags.push(cat);
        });
      }
      if (!tags.length) tags.push('general');
      return { content, author, tags } as Quote;
    })
    .filter(
      (q) => !filter.isProfane(q.content) && q.tags.some((t) => SAFE_CATEGORIES.includes(t))
    );
};

const keyOf = (q: Quote) => `${q.content}—${q.author}`;

export default function QuoteApp() {
  const [quotes, setQuotes] = useState<Quote[]>(processQuotes(offlineQuotes as any[]));
  const [current, setCurrent] = useState<Quote | null>(null);
  const [currentIndex, setCurrentIndex] = useState(0);
  const [category, setCategory] = useState('');
  const [search, setSearch] = useState('');
  const [authorFilter, setAuthorFilter] = useState('');
  const [favorites, setFavorites] = usePersistentState<string[]>(
    'quote-favorites',
    [],
    (v): v is string[] => Array.isArray(v) && v.every((s) => typeof s === 'string'),
  );
  const [dailyQuote, setDailyQuote] = useState<Quote | null>(null);
  const [posterize, setPosterize] = useState(false);
  const cardRef = useRef<HTMLDivElement>(null);
  const [playlist, setPlaylist] = useState<number[]>([]);
  const [playOrder, setPlayOrder] = useState<number[]>([]);
  const [playIndex, setPlayIndex] = useState(0);
  const [playing, setPlaying] = useState(false);
  const [loop, setLoop] = useState(false);
  const [shuffle, setShuffle] = useState(false);

  useEffect(() => {
    const custom = localStorage.getItem('custom-quotes');
    if (custom) {
      try {
        const parsed = JSON.parse(custom);
        setQuotes((q) => [...q, ...processQuotes(parsed)]);
      } catch { /* ignore */ }
    }
  }, []);

  useEffect(() => {
    if (!quotes.length) return;
    const params = new URLSearchParams(window.location.search);
    const p = params.get('playlist');
    if (p) {
      const ids = p
        .split(',')
        .map((n) => parseInt(n, 10))
        .filter((n) => !Number.isNaN(n) && n >= 0 && n < quotes.length);
      if (ids.length) {
        setPlaylist(ids);
        const first = ids[0];
        if (first !== undefined) {
<<<<<<< HEAD
          setCurrent(quotes[first]!);
=======
          const firstQuote = quotes[first];
          if (firstQuote) setCurrent(firstQuote);
>>>>>>> 01b6d6da

        }
      }
    }
  }, [quotes]);

  useEffect(() => {
    if (!quotes.length) return;
    const today = new Date().toISOString().slice(0, 10);
    const stored = localStorage.getItem('daily-quote');
    if (stored) {
      try {
        const obj = JSON.parse(stored);
        if (obj.date === today) {
          setDailyQuote(obj.quote);
          return;
        }
      } catch { /* ignore */ }
    }
    const q = quotes[Math.floor(Math.random() * quotes.length)]!;
    setDailyQuote(q);
    localStorage.setItem('daily-quote', JSON.stringify({ date: today, quote: q }));

  }, [quotes]);

  const filtered = useMemo(() => {
    const lower = search.toLowerCase();
    const lowerAuthor = authorFilter.toLowerCase();
    return quotes.filter((q) => {
      const matchCategory =
        category === 'favorites'
          ? favorites.includes(keyOf(q))
          : !category || q.tags.includes(category);
      const matchSearch = q.content.toLowerCase().includes(lower);
      const matchAuthor = q.author.toLowerCase().includes(lowerAuthor);
      return matchCategory && matchSearch && matchAuthor;
    });
  }, [quotes, category, search, authorFilter, favorites]);

  useEffect(() => {
    if (!current) {
      setCurrentIndex(0);
      return;
    }
    const idx = filtered.findIndex(
      (q) => q.content === current.content && q.author === current.author,
    );
    if (idx >= 0) setCurrentIndex(idx);
  }, [current, filtered]);

  const changeQuote = () => {
    if (filtered.length === 0) {
      setCurrent(null);
      return;
    }
    setCurrent(filtered[Math.floor(Math.random() * filtered.length)] ?? null);

  };

  const nextQuote = useCallback(() => {
    if (!filtered.length) {
      setCurrent(null);
      return;
    }
    const next = (currentIndex + 1) % filtered.length;
    setCurrent(filtered[next] ?? null);

  }, [filtered, currentIndex]);

  const prevQuote = useCallback(() => {
    if (!filtered.length) {
      setCurrent(null);
      return;
    }
    const prev = (currentIndex - 1 + filtered.length) % filtered.length;
    setCurrent(filtered[prev] ?? null);

  }, [filtered, currentIndex]);

  useEffect(() => {
    changeQuote();
    // eslint-disable-next-line react-hooks/exhaustive-deps
  }, [filtered]);

  useEffect(() => {
    const handler = (e: KeyboardEvent) => {
      if (e.key === 'ArrowRight') {
        nextQuote();
      } else if (e.key === 'ArrowLeft') {
        prevQuote();
      }
    };
    window.addEventListener('keydown', handler);
    return () => window.removeEventListener('keydown', handler);
  }, [nextQuote, prevQuote]);

  useEffect(() => {
    if (!playing || !playOrder.length) return;
    const id = setInterval(() => {
      setPlayIndex((i) => {
        const next = i + 1;
        if (next >= playOrder.length) {
          if (loop) {
            return 0;
          }
          setPlaying(false);
          return i;
        }
        return next;
      });
    }, 5000);
    return () => clearInterval(id);
  }, [playing, playOrder, loop]);

  useEffect(() => {
    if (!playOrder.length) return;
    const idx = playOrder[playIndex];
    if (idx !== undefined && idx >= 0 && idx < quotes.length) {
      setCurrent(quotes[idx]!);

    }
  }, [playIndex, playOrder, quotes]);

  const toggleFavorite = () => {
    if (!current) return;
    const key = keyOf(current);
    setFavorites((favs) =>
      favs.includes(key) ? favs.filter((f) => f !== key) : [...favs, key]
    );
  };

  const importQuotes = (e: React.ChangeEvent<HTMLInputElement>) => {
    const file = e.target.files?.[0];
    if (!file) return;
    file
      .text()
      .then((text) => {
        try {
          const parsed = JSON.parse(text);
          setQuotes((q) => {
            const processed = processQuotes(parsed);
            const next = [...q, ...processed];
            localStorage.setItem('custom-quotes', JSON.stringify(parsed));
            return next;
          });
        } catch { /* ignore */ }
      })
      .catch(() => { /* ignore */ });
  };

  const shareCard = () => {
    const node = cardRef.current;
    if (!node || !current) return;
    toPng(node)
      .then((dataUrl) => {
        const link = document.createElement('a');
        link.download = 'quote.png';
        link.href = dataUrl;
        link.click();
      })
      .catch(() => { /* ignore */ });
  };

  const shareQuote = () => {
    if (!current) return;
    const text = `"${current.content}" — ${current.author}`;
    share(text);
  };

  const copyQuote = () => {
    if (!current) return;
    const text = `"${current.content}" — ${current.author}`;
    copyToClipboard(text);
  };

  const tweetQuote = () => {
    if (!current) return;
    const text = `"${current.content}" — ${current.author}`;
    const url = `https://twitter.com/intent/tweet?text=${encodeURIComponent(text)}`;
    window.open(url, '_blank');
  };

  const startPlaylist = () => {
    if (!playlist.length) return;
    const order = shuffle
      ? [...playlist].sort(() => Math.random() - 0.5)
      : [...playlist];
    setPlayOrder(order);
    setPlayIndex(0);
    const idx = order[0];
    if (idx !== undefined && idx >= 0 && idx < quotes.length) {

      
      setCurrent(quotes[idx]!);

    }
    setPlaying(true);
  };

  const stopPlaylist = () => setPlaying(false);

  const categories = useMemo(() => {
    const base = Array.from(
      new Set(
        quotes.flatMap((q) => q.tags).filter((t) => SAFE_CATEGORIES.includes(t))
      )
    );
    return ['favorites', ...base];
  }, [quotes]);

  const isFav = current ? favorites.includes(keyOf(current)) : false;

  return (
    <div className="h-full w-full flex flex-col items-center justify-start bg-ub-cool-grey text-white p-4 overflow-auto">
      {dailyQuote && (
        <div className="mb-4 p-3 bg-gray-700 rounded" id="daily-quote">
          <p className="text-sm italic">&ldquo;{dailyQuote.content}&rdquo;</p>
          <p className="text-xs text-gray-300 text-right">- {dailyQuote.author}</p>
        </div>
      )}
      <div className="w-full max-w-md flex flex-col items-center">
        <div
          ref={cardRef}
          id="quote-card"
          className="group relative p-6 rounded text-center bg-gradient-to-br from-[var(--color-primary)]/30 to-[var(--color-secondary)]/30 text-white"
        >
          {current ? (
            <div key={keyOf(current)} className="animate-quote">
              <span
                className="absolute -top-4 left-4 text-[64px] text-white/20 select-none"
                aria-hidden="true"
              >
                &ldquo;
              </span>
              <p className="mb-4 text-[18px] leading-[24px] sm:text-[20px] sm:leading-[26px] tracking-[6px]">
                {current.content}
              </p>
              <p className="text-sm text-white/80">— {current.author}</p>
              <div className="absolute top-2 right-2 flex gap-2 opacity-0 group-hover:opacity-100 group-focus-within:opacity-100 transition">
                <button
                  onClick={copyQuote}
                  className="p-1 bg-black/30 hover:bg-black/50 rounded"
                  aria-label="Copy quote"
                >
                  <CopyIcon className="w-6 h-6" />
                </button>
                <button
                  onClick={tweetQuote}
                  className="p-1 bg-black/30 hover:bg-black/50 rounded"
                  aria-label="Tweet quote"
                >
                  <TwitterIcon className="w-6 h-6" />
                </button>
              </div>
              <div className="absolute left-2 top-1/2 -translate-y-1/2 flex flex-col items-center opacity-0 group-hover:opacity-100 group-focus-within:opacity-100 transition">
                <button
                  onClick={prevQuote}
                  className="p-2 bg-black/30 hover:bg-black/50 rounded-full"
                  aria-label="Previous quote"
                >
                  ←
                </button>
                <kbd className="mt-1 text-xs text-white/70">←</kbd>
              </div>
              <div className="absolute right-2 top-1/2 -translate-y-1/2 flex flex-col items-center opacity-0 group-hover:opacity-100 group-focus-within:opacity-100 transition">
                <button
                  onClick={nextQuote}
                  className="p-2 bg-black/30 hover:bg-black/50 rounded-full"
                  aria-label="Next quote"
                >
                  →
                </button>
                <kbd className="mt-1 text-xs text-white/70">→</kbd>
              </div>
            </div>
          ) : (
            <p>No quotes found.</p>
          )}
        </div>
        <div className="flex flex-wrap justify-center gap-2 mt-4">
          <button
            className="px-4 py-2 bg-gray-700 hover:bg-gray-600 rounded"
            onClick={changeQuote}
            disabled={playing}
          >
            New Quote
          </button>
          <button className="px-4 py-2 bg-gray-700 hover:bg-gray-600 rounded" onClick={toggleFavorite}>
            {isFav ? 'Unfavorite' : 'Favorite'}
          </button>
          <button className="px-4 py-2 bg-gray-700 hover:bg-gray-600 rounded" onClick={shareCard}>
            Share as Card
          </button>
          <button
            className="px-4 py-2 bg-gray-700 hover:bg-gray-600 rounded"
            onClick={() => setPosterize((p) => !p)}
          >
            {posterize ? 'Close Posterizer' : 'Posterize'}
          </button>
          {canShare() && (
            <button className="px-4 py-2 bg-gray-700 hover:bg-gray-600 rounded" onClick={shareQuote}>
              Share
            </button>
          )}
          <label className="px-4 py-2 bg-gray-700 hover:bg-gray-600 rounded cursor-pointer">
            Import
            <input type="file" accept="application/json" className="hidden" onChange={importQuotes} />
          </label>
        </div>
        {posterize && (
          <div className="mt-4 w-full">
            <Posterizer quote={current} />
          </div>
        )}
        <div className="mt-4 flex flex-col w-full gap-2">
          <input
            value={search}
            onChange={(e) => setSearch(e.target.value)}
            placeholder="Search"
            className="px-2 py-1 rounded text-black"
          />
          <input
            value={authorFilter}
            onChange={(e) => setAuthorFilter(e.target.value)}
            placeholder="Author"
            className="px-2 py-1 rounded text-black"
          />
          <select
            value={category}
            onChange={(e) => setCategory(e.target.value)}
            className="px-2 py-1 rounded text-black"
          >
            <option value="">All Categories</option>
            {categories.map((cat) => (
              <option key={cat} value={cat}>
                {cat}
              </option>
            ))}
          </select>
        </div>
        <PlaylistBuilder quotes={quotes} playlist={playlist} setPlaylist={setPlaylist} />
        <div className="mt-2 flex flex-wrap justify-center gap-2">
          <button
            className="px-4 py-2 bg-gray-700 hover:bg-gray-600 rounded"
            onClick={startPlaylist}
            disabled={!playlist.length || playing}
          >
            Play Playlist
          </button>
          <button
            className="px-4 py-2 bg-gray-700 hover:bg-gray-600 rounded"
            onClick={stopPlaylist}
            disabled={!playing}
          >
            Stop
          </button>
          <label className="flex items-center space-x-1">
            <input
              type="checkbox"
              checked={loop}
              onChange={(e) => setLoop(e.target.checked)}
            />
            <span>Loop</span>
          </label>
          <label className="flex items-center space-x-1">
            <input
              type="checkbox"
              checked={shuffle}
              onChange={(e) => setShuffle(e.target.checked)}
            />
            <span>Shuffle</span>
          </label>
        </div>
      </div>
      <style jsx>{`
        .animate-quote {
          animation: fadeIn 150ms ease-in-out;
        }
        @keyframes fadeIn {
          from {
            opacity: 0;
            transform: translateY(4px);
          }
          to {
            opacity: 1;
            transform: translateY(0);
          }
        }
      `}</style>
    </div>
  );
}
<|MERGE_RESOLUTION|>--- conflicted
+++ resolved
@@ -115,12 +115,8 @@
         setPlaylist(ids);
         const first = ids[0];
         if (first !== undefined) {
-<<<<<<< HEAD
           setCurrent(quotes[first]!);
-=======
-          const firstQuote = quotes[first];
-          if (firstQuote) setCurrent(firstQuote);
->>>>>>> 01b6d6da
+
 
         }
       }
