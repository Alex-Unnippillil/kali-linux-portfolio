--- conflicted
+++ resolved
@@ -115,15 +115,9 @@
         setPlaylist(ids);
         const first = ids[0];
         if (first !== undefined) {
-<<<<<<< HEAD
           const firstQuote = quotes[first];
           if (firstQuote) setCurrent(firstQuote);
-=======
-          const q = quotes[first];
-          if (q) {
-            setCurrent(q);
-          }
->>>>>>> 38db216e
+
         }
       }
     }
