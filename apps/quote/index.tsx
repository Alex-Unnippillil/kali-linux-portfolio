--- conflicted
+++ resolved
@@ -115,14 +115,8 @@
         setPlaylist(ids);
         const first = ids[0];
         if (first !== undefined) {
-<<<<<<< HEAD
           setCurrent(quotes[first]!);
-=======
-          const q = quotes[first];
-          if (q) {
-            setCurrent(q);
-          }
->>>>>>> 38db216e
+
         }
       }
     }
@@ -141,18 +135,10 @@
         }
       } catch { /* ignore */ }
     }
-<<<<<<< HEAD
     const q = quotes[Math.floor(Math.random() * quotes.length)]!;
     setDailyQuote(q);
     localStorage.setItem('daily-quote', JSON.stringify({ date: today, quote: q }));
-=======
-    const idx = Math.floor(Math.random() * quotes.length);
-    const q = quotes[idx];
-    if (q) {
-      setDailyQuote(q);
-      localStorage.setItem('daily-quote', JSON.stringify({ date: today, quote: q }));
-    }
->>>>>>> 38db216e
+
   }, [quotes]);
 
   const filtered = useMemo(() => {
@@ -185,14 +171,8 @@
       setCurrent(null);
       return;
     }
-<<<<<<< HEAD
     setCurrent(filtered[Math.floor(Math.random() * filtered.length)] ?? null);
-=======
-    const q = filtered[Math.floor(Math.random() * filtered.length)];
-    if (q) {
-      setCurrent(q);
-    }
->>>>>>> 38db216e
+
   };
 
   const nextQuote = useCallback(() => {
@@ -201,14 +181,8 @@
       return;
     }
     const next = (currentIndex + 1) % filtered.length;
-<<<<<<< HEAD
     setCurrent(filtered[next] ?? null);
-=======
-    const q = filtered[next];
-    if (q) {
-      setCurrent(q);
-    }
->>>>>>> 38db216e
+
   }, [filtered, currentIndex]);
 
   const prevQuote = useCallback(() => {
@@ -217,14 +191,8 @@
       return;
     }
     const prev = (currentIndex - 1 + filtered.length) % filtered.length;
-<<<<<<< HEAD
     setCurrent(filtered[prev] ?? null);
-=======
-    const q = filtered[prev];
-    if (q) {
-      setCurrent(q);
-    }
->>>>>>> 38db216e
+
   }, [filtered, currentIndex]);
 
   useEffect(() => {
@@ -266,14 +234,8 @@
     if (!playOrder.length) return;
     const idx = playOrder[playIndex];
     if (idx !== undefined && idx >= 0 && idx < quotes.length) {
-<<<<<<< HEAD
       setCurrent(quotes[idx]!);
-=======
-      const q = quotes[idx];
-      if (q) {
-        setCurrent(q);
-      }
->>>>>>> 38db216e
+
     }
   }, [playIndex, playOrder, quotes]);
 
@@ -345,14 +307,10 @@
     setPlayIndex(0);
     const idx = order[0];
     if (idx !== undefined && idx >= 0 && idx < quotes.length) {
-<<<<<<< HEAD
+
+      
       setCurrent(quotes[idx]!);
-=======
-      const q = quotes[idx];
-      if (q) {
-        setCurrent(q);
-      }
->>>>>>> 38db216e
+
     }
     setPlaying(true);
   };
