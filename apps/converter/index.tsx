--- conflicted
+++ resolved
@@ -96,19 +96,13 @@
   useEffect(() => {
     const data = rates[active as Domain];
     const units = Object.keys(data);
-<<<<<<< HEAD
     if (units.length) {
       // `noUncheckedIndexedAccess` is enabled, so direct indexing returns
       // `string | undefined`. However, the length check above guarantees
       // that at least the first element exists.
       setFromUnit(units[0]!);
       setToUnit(units[1] ?? units[0]!);
-=======
-    const first = units[0];
-    if (first !== undefined) {
-      setFromUnit(first);
-      setToUnit(units[1] ?? first);
->>>>>>> c2bbfea1
+
     }
     setFromValue("");
     setToValue("");
