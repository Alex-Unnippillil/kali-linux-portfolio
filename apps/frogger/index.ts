--- conflicted
+++ resolved
@@ -1,10 +1,6 @@
 export const TILE = 40;
-<<<<<<< HEAD
 export const NUM_TILES_WIDE = 10;
-=======
-export const NUM_TILES_WIDE = 13;
 
->>>>>>> 16b94ed5
 export const PAD_POSITIONS = [TILE, TILE * 3, TILE * 5, TILE * 7, TILE * 9];
 export const NUM_TILES_WIDE = 13;
 
