--- conflicted
+++ resolved
@@ -3,14 +3,7 @@
 
 export const PAD_POSITIONS = [TILE, TILE * 3, TILE * 5, TILE * 7, TILE * 9];
 export const NUM_TILES_WIDE = 13;
-<<<<<<< HEAD
-=======
 
-export const NUM_TILES_WIDE = 10;
-// allow a small overlap margin so collisions feel fair on touch devices
-export const COLLISION_TOLERANCE = TILE * 0.15;
-
->>>>>>> 2ae7f080
 
 // linear congruential generator for deterministic lane RNG
 const rng = (seed: number) => () => {
