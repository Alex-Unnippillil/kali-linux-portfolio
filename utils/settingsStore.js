--- conflicted
+++ resolved
@@ -222,7 +222,6 @@
   if (theme !== undefined) setTheme(theme);
 }
 
-<<<<<<< HEAD
 export async function exportPanel() {
   if (typeof window === 'undefined') return JSON.stringify({ pinnedApps: [], panelSize: 16 });
   let pinnedApps = [];
@@ -272,8 +271,6 @@
 }
 
 export const defaults = DEFAULT_SETTINGS;
-=======
-export const defaults = DEFAULT_SETTINGS;
 
 export async function getAvatar() {
   if (typeof window === 'undefined') return DEFAULT_SETTINGS.avatar;
@@ -283,5 +280,4 @@
 export async function setAvatar(avatar) {
   if (typeof window === 'undefined') return;
   await set('avatar', avatar);
-}
->>>>>>> 7131748f
+}