--- conflicted
+++ resolved
@@ -21,19 +21,9 @@
 type Listener<T> = (event: T) => void;
 
 class GamepadManager {
-<<<<<<< HEAD
   private listeners: Record<string, Set<Listener<any>>> = {};
   private prevState = new Map<number, { buttons: number[]; axes: number[] }>();
-=======
-  private listeners: { [K in keyof GamepadEventMap]: Set<Listener<GamepadEventMap[K]>> } = {
-    connected: new Set(),
-    disconnected: new Set(),
-    button: new Set(),
-    axis: new Set(),
-  };
-  private prevButtons = new Map<number, number[]>();
-  private prevAxes = new Map<number, number[]>();
->>>>>>> f3564dcc
+
   private raf: number | null = null;
   private deadzone: number;
 
