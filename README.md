--- conflicted
+++ resolved
@@ -34,7 +34,6 @@
 4. Update `.env.example` whenever new environment variables are added.
 5. Run `yarn validate:icons` to ensure all icon paths in `apps.config.js` exist under `public/themes/` before committing.
 
-<<<<<<< HEAD
 ## Content Security Policy
 
 External resources are tightly restricted by a Content Security Policy.
@@ -48,26 +47,7 @@
 Inline scripts require a nonce generated at request time. If an embed or widget
 fails to load, check the browser console for CSP errors and ensure the
 provider's origin is included in the relevant directive.
-=======
-## Design Tokens
-
-Color variables and spacing are centralized in `styles/tokens.css`. The file defines light and dark palettes, and the `--accent` color blends Ubuntu Orange (`#E95420`) with Aubergine (`#77216F`). Semantic tokens map to the active palette via `prefers-color-scheme`:
-
-| Semantic token | Light | Dark |
-| -------------- | ----- | ---- |
-| `--color-bg` | `--color-light-bg` | `--color-dark-bg` |
-| `--color-surface` | `--color-light-surface` | `--color-dark-surface` |
-| `--color-text` | `--color-light-text` | `--color-dark-text` |
-
-These pairings meet or exceed WCAG contrast guidelines:
-
-| Pair | Contrast | Rating |
-| ---- | -------- | ------ |
-| Light `--color-bg` / `--color-text` | 18.88:1 | AAA |
-| Light `--color-surface` / `--color-text` | 16.87:1 | AAA |
-| Dark `--color-bg` / `--color-text` | 16.02:1 | AAA |
-| Dark `--color-surface` / `--color-text` | 13.39:1 | AAA |
->>>>>>> a66439d0
+
 
 ## Local File Storage
 
