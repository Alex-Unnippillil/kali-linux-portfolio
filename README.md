## Adding New Apps

Heavy applications should be loaded with [`next/dynamic`](https://nextjs.org/docs/advanced-features/dynamic-import) so that they do not bloat the initial bundle.

```js
import dynamic from 'next/dynamic';
import ReactGA from 'react-ga4';

const MyApp = dynamic(() =>
    import('./components/apps/my-app').then(mod => {
        ReactGA.event({ category: 'Application', action: 'Loaded My App' });
        return mod.default;
    }), {
        ssr: false,
        loading: () => (
            <div className="h-full w-full flex items-center justify-center bg-panel text-white">
                Loading My App...
            </div>
        ),
    }
);

const displayMyApp = (addFolder, openApp) => (
    <MyApp addFolder={addFolder} openApp={openApp} />
);
```

Add the `displayMyApp` function to `apps.config.js` and reference it in the `apps` array to make the app available to the desktop.

### Minimal Example

1. **Create the component** in `components/apps/hello.tsx`:

```tsx
export default function Hello() {
  return <div className="p-4">Hello world!</div>;
}
```

2. **Register it** in `apps.config.js` with [`next/dynamic`](https://nextjs.org/docs/advanced-features/dynamic-import):

```js
import dynamic from 'next/dynamic';

const HelloApp = dynamic(() => import('./components/apps/hello'), { ssr: false });

const displayHello = (addFolder, openApp) => (
  <HelloApp addFolder={addFolder} openApp={openApp} />
);

apps.push({
  id: 'hello',
  title: 'Hello',
  icon: './themes/Yaru/apps/hello.png',
  screen: displayHello,
});
```

Keep new apps client-side only. If realtime or server-like features are needed, rely on a provider-based solution instead of adding backend logic.

## Adding New Games

Games are organized in `apps.config.js` using a `games` array that mirrors the structure of the main `apps` list. Each game entry defines metadata such as an `id`, `title`, `icon`, and the component used to render the game.

To introduce a new game:

1. **Icon** – Add the game's icon to `public/themes/Yaru/apps/` and reference it with the helper `icon('my-game.png')`.
2. **Dynamic import** – Create the game component in `components/apps/` and load it with `next/dynamic` to keep the initial bundle small:

    ```js
    const MyGame = dynamic(() =>
      import('./components/apps/my-game').then(mod => {
        ReactGA.event({ category: 'Application', action: 'Loaded My Game' });
        return mod.default;
      }), {
        ssr: false,
        loading: () => (
          <div className="h-full w-full flex items-center justify-center bg-panel text-white">
            Loading My Game...
          </div>
        ),
      }
    );

    const displayMyGame = (addFolder, openApp) => (
      <MyGame addFolder={addFolder} openApp={openApp} />
    );
    ```

3. **Register** – Append the game's configuration object to the `games` array:

    ```js
    games.push({
      id: 'my-game',
      title: 'My Game',
      icon: icon('my-game.png'),
      screen: displayMyGame,
    });
    ```

The new game will then appear alongside the other games on the desktop.

## Theme Selection

Icon themes can be changed at runtime by setting the `NEXT_PUBLIC_THEME`
environment variable. It should correspond to a directory inside
`public/themes/`. When unspecified, the application defaults to the
`Yaru` theme.

## Privacy

The contact application records only non-PII metadata in Google Analytics.
Submissions trigger an event with `{ category: "contact", action: "submit_success" }`, and the
free-text fields (name, subject, message) are never sent to analytics.

## Required CI Secrets

The GitHub Actions workflow relies on the following secrets configured in the repository settings:

- `NEXT_PUBLIC_TRACKING_ID`
- `NEXT_PUBLIC_SERVICE_ID`
- `NEXT_PUBLIC_TEMPLATE_ID`
- `NEXT_PUBLIC_USER_ID`

These secrets provide the values for the corresponding environment variables during the build step.

<<<<<<< HEAD
## E2E Testing

The project uses [Playwright](https://playwright.dev/) for end-to-end tests.

### Setup

1. Install the Playwright browsers (Chromium is sufficient):
   ```bash
   npx playwright install chromium
   npx playwright install-deps chromium  # on Linux
   ```
2. Run the tests:
   ```bash
   yarn test:e2e
   ```

The Playwright configuration automatically starts the development server before running the tests.
=======
## Deployment

This project relies on Next.js server features such as API routes and Socket.IO websockets. For production deployments, build and run the server:

```bash
yarn build
yarn start
```

Deploy to any platform that can run a Next.js server; static export is not supported.
>>>>>>> 0f5be35b
<|MERGE_RESOLUTION|>--- conflicted
+++ resolved
@@ -124,7 +124,6 @@
 
 These secrets provide the values for the corresponding environment variables during the build step.
 
-<<<<<<< HEAD
 ## E2E Testing
 
 The project uses [Playwright](https://playwright.dev/) for end-to-end tests.
@@ -142,7 +141,7 @@
    ```
 
 The Playwright configuration automatically starts the development server before running the tests.
-=======
+
 ## Deployment
 
 This project relies on Next.js server features such as API routes and Socket.IO websockets. For production deployments, build and run the server:
@@ -152,5 +151,4 @@
 yarn start
 ```
 
-Deploy to any platform that can run a Next.js server; static export is not supported.
->>>>>>> 0f5be35b
+Deploy to any platform that can run a Next.js server; static export is not supported.