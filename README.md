--- conflicted
+++ resolved
@@ -318,7 +318,6 @@
   -e NEXT_PUBLIC_UI_EXPERIMENTS=... \
   kali-portfolio
 ```
-<<<<<<< HEAD
 Add any additional variables required by your configuration (ReCAPTCHA, Supabase, etc.).
 
 NEXT_PUBLIC_ENABLE_ANALYTICS=false
@@ -345,49 +344,6 @@
 SUPABASE_URL=
 SUPABASE_ANON_KEY=
 SUPABASE_SERVICE_ROLE_KEY=
-=======
-
----
-
-## Testing
-
-Jest is configured via `jest.config.js` with a **jsdom** environment and helpers in `jest.setup.ts`:
-- Mocks for `Image`, `OffscreenCanvas`, `AudioContext`, `Worker`, etc.
-- `__tests__/apps.smoke.test.tsx` dynamically imports each app and renders it to catch runtime errors.
-- Per-app logic tests (e.g., `blackjack.test.ts`, `sokoban.test.ts`, `nonogram.test.ts`).
-
-Commands:
-```bash
-yarn test
-yarn test:watch
-yarn lint
-```
-
-### Playwright BeEF lab stability scenario
-
-The reusable flow in [`playwright/beefLabScenario.ts`](./playwright/beefLabScenario.ts) drives the BeEF lab demo five times, checks for console warnings, and tracks heap growth. Run it locally with Playwright (Chromium only):
-
-```bash
-# In one terminal start the dev server
-yarn dev
-
-# Install browser binaries once (if you haven't already)
-npx playwright install chromium
-
-# In another terminal run the scenario
-npx playwright test tests/beef-lab.spec.ts --browser=chromium
-
-```
-
-If you're running in a fresh Linux container without GUI libraries, install Playwright's Chromium dependencies first:
-
-```bash
-npx playwright install-deps chromium
-```
-
-The assertion fails if heap usage grows by more than **7 MB** across the run or if any browser warnings are logged.
-
->>>>>>> 26c955a7
 ---
 
 ## Quality Gates & Tooling
@@ -435,6 +391,30 @@
 - [ ] Keep dynamic imports for heavy apps to protect initial load performance.
 - [ ] Back up large static assets (wallpapers, JSON datasets) used by the portfolio.
 
+### Playwright BeEF lab stability scenario
+
+The reusable flow in [`playwright/beefLabScenario.ts`](./playwright/beefLabScenario.ts) drives the BeEF lab demo five times, checks for console warnings, and tracks heap growth. Run it locally with Playwright (Chromium only):
+
+```bash
+# In one terminal start the dev server
+yarn dev
+
+# Install browser binaries once (if you haven't already)
+npx playwright install chromium
+
+# In another terminal run the scenario
+npx playwright test tests/beef-lab.spec.ts --browser=chromium
+
+```
+
+If you're running in a fresh Linux container without GUI libraries, install Playwright's Chromium dependencies first:
+
+```bash
+npx playwright install-deps chromium
+```
+
+The assertion fails if heap usage grows by more than **7 MB** across the run or if any browser warnings are logged.
+
 ---
 
 ## Troubleshooting
