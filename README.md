# Kali Linux Portfolio

A desktop-style portfolio built with Next.js and Tailwind that recreates the look and feel of a Kali/Ubuntu workstation. It ships with resizable windows, a dock, context menus, and a catalog of **security tool simulations**, **utilities**, and **retro games**. This document is aimed at engineers preparing production deployments or long-term maintenance.

> Production site: https://unnippillil.com/

---

## Table of Contents
1. [Legal Notice & Risk Overview](#legal-notice--risk-overview)
2. [Quick Start](#quick-start)
3. [Project Architecture](#project-architecture)
4. [Desktop UX](#desktop-ux)
5. [App Catalog](#app-catalog)
6. [Configuration & Environment](#configuration--environment)
7. [Deployment Guides](#deployment-guides)
8. [Quality Gates & Tooling](#quality-gates--tooling)
9. [Security Hardening](#security-hardening)
10. [Troubleshooting](#troubleshooting)
11. [License](#license)

---

## Legal Notice & Risk Overview

This repository showcases **static, non-operational simulations** of common security tools. The demo UI is intended for education, portfolio review, and safe experimentation only. Running real offensive tooling against systems without explicit authorization is illegal and may cause damage or service disruption.

**Potential risks when adapting this project**
- Triggering IDS/IPS systems if real network scans are introduced.
- Locking user accounts or corrupting data if password brute-force logic is enabled.
- Confusing end users if canned output is mistaken for live data.

Always run experiments inside a controlled lab and obtain written permission before performing any security assessment. Do **not** add real exploitation logic or uncontrolled outbound traffic to this project.

---

## Quick Start

### Prerequisites
- **Node.js 20.19.5** (tracked in [`.nvmrc`](./.nvmrc)); install via `nvm install`.
- **Yarn** (the repo ships with `yarn.lock`). Other package managers are not supported by CI.
- Copy `.env.local.example` to `.env.local` and fill in any keys for the features you intend to test.

### Install & Run (Development)
```bash
nvm install          # Ensures Node 20.19.5 is available
nvm use              # Activates the matching runtime
cp .env.local.example .env.local
# Populate keys: analytics, EmailJS, Supabase, etc.
yarn install
yarn dev             # Starts Next.js with hot reload
```

### Production Build (Serverful)
Serverful deployments run the compiled Next.js server so API stubs are available.
```bash
yarn build
yarn start           # Boots the production server on port 3000 by default
```
After the server starts, probe any API stub to verify server routes are alive:
```bash
curl -X POST http://localhost:3000/api/dummy
```

### Static Export (GitHub Pages, S3, etc.)
The project supports fully static export. API routes are omitted, so the UI falls back to demo data or hides unsupported actions.
```bash
yarn export               # Builds static output into ./out with NEXT_PUBLIC_STATIC_EXPORT=true
npx serve out             # Optional: serve the exported site locally
```
Verify that features relying on `/api/*` degrade gracefully when served statically.

### Install as a Progressive Web App
1. Open the deployed site in a supported browser (Chrome, Edge, Brave, etc.).
2. Use the browser’s **Install** / **Add to Home Screen** action.
3. On mobile, share text/links to the installed app to create sticky notes automatically.

The service worker is generated during `next build` by [`@ducanh2912/next-pwa`](https://github.com/DuCanhGH/next-pwa) and outputs to `public/sw.js`.

---

## Project Architecture

```
pages/
  _app.jsx            # Global providers (desktop shell, analytics, legal banner)
  _document.jsx       # HTML scaffold
  index.jsx           # Mounts <Ubuntu /> desktop
  api/                # Demo-only API routes (disabled during static export)
  apps/               # Example conventional pages

components/
  ubuntu.tsx          # Boot → lock → desktop state machine
  base/               # Window frame, chrome, and focus manager
  screen/             # Boot splash, lock screen, desktop, navbar
  apps/               # App catalog: games, utilities, and security simulations
  context-menus/      # Desktop and dock context menus
  SEO/Meta.js         # Structured metadata helpers
  util-components/    # Reusable UI primitives (buttons, layout helpers, etc.)

hooks/
  usePersistentState.ts   # Validated localStorage state with reset helper
  useSettings.tsx         # User preferences (theme, wallpaper, accent)
  useAssetLoader.ts       # Lazy asset loading for canvas games
  useCanvasResize.ts      # Responsive canvas sizing for games

public/
  images/             # Wallpapers, icons, avatars
  apps/               # Static assets for games (sprites, sounds, levels)
  sw.js               # Generated service worker after `next build`

__tests__/            # Jest unit tests, smoke tests, utilities
playwright/           # Playwright helpers for end-to-end testing
.github/workflows/    # GitHub Actions (static export pipeline, lint/test gates)
```

**Windowing model.** `components/screen/desktop.js` maintains the global window registry, handles z-index ordering, and orchestrates dock shortcuts, favorites, and analytics events.

**Dynamic app registry.** [`apps.config.js`](./apps.config.js) registers desktop apps with `createDynamicApp`, wrapping heavy apps in dynamic imports to reduce the initial bundle. Each app exports a `prefetch()` helper so tiles can warm bundles on hover or keyboard focus.

**Game layout.** Games share `components/apps/GameLayout.tsx`, which renders a standardized header, help toggle, and status footer. Gamepad bindings live in `components/apps/Games/common/input-remap` and persist to the Origin Private File System (OPFS) via `utils/opfs.ts`.

---

## Desktop UX

- **Boot & Lock Flow** – The desktop boots through a splash animation, transitions to a lock screen, and finally reveals the workspace. Auth is simulated; unlocking simply animates the transition.
- **Window Controls** – Windows are draggable, resizable, and keyboard focusable. Header controls hook into desktop state to minimize, maximize, or close.
- **Context Menus** – Right-click menus are powered by `components/context-menus/desktopContextMenu.tsx` and adjust options based on selection (wallpapers, new notes, etc.).
- **Dock & Favorites** – Dock entries and “All Applications” tiles are sourced from `apps.config.js`. Favorites persist through `usePersistentState`.
- **Terminal** – `/apps/terminal` emulates a shell with commands like `help`, `clear`, `whoami`, and canned security tool outputs.
- **Gamepad Support** – `utils/gamepad.ts` polls `navigator.getGamepads()` and normalizes input. Games may expose haptic feedback via `gamepad.vibrationActuator` where available.

---

## App Catalog

### Utilities & Media
| App | Route | Category |
| --- | --- | --- |
| Alex | `/apps/alex` | Utility / Media |
| Firefox | `/apps/firefox` | Utility / Media |
| VS Code | `/apps/vscode` | StackBlitz IDE embed |
| Spotify | `/apps/spotify` | Utility / Media |
| YouTube | `/apps/youtube` | Utility / Media |
| Weather | `/apps/weather` | Utility / Media |
| X / Twitter | `/apps/x` | Utility / Media |
| Todoist | `/apps/todoist` | Utility / Media |
| Gedit | `/apps/gedit` | Utility / Media (contact form) |
| Settings | `/apps/settings` | Utility / Media |
| Trash | `/apps/trash` | Utility / Media |
| Project Gallery | `/apps/project-gallery` | Utility / Media |
| Quote | `/apps/quote` | Utility / Media |

The Spotify app lets users map moods to playlists, persist preferences in OPFS, and recall the last session automatically.

#### Converter units

The Converter app shares a single catalog of units defined in [`components/apps/converter/units.js`](./components/apps/converter/units.js). Supported categories include:

- **Length** – meter (m), kilometer (km), mile (mi), foot (ft)
- **Mass** – gram (g), kilogram (kg), pound (lb), ounce (oz)
- **Temperature** – celsius (°C), fahrenheit (°F), kelvin (K)
- **Time** – second (s), minute (min), hour, day
- **Digital storage** – byte (B), kilobyte (kB), megabyte (MB), gigabyte (GB)
- **Area** – square meter (m²), square kilometer (km²), square foot (ft²), square mile (mi²), acre
- **Volume** – liter (L), milliliter (ml), cubic meter (m³), cubic foot (ft³), gallon (gal)
- **Currency** – USD, EUR, GBP, JPY (demo exchange rates)

Each converter view (temperature-only and the multi-category unit converter) imports the shared catalog so new units only need to be added in one file.

### Games
| Game | Route |
| --- | --- |
| 2048 | `/apps/2048` |
| Asteroids | `/apps/asteroids` |
| Battleship | `/apps/battleship` |
| Blackjack | `/apps/blackjack` |
| Breakout | `/apps/breakout` |
| Candy Crush | `/apps/candy-crush` |
| Car Racer | `/apps/car-racer` |
| Checkers | `/apps/checkers` |
| Chess | `/apps/chess` |
| Connect Four | `/apps/connect-four` |
| Flappy Bird | `/apps/flappy-bird` |
| Frogger | `/apps/frogger` |
| Gomoku | `/apps/gomoku` |
| Hangman | `/apps/hangman` |
| Memory | `/apps/memory` |
| Minesweeper | `/apps/minesweeper` |
| Nonogram | `/apps/nonogram` |
| Pacman | `/apps/pacman` |
| Pinball | `/apps/pinball` |
| Platformer | `/apps/platformer` |
| Pong | `/apps/pong` |
| Reversi | `/apps/reversi` |
| Simon | `/apps/simon` |
| Snake | `/apps/snake` |
| Sokoban | `/apps/sokoban` |
| Solitaire | `/apps/solitaire` |
| Space Invaders | `/apps/space-invaders` |
| Sudoku | `/apps/sudoku` |
| Tetris | `/apps/tetris` |
| Tic Tac Toe | `/apps/tictactoe` |
| Tower Defense | `/apps/tower-defense` |
| Word Search | `/apps/word-search` |
| Wordle | `/apps/wordle` |

### Security Tools (Simulated)
| Tool | Route |
| --- | --- |
| Autopsy | `/apps/autopsy` |
| BeEF | `/apps/beef` |
| Bluetooth Tools | `/apps/bluetooth` |
| dsniff | `/apps/dsniff` |
| Ettercap | `/apps/ettercap` |
| Ghidra | `/apps/ghidra` |
| Hashcat | `/apps/hashcat` |
| Hydra | `/apps/hydra` |
| John the Ripper | `/apps/john` |
| Kismet | `/apps/kismet` |
| Metasploit | `/apps/metasploit` |
| Metasploit Post | `/apps/metasploit-post` |
| Mimikatz | `/apps/mimikatz` |
| Nessus | `/apps/nessus` |
| Nmap NSE | `/apps/nmap-nse` |
| OpenVAS | `/apps/openvas` |
| Radare2 | `/apps/radare2` |
| Reaver | `/apps/reaver` |
| Recon-ng | `/apps/reconng` |
| Volatility | `/apps/volatility` |
| Wireshark | `/apps/wireshark` |

All security-oriented apps are **non-operational** and render curated walkthroughs, faux output, or embedded documentation. They must never perform real exploitation or network activity.

---

## Configuration & Environment

### Environment Variables
Copy `.env.local.example` to `.env.local` and populate the keys relevant to your deployment.

| Variable | Purpose |
| --- | --- |
| `NEXT_PUBLIC_ENABLE_ANALYTICS` | Toggles Google Analytics 4 tracking on the client. |
| `NEXT_PUBLIC_TRACKING_ID` | GA4 Measurement ID (`G-XXXXXXX`). |
| `NEXT_PUBLIC_SERVICE_ID` / `NEXT_PUBLIC_TEMPLATE_ID` / `NEXT_PUBLIC_USER_ID` | EmailJS identifiers for the Gedit contact app. |
| `NEXT_PUBLIC_YOUTUBE_API_KEY` | Enables enhanced search within the YouTube app. |
| `NEXT_PUBLIC_BEEF_URL` / `NEXT_PUBLIC_GHIDRA_URL` / `NEXT_PUBLIC_GHIDRA_WASM` | Optional remote iframe targets for simulated tooling. |
| `NEXT_PUBLIC_UI_EXPERIMENTS` | Enables experimental UI heuristics. |
| `NEXT_PUBLIC_STATIC_EXPORT` | Set to `'true'` during static export to disable server APIs. |
| `NEXT_PUBLIC_SHOW_BETA` | Displays a beta badge when truthy. |
| `NEXT_PUBLIC_RECAPTCHA_SITE_KEY` | Client-side ReCAPTCHA key used by the contact form. |
| `NEXT_PUBLIC_SUPABASE_URL` / `NEXT_PUBLIC_SUPABASE_ANON_KEY` | Client-side Supabase credentials (optional). |
| `FEATURE_TOOL_APIS` | `enabled` or `disabled`; wraps all tool API routes. |
| `FEATURE_HYDRA` | Additional toggle for `/api/hydra` demo route. |
| `RECAPTCHA_SECRET` | Server-side verification for ReCAPTCHA. |
| `SUPABASE_URL` / `SUPABASE_SERVICE_ROLE_KEY` / `SUPABASE_ANON_KEY` | Server-side Supabase credentials. |
| `ADMIN_READ_KEY` | Secret used by admin message APIs; configure in the hosting platform. |

> Never commit secrets. Use local `.env.local`, CI secrets, or host-level configuration.

### Feature Flags & Static Export
Set `NEXT_PUBLIC_STATIC_EXPORT=true` during `yarn export` to disable API routes. UI components should guard their behaviour with the flag or the presence of required environment variables.

### Analytics
`utils/analytics.ts` wraps GA4. Analytics only fire when `NEXT_PUBLIC_ENABLE_ANALYTICS` is truthy. The project also renders `<Analytics />` and `<SpeedInsights />` from `@vercel/analytics` inside `_app.jsx`.

---

## Deployment Guides

### GitHub Pages (Static Export)
Workflow: [`.github/workflows/gh-deploy.yml`](./.github/workflows/gh-deploy.yml)
1. Installs Node 20.19.5 to match `.nvmrc` and `package.json`.
2. Runs `yarn install`, `yarn export`, and copies `out/` to the `gh-pages` branch.
3. Creates `.nojekyll` to bypass GitHub Pages Jekyll processing.

Required secrets include any public keys needed at build time (GA, EmailJS, optional tool URLs, UI experiments).

### Vercel (Serverless)
- Connect the repository to a Vercel project.
- Build command: `yarn build`.
- Runtime: Next.js 15.5 (serverless functions handle API stubs).
- Configure environment variables in the Vercel dashboard: analytics IDs, EmailJS keys, optional Supabase values, ReCAPTCHA keys, `ADMIN_READ_KEY`, and any tool URLs.
- If you prefer a static deployment on Vercel, run `yarn export` and serve the output with a static hosting provider or Vercel’s static project type.

### Docker
```Dockerfile
FROM node:20-alpine AS build
WORKDIR /app
COPY package.json yarn.lock ./
RUN yarn install --frozen-lockfile
COPY . .
RUN yarn build

FROM node:20-alpine
WORKDIR /app
ENV NODE_ENV=production
COPY --from=build /app ./
EXPOSE 3000
CMD ["yarn", "start", "-p", "3000"]
```
Build and run locally:
```bash
docker build -t kali-portfolio .
docker run -p 3000:3000 \
  -e NEXT_PUBLIC_TRACKING_ID=... \
  -e NEXT_PUBLIC_SERVICE_ID=... \
  -e NEXT_PUBLIC_TEMPLATE_ID=... \
  -e NEXT_PUBLIC_USER_ID=... \
  -e NEXT_PUBLIC_YOUTUBE_API_KEY=... \
  -e NEXT_PUBLIC_BEEF_URL=... \
  -e NEXT_PUBLIC_GHIDRA_URL=... \
  -e NEXT_PUBLIC_GHIDRA_WASM=... \
  -e NEXT_PUBLIC_UI_EXPERIMENTS=... \
  kali-portfolio
```
Add any additional variables required by your configuration (ReCAPTCHA, Supabase, etc.).

---

<<<<<<< HEAD
## Quality Gates & Tooling
=======
## Testing

Jest is configured via `jest.config.js` with a **jsdom** environment and helpers in `jest.setup.ts`:
- Mocks for `Image`, `OffscreenCanvas`, `AudioContext`, `Worker`, etc.
- `__tests__/apps.smoke.test.tsx` dynamically imports each app and renders it to catch runtime errors.
- Per-app logic tests (e.g., `blackjack.test.ts`, `sokoban.test.ts`, `nonogram.test.ts`).

Commands:
```bash
yarn test
yarn test:watch
yarn lint
```

## Bundle Analysis & Budgets

Use the automated analyzer to inspect first-load bundles and enforce thresholds:

```bash
yarn build:analyze          # builds with @next/bundle-analyzer and prints gzip sizes
yarn build:analyze --check  # exits non-zero when budgets are breached
```

- Shared initial JS budget: **180 kB gzip**.
- Per-route first-load budget: **60 kB gzip**.
- GitHub Actions runs `yarn build:analyze --check` and annotates pull requests with guidance when a bundle exceeds its budget (e.g., dynamic imports for heavy dependencies).

Pass `--skip-build` if you already generated `.next/analyze/client.json` locally and only want to re-run the report without rebuilding.

---

## Feature Overview

Browse all apps, games, and security tool demos at `/apps`, which presents a searchable grid built from `apps.config.js`.
>>>>>>> c292a700

| Command | Purpose |
| --- | --- |
| `yarn lint` | ESLint (configured via `eslint.config.mjs`). |
| `yarn test` | Jest unit tests (jsdom environment; see `jest.setup.ts`). |
| `yarn test:watch` | Watch mode for Jest. |
| `yarn smoke` | Manual smoke runner that opens each `/apps/*` route in a headless browser. |
| `npx playwright test` | Playwright end-to-end suite (optional locally, required in E2E CI runs). |

Additional guidance:
- Fix lint and type issues instead of silencing rules.
- Co-locate new tests with related code under `__tests__/` or feature folders.
- Before PRs, confirm the static export still loads critical screens.
- For major UI updates, capture screenshots or short clips for reviewers.

Accessibility and performance checks using Lighthouse or Pa11y (`pa11yci.json`) are encouraged for desktop shell changes.

---

## Security Hardening

### Security Headers & CSP
Default headers are configured in [`next.config.js`](./next.config.js):
- `Content-Security-Policy`
- `X-Content-Type-Options: nosniff`
- `Referrer-Policy: strict-origin-when-cross-origin`
- `Permissions-Policy: camera=(), microphone=(), geolocation=()`
- `X-Frame-Options: SAMEORIGIN`

CSP whitelists hosts such as `*.twitter.com`, `embed.x.com`, `cdn.jsdelivr.net`, `cdnjs.cloudflare.com`, `stackblitz.com`, `www.youtube.com`, and `vercel.live`. Update the whitelist whenever you embed a new external resource. Consider removing `'unsafe-inline'` from `style-src` once inline styles are eliminated.

### Production Checklist
- [x] Pin Node.js to 20.19.5 across local, CI, and hosting environments.
- [ ] Track Node.js `DEP0170` deprecations for custom protocol URLs and update dependencies accordingly.
- [ ] Rotate EmailJS and other public keys regularly.
- [ ] Tighten CSP (`connect-src`, `frame-src`, remove unused domains or protocols).
- [ ] Disable or feature-flag demo API routes in production.
- [ ] Rate-limit any future server routes and sanitize input.
- [ ] Enforce HTTPS and HSTS at the edge (Vercel, CDN, or reverse proxy).
- [ ] Add error monitoring (e.g., Sentry) and review analytics dashboards.
- [ ] Run accessibility and Lighthouse audits before launch.
- [ ] Keep dynamic imports for heavy apps to protect initial load performance.
- [ ] Back up large static assets (wallpapers, JSON datasets) used by the portfolio.

---

## Troubleshooting

| Symptom | Fix |
| --- | --- |
| `Usage Error: Couldn't find the node_modules state file` when running a Yarn script | Install dependencies first with `yarn install`. Yarn 4 uses a node_modules state file to track installs, so commands fail until the workspace has been bootstrapped. |
| Blank app grid after static export | Ensure `NEXT_PUBLIC_STATIC_EXPORT=true` and that apps depending on `/api/*` are behind feature flags or demo data fallbacks. |
| Service worker ignores new assets | Clear site data or bump the cache version in the PWA config. |
| Gamepad input not detected | Confirm the browser supports `navigator.getGamepads()` and update bindings in `components/apps/Games/common/input-remap`. |
| Analytics not reporting | Verify `NEXT_PUBLIC_ENABLE_ANALYTICS` is `true`, confirm GA scripts load, and check ad blockers. |
| External embeds refuse to load | The remote site may send `X-Frame-Options` or restrictive CSP headers. Provide alternative content or documentation in-app. |

---

## License

Distributed under the [MIT License](./LICENSE).

---

_Last updated: 2025-10-12_

---

## Calculator Syntax Appendix

The calculator app supports a subset of math.js expressions:

- Operators: `+`, `-`, `*`, `/`, `^`, and parenthesis grouping.
- Built-in functions: `sin`, `cos`, `tan`, `sqrt`, `abs`, `ceil`, `floor`, `round`, `exp`, `log`, and more per math.js defaults.
- Unit-aware math: suffix values with units like `cm`, `m`, `in`, or `ft` to mix measurements (`2m + 30cm`).
- The previous answer is accessible via `Ans`.

Invalid syntax is highlighted in the calculator input, selecting the character where parsing failed.<|MERGE_RESOLUTION|>--- conflicted
+++ resolved
@@ -320,44 +320,7 @@
 
 ---
 
-<<<<<<< HEAD
 ## Quality Gates & Tooling
-=======
-## Testing
-
-Jest is configured via `jest.config.js` with a **jsdom** environment and helpers in `jest.setup.ts`:
-- Mocks for `Image`, `OffscreenCanvas`, `AudioContext`, `Worker`, etc.
-- `__tests__/apps.smoke.test.tsx` dynamically imports each app and renders it to catch runtime errors.
-- Per-app logic tests (e.g., `blackjack.test.ts`, `sokoban.test.ts`, `nonogram.test.ts`).
-
-Commands:
-```bash
-yarn test
-yarn test:watch
-yarn lint
-```
-
-## Bundle Analysis & Budgets
-
-Use the automated analyzer to inspect first-load bundles and enforce thresholds:
-
-```bash
-yarn build:analyze          # builds with @next/bundle-analyzer and prints gzip sizes
-yarn build:analyze --check  # exits non-zero when budgets are breached
-```
-
-- Shared initial JS budget: **180 kB gzip**.
-- Per-route first-load budget: **60 kB gzip**.
-- GitHub Actions runs `yarn build:analyze --check` and annotates pull requests with guidance when a bundle exceeds its budget (e.g., dynamic imports for heavy dependencies).
-
-Pass `--skip-build` if you already generated `.next/analyze/client.json` locally and only want to re-run the report without rebuilding.
-
----
-
-## Feature Overview
-
-Browse all apps, games, and security tool demos at `/apps`, which presents a searchable grid built from `apps.config.js`.
->>>>>>> c292a700
 
 | Command | Purpose |
 | --- | --- |
@@ -374,6 +337,21 @@
 - For major UI updates, capture screenshots or short clips for reviewers.
 
 Accessibility and performance checks using Lighthouse or Pa11y (`pa11yci.json`) are encouraged for desktop shell changes.
+
+## Bundle Analysis & Budgets
+
+Use the automated analyzer to inspect first-load bundles and enforce thresholds:
+
+```bash
+yarn build:analyze          # builds with @next/bundle-analyzer and prints gzip sizes
+yarn build:analyze --check  # exits non-zero when budgets are breached
+```
+
+- Shared initial JS budget: **180 kB gzip**.
+- Per-route first-load budget: **60 kB gzip**.
+- GitHub Actions runs `yarn build:analyze --check` and annotates pull requests with guidance when a bundle exceeds its budget (e.g., dynamic imports for heavy dependencies).
+
+Pass `--skip-build` if you already generated `.next/analyze/client.json` locally and only want to re-run the report without rebuilding.
 
 ---
 
