--- conflicted
+++ resolved
@@ -320,43 +320,7 @@
 
 ---
 
-<<<<<<< HEAD
 ## Quality Gates & Tooling
-=======
-## Testing
-
-Jest is configured via `jest.config.js` with a **jsdom** environment and helpers in `jest.setup.ts`:
-- Mocks for `Image`, `OffscreenCanvas`, `AudioContext`, `Worker`, etc.
-- `__tests__/apps.smoke.test.tsx` dynamically imports each app and renders it to catch runtime errors.
-- Per-app logic tests (e.g., `blackjack.test.ts`, `sokoban.test.ts`, `nonogram.test.ts`).
-
-Commands:
-```bash
-yarn test
-yarn test:watch
-yarn lint
-```
-
-### Property-based suite
-
-`fast-check` powers fuzz tests for the calculator evaluator and the subnet parsing utilities.
-Run the property suite in isolation with:
-
-```bash
-yarn test --runTestsByPath __tests__/calculator/parser.test.ts __tests__/modules/subnet.test.ts
-```
-
-When a property fails, Jest prints the shrunk counterexample alongside the `Seed` and `Path`
-used by `fast-check`. Use the reported expression or IP/CIDR pair to reproduce the bug in a
-focused unit test, or temporarily pass the `seed`/`path` to `fc.assert` while debugging to
-replay the minimal failing case.
-
----
-
-## Feature Overview
-
-Browse all apps, games, and security tool demos at `/apps`, which presents a searchable grid built from `apps.config.js`.
->>>>>>> eb93db62
 
 | Command | Purpose |
 | --- | --- |
@@ -373,6 +337,20 @@
 - For major UI updates, capture screenshots or short clips for reviewers.
 
 Accessibility and performance checks using Lighthouse or Pa11y (`pa11yci.json`) are encouraged for desktop shell changes.
+
+### Property-based suite
+
+`fast-check` powers fuzz tests for the calculator evaluator and the subnet parsing utilities.
+Run the property suite in isolation with:
+
+```bash
+yarn test --runTestsByPath __tests__/calculator/parser.test.ts __tests__/modules/subnet.test.ts
+```
+
+When a property fails, Jest prints the shrunk counterexample alongside the `Seed` and `Path`
+used by `fast-check`. Use the reported expression or IP/CIDR pair to reproduce the bug in a
+focused unit test, or temporarily pass the `seed`/`path` to `fc.assert` while debugging to
+replay the minimal failing case.
 
 ---
 
