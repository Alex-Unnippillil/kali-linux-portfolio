--- conflicted
+++ resolved
@@ -1,10 +1,7 @@
 import { chromium, firefox, webkit } from 'playwright';
 import fs from 'fs';
-<<<<<<< HEAD
 import logger from '../utils/logger';
-=======
-import logger from '../utils/logger.ts';
->>>>>>> ba4d0d49
+
 
 const BASE_URL = process.env.BASE_URL || 'http://localhost:3000';
 
