--- conflicted
+++ resolved
@@ -1,9 +1,6 @@
 import { CronExpressionParser } from 'cron-parser';
-<<<<<<< HEAD
 import logger from '../utils/logger';
-=======
-import logger from '../utils/logger.ts';
->>>>>>> ba4d0d49
+
 
 const expression = process.argv[2];
 const count = Number(process.argv[3] ?? 5);
