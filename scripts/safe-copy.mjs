import { access, mkdir, copyFile } from 'node:fs/promises';
import { constants } from 'node:fs';
<<<<<<< HEAD
import logger from '../utils/logger';
=======
import logger from '../utils/logger.ts';
>>>>>>> ba4d0d49

const src = 'dist/utils/gamepad.js';
const destDir = 'public/vendor';
const dest = `${destDir}/gamepad.js`;

try {
  await access(src, constants.F_OK);
} catch {
  logger.warn(`Warning: ${src} not found. Skipping copy.`);
  process.exit(0);
}

await mkdir(destDir, { recursive: true });
await copyFile(src, dest);
logger.info(`Copied ${src} to ${dest}`);<|MERGE_RESOLUTION|>--- conflicted
+++ resolved
@@ -1,10 +1,7 @@
 import { access, mkdir, copyFile } from 'node:fs/promises';
 import { constants } from 'node:fs';
-<<<<<<< HEAD
 import logger from '../utils/logger';
-=======
-import logger from '../utils/logger.ts';
->>>>>>> ba4d0d49
+
 
 const src = 'dist/utils/gamepad.js';
 const destDir = 'public/vendor';
