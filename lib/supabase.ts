--- conflicted
+++ resolved
@@ -33,7 +33,6 @@
     from(table: string) {
       return {
         async select() {
-<<<<<<< HEAD
           const res = await fetch(`${url}/rest/v1/${table}?select=*`, {
             headers: { apikey: key, Authorization: `Bearer ${key}` },
           });
@@ -42,18 +41,7 @@
             return { data: null, error };
           }
           const data = await res.json();
-=======
-          const response = await fetch(`${url}/rest/v1/${table}?select=*`, {
-            headers: {
-              apikey: key,
-              Authorization: `Bearer ${key}`,
-            },
-          });
-          if (!response.ok) {
-            return { data: null, error: new Error(await response.text()) };
-          }
-          const data = await response.json();
->>>>>>> 4a056acb
+
           return { data, error: null };
         },
       };
