--- conflicted
+++ resolved
@@ -7,11 +7,8 @@
   getWordOfTheDay,
   dictionaries,
   buildResultMosaic,
-<<<<<<< HEAD
   type DictName,
-=======
-  DictName,
->>>>>>> ffb04222
+
 } from "../../utils/wordle";
 import type { GuessEntry, LetterResult } from "./logic";
 import { evaluateGuess, hardModeViolation } from "./logic";
