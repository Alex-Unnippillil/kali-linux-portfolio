"use client";

import React, { useEffect, useRef, useState } from "react";

const FINAL_KEY = "platformer_speedrun_best_final";
const SPLIT_KEY = "platformer_speedrun_best_splits";

function formatTime(ms: number): string {
  const minutes = Math.floor(ms / 60000)
    .toString()
    .padStart(2, "0");
  const seconds = Math.floor((ms % 60000) / 1000)
    .toString()
    .padStart(2, "0");
  const millis = Math.floor(ms % 1000)
    .toString()
    .padStart(3, "0");
  return `${minutes}:${seconds}.${millis}`;
}

/**
 * Simple speedrun timer with split markers. Starts/stops manually and
 * persists best records in localStorage.
 */
export default function SpeedrunTimer() {
  const [running, setRunning] = useState(false);
  const [start, setStart] = useState<number | null>(null);
  const [elapsed, setElapsed] = useState(0);
  const [splits, setSplits] = useState<number[]>([]);
  const [bestFinal, setBestFinal] = useState<number | null>(null);
  const [bestSplits, setBestSplits] = useState<number[]>([]);
<<<<<<< HEAD
  const raf = useRef<ReturnType<typeof requestAnimationFrame> | null>(null);
=======
  const raf = useRef<number | null>(null);
>>>>>>> 2c0f623d

  // load best times
  useEffect(() => {
    try {
      const bf = localStorage.getItem(FINAL_KEY);
      if (bf) setBestFinal(parseFloat(bf));
      const bs = localStorage.getItem(SPLIT_KEY);
      if (bs) setBestSplits(JSON.parse(bs));
    } catch {
      /* ignore */
    }
  }, []);

  // run timer when active
  useEffect(() => {
    if (!running) {
      if (raf.current) cancelAnimationFrame(raf.current);
      return;
    }
    const tick = () => {
      if (start !== null) {
        setElapsed(performance.now() - start);
      }
      raf.current = requestAnimationFrame(tick);
    };
    raf.current = requestAnimationFrame(tick);
    return () => {
      if (raf.current) cancelAnimationFrame(raf.current);
    };
  }, [running, start]);

  const startTimer = () => {
    setStart(performance.now());
    setElapsed(0);
    setSplits([]);
    setRunning(true);
  };

  const split = () => {
    if (!running || start === null) return;
    const now = performance.now();
    setSplits((s) => [...s, now - start]);
  };

  const stop = () => {
    if (!running || start === null) return;
    const final = performance.now() - start;
    const newSplits = [...splits, final];
    setSplits(newSplits);
    setElapsed(final);
    setRunning(false);
    setStart(null);

    try {
      if (bestFinal === null || final < bestFinal) {
        localStorage.setItem(FINAL_KEY, final.toString());
        setBestFinal(final);
      }
      const updatedBest = [...bestSplits];
      newSplits.forEach((t, i) => {
        if (!updatedBest[i] || t < updatedBest[i]) {
          updatedBest[i] = t;
        }
      });
      localStorage.setItem(SPLIT_KEY, JSON.stringify(updatedBest));
      setBestSplits(updatedBest);
    } catch {
      /* ignore */
    }
  };

  const reset = () => {
    if (raf.current) cancelAnimationFrame(raf.current);
    setRunning(false);
    setStart(null);
    setElapsed(0);
    setSplits([]);
  };

  return (
    <div className="text-xs space-y-1">
      <div className="font-mono">{formatTime(elapsed)}</div>
      <div className="flex gap-1">
        <button onClick={running ? stop : startTimer} className="px-1 bg-gray-700 text-white">
          {running ? "Stop" : "Start"}
        </button>
        <button onClick={split} disabled={!running} className="px-1 bg-gray-700 text-white">
          Split
        </button>
        <button onClick={reset} className="px-1 bg-gray-700 text-white">
          Reset
        </button>
      </div>
      {splits.length > 0 && (
        <ul className="space-y-0.5">
          {splits.map((t, i) => (
            <li key={i} className="font-mono">
              #{i + 1}: {formatTime(t)}
              {bestSplits[i] != null && (
                <span> (best {formatTime(bestSplits[i])})</span>
              )}
            </li>
          ))}
        </ul>
      )}
      {!running && splits.length > 0 && (
        <div className="font-mono">
          Final: {formatTime(splits[splits.length - 1])}
          {bestFinal != null && (
            <span>
              {" "}| Best: {formatTime(bestFinal)}
            </span>
          )}
        </div>
      )}
    </div>
  );
}
<|MERGE_RESOLUTION|>--- conflicted
+++ resolved
@@ -29,11 +29,8 @@
   const [splits, setSplits] = useState<number[]>([]);
   const [bestFinal, setBestFinal] = useState<number | null>(null);
   const [bestSplits, setBestSplits] = useState<number[]>([]);
-<<<<<<< HEAD
   const raf = useRef<ReturnType<typeof requestAnimationFrame> | null>(null);
-=======
-  const raf = useRef<number | null>(null);
->>>>>>> 2c0f623d
+
 
   // load best times
   useEffect(() => {
